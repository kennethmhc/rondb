/*****************************************************************************

Copyright (c) 2000, 2011, Oracle and/or its affiliates. All Rights Reserved.
Copyright (c) 2008, 2009 Google Inc.
Copyright (c) 2009, Percona Inc.

Portions of this file contain modifications contributed and copyrighted by
Google, Inc. Those modifications are gratefully acknowledged and are described
briefly in the InnoDB documentation. The contributions by Google are
incorporated with their permission, and subject to the conditions contained in
the file COPYING.Google.

Portions of this file contain modifications contributed and copyrighted
by Percona Inc.. Those modifications are
gratefully acknowledged and are described briefly in the InnoDB
documentation. The contributions by Percona Inc. are incorporated with
their permission, and subject to the conditions contained in the file
COPYING.Percona.

This program is free software; you can redistribute it and/or modify it under
the terms of the GNU General Public License as published by the Free Software
Foundation; version 2 of the License.

This program is distributed in the hope that it will be useful, but WITHOUT
ANY WARRANTY; without even the implied warranty of MERCHANTABILITY or FITNESS
FOR A PARTICULAR PURPOSE. See the GNU General Public License for more details.

You should have received a copy of the GNU General Public License along with
this program; if not, write to the Free Software Foundation, Inc., 59 Temple
Place, Suite 330, Boston, MA 02111-1307 USA

*****************************************************************************/

/* TODO list for the InnoDB handler in 5.0:
  - fix savepoint functions to use savepoint storage area
  - Find out what kind of problems the OS X case-insensitivity causes to
    table and database names; should we 'normalize' the names like we do
    in Windows?
*/

#ifdef USE_PRAGMA_IMPLEMENTATION
#pragma implementation				// gcc: Class implementation
#endif

#include <sql_table.h>	// explain_filename, nz2, EXPLAIN_PARTITIONS_AS_COMMENT,
			// EXPLAIN_FILENAME_MAX_EXTRA_LENGTH

#include <sql_acl.h>	// PROCESS_ACL
#include <m_ctype.h>
#include <mysys_err.h>
#include <mysql/plugin.h>
#include <mysql/innodb_priv.h>
#include <mysql/psi/psi.h>
#include <my_sys.h>

/** @file ha_innodb.cc */

/* Include necessary InnoDB headers */
extern "C" {
#include "univ.i"
#include "buf0lru.h"
#include "btr0sea.h"
#include "os0file.h"
#include "os0thread.h"
#include "srv0start.h"
#include "srv0srv.h"
#include "trx0roll.h"
#include "trx0trx.h"
#include "trx0sys.h"
#include "mtr0mtr.h"
#include "row0ins.h"
#include "row0mysql.h"
#include "row0sel.h"
#include "row0upd.h"
#include "log0log.h"
#include "lock0lock.h"
#include "dict0crea.h"
#include "btr0cur.h"
#include "btr0btr.h"
#include "fsp0fsp.h"
#include "sync0sync.h"
#include "fil0fil.h"
#include "trx0xa.h"
#include "row0merge.h"
#include "dict0boot.h"
#include "ha_prototypes.h"
#include "ut0mem.h"
#include "ibuf0ibuf.h"
}

#include "ha_innodb.h"
#include "i_s.h"

# ifndef MYSQL_PLUGIN_IMPORT
#  define MYSQL_PLUGIN_IMPORT /* nothing */
# endif /* MYSQL_PLUGIN_IMPORT */

/** to protect innobase_open_files */
static mysql_mutex_t innobase_share_mutex;
/** to force correct commit order in binlog */
static mysql_mutex_t prepare_commit_mutex;
static ulong commit_threads = 0;
static mysql_mutex_t commit_threads_m;
static mysql_cond_t commit_cond;
static mysql_mutex_t commit_cond_m;
static bool innodb_inited = 0;

#define INSIDE_HA_INNOBASE_CC

/* In the Windows plugin, the return value of current_thd is
undefined.  Map it to NULL. */

#define EQ_CURRENT_THD(thd) ((thd) == current_thd)


static struct handlerton* innodb_hton_ptr;

static const long AUTOINC_OLD_STYLE_LOCKING = 0;
static const long AUTOINC_NEW_STYLE_LOCKING = 1;
static const long AUTOINC_NO_LOCKING = 2;

static long innobase_mirrored_log_groups, innobase_log_files_in_group,
	innobase_log_buffer_size,
	innobase_additional_mem_pool_size, innobase_file_io_threads,
	innobase_force_recovery, innobase_open_files,
	innobase_autoinc_lock_mode;
static ulong innobase_commit_concurrency = 0;
static ulong innobase_read_io_threads;
static ulong innobase_write_io_threads;
static long innobase_buffer_pool_instances = 1;

static long long innobase_buffer_pool_size, innobase_log_file_size;

/** Percentage of the buffer pool to reserve for 'old' blocks.
Connected to buf_LRU_old_ratio. */
static uint innobase_old_blocks_pct;

/* The default values for the following char* start-up parameters
are determined in innobase_init below: */

static char*	innobase_data_home_dir			= NULL;
static char*	innobase_data_file_path			= NULL;
static char*	innobase_log_group_home_dir		= NULL;
static char*	innobase_file_format_name		= NULL;
static char*	innobase_change_buffering		= NULL;

/* The highest file format being used in the database. The value can be
set by user, however, it will be adjusted to the newer file format if
a table of such format is created/opened. */
static char*	innobase_file_format_max		= NULL;

static char*	innobase_file_flush_method		= NULL;

/* Below we have boolean-valued start-up parameters, and their default
values */

static ulong	innobase_fast_shutdown			= 1;
static my_bool	innobase_file_format_check		= TRUE;
#ifdef UNIV_LOG_ARCHIVE
static my_bool	innobase_log_archive			= FALSE;
static char*	innobase_log_arch_dir			= NULL;
#endif /* UNIV_LOG_ARCHIVE */
static my_bool	innobase_use_doublewrite		= TRUE;
static my_bool	innobase_use_checksums			= TRUE;
static my_bool	innobase_locks_unsafe_for_binlog	= FALSE;
static my_bool	innobase_rollback_on_timeout		= FALSE;
static my_bool	innobase_create_status_file		= FALSE;
static my_bool	innobase_stats_on_metadata		= TRUE;
static my_bool	innobase_large_prefix			= FALSE;


static char*	internal_innobase_data_file_path	= NULL;

static char*	innodb_version_str = (char*) INNODB_VERSION_STR;

/** Possible values for system variable "innodb_stats_method". The values
are defined the same as its corresponding MyISAM system variable
"myisam_stats_method"(see "myisam_stats_method_names"), for better usability */
static const char* innodb_stats_method_names[] = {
	"nulls_equal",
	"nulls_unequal",
	"nulls_ignored",
	NullS
};

/** Used to define an enumerate type of the system variable innodb_stats_method.
This is the same as "myisam_stats_method_typelib" */
static TYPELIB innodb_stats_method_typelib = {
	array_elements(innodb_stats_method_names) - 1,
	"innodb_stats_method_typelib",
	innodb_stats_method_names,
	NULL
};

/* The following counter is used to convey information to InnoDB
about server activity: in selects it is not sensible to call
srv_active_wake_master_thread after each fetch or search, we only do
it every INNOBASE_WAKE_INTERVAL'th step. */

#define INNOBASE_WAKE_INTERVAL	32
static ulong	innobase_active_counter	= 0;

static hash_table_t*	innobase_open_tables;

/** Allowed values of innodb_change_buffering */
static const char* innobase_change_buffering_values[IBUF_USE_COUNT] = {
	"none",		/* IBUF_USE_NONE */
	"inserts",	/* IBUF_USE_INSERT */
	"deletes",	/* IBUF_USE_DELETE_MARK */
	"changes",	/* IBUF_USE_INSERT_DELETE_MARK */
	"purges",	/* IBUF_USE_DELETE */
	"all"		/* IBUF_USE_ALL */
};

#ifdef HAVE_PSI_INTERFACE
/* Keys to register pthread mutexes/cond in the current file with
performance schema */
static mysql_pfs_key_t	innobase_share_mutex_key;
static mysql_pfs_key_t	prepare_commit_mutex_key;
static mysql_pfs_key_t	commit_threads_m_key;
static mysql_pfs_key_t	commit_cond_mutex_key;
static mysql_pfs_key_t	commit_cond_key;

static PSI_mutex_info	all_pthread_mutexes[] = {
        {&commit_threads_m_key, "commit_threads_m", 0},
        {&commit_cond_mutex_key, "commit_cond_mutex", 0},
        {&innobase_share_mutex_key, "innobase_share_mutex", 0},
        {&prepare_commit_mutex_key, "prepare_commit_mutex", 0}
};

static PSI_cond_info	all_innodb_conds[] = {
	{&commit_cond_key, "commit_cond", 0}
};

# ifdef UNIV_PFS_MUTEX
/* all_innodb_mutexes array contains mutexes that are
performance schema instrumented if "UNIV_PFS_MUTEX"
is defined */
static PSI_mutex_info all_innodb_mutexes[] = {
	{&autoinc_mutex_key, "autoinc_mutex", 0},
	{&btr_search_enabled_mutex_key, "btr_search_enabled_mutex", 0},
#  ifndef PFS_SKIP_BUFFER_MUTEX_RWLOCK
	{&buffer_block_mutex_key, "buffer_block_mutex", 0},
#  endif /* !PFS_SKIP_BUFFER_MUTEX_RWLOCK */
	{&buf_pool_mutex_key, "buf_pool_mutex", 0},
	{&buf_pool_zip_mutex_key, "buf_pool_zip_mutex", 0},
	{&cache_last_read_mutex_key, "cache_last_read_mutex", 0},
	{&dict_foreign_err_mutex_key, "dict_foreign_err_mutex", 0},
	{&dict_sys_mutex_key, "dict_sys_mutex", 0},
	{&file_format_max_mutex_key, "file_format_max_mutex", 0},
	{&fil_system_mutex_key, "fil_system_mutex", 0},
	{&flush_list_mutex_key, "flush_list_mutex", 0},
	{&log_flush_order_mutex_key, "log_flush_order_mutex", 0},
	{&hash_table_mutex_key, "hash_table_mutex", 0},
	{&ibuf_bitmap_mutex_key, "ibuf_bitmap_mutex", 0},
	{&ibuf_mutex_key, "ibuf_mutex", 0},
	{&ibuf_pessimistic_insert_mutex_key,
		 "ibuf_pessimistic_insert_mutex", 0},
	{&kernel_mutex_key, "kernel_mutex", 0},
	{&log_sys_mutex_key, "log_sys_mutex", 0},
#  ifdef UNIV_MEM_DEBUG
	{&mem_hash_mutex_key, "mem_hash_mutex", 0},
#  endif /* UNIV_MEM_DEBUG */
	{&mem_pool_mutex_key, "mem_pool_mutex", 0},
	{&mutex_list_mutex_key, "mutex_list_mutex", 0},
	{&purge_sys_bh_mutex_key, "purge_sys_bh_mutex", 0},
	{&recv_sys_mutex_key, "recv_sys_mutex", 0},
	{&rseg_mutex_key, "rseg_mutex", 0},
#  ifdef UNIV_SYNC_DEBUG
	{&rw_lock_debug_mutex_key, "rw_lock_debug_mutex", 0},
#  endif /* UNIV_SYNC_DEBUG */
	{&rw_lock_list_mutex_key, "rw_lock_list_mutex", 0},
	{&rw_lock_mutex_key, "rw_lock_mutex", 0},
	{&srv_dict_tmpfile_mutex_key, "srv_dict_tmpfile_mutex", 0},
	{&srv_innodb_monitor_mutex_key, "srv_innodb_monitor_mutex", 0},
	{&srv_misc_tmpfile_mutex_key, "srv_misc_tmpfile_mutex", 0},
	{&srv_monitor_file_mutex_key, "srv_monitor_file_mutex", 0},
	{&syn_arr_mutex_key, "syn_arr_mutex", 0},
#  ifdef UNIV_SYNC_DEBUG
	{&sync_thread_mutex_key, "sync_thread_mutex", 0},
#  endif /* UNIV_SYNC_DEBUG */
	{&trx_doublewrite_mutex_key, "trx_doublewrite_mutex", 0},
	{&trx_undo_mutex_key, "trx_undo_mutex", 0}
};
# endif /* UNIV_PFS_MUTEX */

# ifdef UNIV_PFS_RWLOCK
/* all_innodb_rwlocks array contains rwlocks that are
performance schema instrumented if "UNIV_PFS_RWLOCK"
is defined */
static PSI_rwlock_info all_innodb_rwlocks[] = {
#  ifdef UNIV_LOG_ARCHIVE
	{&archive_lock_key, "archive_lock", 0},
#  endif /* UNIV_LOG_ARCHIVE */
	{&btr_search_latch_key, "btr_search_latch", 0},
#  ifndef PFS_SKIP_BUFFER_MUTEX_RWLOCK
	{&buf_block_lock_key, "buf_block_lock", 0},
#  endif /* !PFS_SKIP_BUFFER_MUTEX_RWLOCK */
#  ifdef UNIV_SYNC_DEBUG
	{&buf_block_debug_latch_key, "buf_block_debug_latch", 0},
#  endif /* UNIV_SYNC_DEBUG */
	{&dict_operation_lock_key, "dict_operation_lock", 0},
	{&fil_space_latch_key, "fil_space_latch", 0},
	{&checkpoint_lock_key, "checkpoint_lock", 0},
	{&trx_i_s_cache_lock_key, "trx_i_s_cache_lock", 0},
	{&trx_purge_latch_key, "trx_purge_latch", 0},
	{&index_tree_rw_lock_key, "index_tree_rw_lock", 0},
	{&dict_table_stats_latch_key, "dict_table_stats", 0}
};
# endif /* UNIV_PFS_RWLOCK */

# ifdef UNIV_PFS_THREAD
/* all_innodb_threads array contains threads that are
performance schema instrumented if "UNIV_PFS_THREAD"
is defined */
static PSI_thread_info	all_innodb_threads[] = {
	{&trx_rollback_clean_thread_key, "trx_rollback_clean_thread", 0},
	{&io_handler_thread_key, "io_handler_thread", 0},
	{&srv_lock_timeout_thread_key, "srv_lock_timeout_thread", 0},
	{&srv_error_monitor_thread_key, "srv_error_monitor_thread", 0},
	{&srv_monitor_thread_key, "srv_monitor_thread", 0},
	{&srv_master_thread_key, "srv_master_thread", 0},
	{&srv_purge_thread_key, "srv_purge_thread", 0}
};
# endif /* UNIV_PFS_THREAD */

# ifdef UNIV_PFS_IO
/* all_innodb_files array contains the type of files that are
performance schema instrumented if "UNIV_PFS_IO" is defined */
static PSI_file_info	all_innodb_files[] = {
	{&innodb_file_data_key, "innodb_data_file", 0},
	{&innodb_file_log_key, "innodb_log_file", 0},
	{&innodb_file_temp_key, "innodb_temp_file", 0}
};
# endif /* UNIV_PFS_IO */
#endif /* HAVE_PSI_INTERFACE */

static INNOBASE_SHARE *get_share(const char *table_name);
static void free_share(INNOBASE_SHARE *share);
static int innobase_close_connection(handlerton *hton, THD* thd);
static int innobase_commit(handlerton *hton, THD* thd, bool all);
static int innobase_rollback(handlerton *hton, THD* thd, bool all);
static int innobase_rollback_to_savepoint(handlerton *hton, THD* thd,
           void *savepoint);
static int innobase_savepoint(handlerton *hton, THD* thd, void *savepoint);
static int innobase_release_savepoint(handlerton *hton, THD* thd,
           void *savepoint);
static handler *innobase_create_handler(handlerton *hton,
                                        TABLE_SHARE *table,
                                        MEM_ROOT *mem_root);

/* "GEN_CLUST_INDEX" is the name reserved for Innodb default
system primary index. */
static const char innobase_index_reserve_name[]= "GEN_CLUST_INDEX";

/** @brief Initialize the default value of innodb_commit_concurrency.

Once InnoDB is running, the innodb_commit_concurrency must not change
from zero to nonzero. (Bug #42101)

The initial default value is 0, and without this extra initialization,
SET GLOBAL innodb_commit_concurrency=DEFAULT would set the parameter
to 0, even if it was initially set to nonzero at the command line
or configuration file. */
static
void
innobase_commit_concurrency_init_default(void);
/*==========================================*/

/************************************************************//**
Validate the file format name and return its corresponding id.
@return	valid file format id */
static
uint
innobase_file_format_name_lookup(
/*=============================*/
	const char*	format_name);		/*!< in: pointer to file format
						name */
/************************************************************//**
Validate the file format check config parameters, as a side effect it
sets the srv_max_file_format_at_startup variable.
@return	the format_id if valid config value, otherwise, return -1 */
static
int
innobase_file_format_validate_and_set(
/*==================================*/
	const char*	format_max);		/*!< in: parameter value */
/****************************************************************//**
Return alter table flags supported in an InnoDB database. */
static
uint
innobase_alter_table_flags(
/*=======================*/
	uint	flags);

static const char innobase_hton_name[]= "InnoDB";

/*************************************************************//**
Check for a valid value of innobase_commit_concurrency.
@return	0 for valid innodb_commit_concurrency */
static
int
innobase_commit_concurrency_validate(
/*=================================*/
	THD*				thd,	/*!< in: thread handle */
	struct st_mysql_sys_var*	var,	/*!< in: pointer to system
						variable */
	void*				save,	/*!< out: immediate result
						for update function */
	struct st_mysql_value*		value)	/*!< in: incoming string */
{
	long long	intbuf;
	ulong		commit_concurrency;

	DBUG_ENTER("innobase_commit_concurrency_validate");

	if (value->val_int(value, &intbuf)) {
		/* The value is NULL. That is invalid. */
		DBUG_RETURN(1);
	}

	*reinterpret_cast<ulong*>(save) = commit_concurrency
		= static_cast<ulong>(intbuf);

	/* Allow the value to be updated, as long as it remains zero
	or nonzero. */
	DBUG_RETURN(!(!commit_concurrency == !innobase_commit_concurrency));
}

static MYSQL_THDVAR_BOOL(support_xa, PLUGIN_VAR_OPCMDARG,
  "Enable InnoDB support for the XA two-phase commit",
  /* check_func */ NULL, /* update_func */ NULL,
  /* default */ TRUE);

static MYSQL_THDVAR_BOOL(table_locks, PLUGIN_VAR_OPCMDARG,
  "Enable InnoDB locking in LOCK TABLES",
  /* check_func */ NULL, /* update_func */ NULL,
  /* default */ TRUE);

static MYSQL_THDVAR_BOOL(strict_mode, PLUGIN_VAR_OPCMDARG,
  "Use strict mode when evaluating create options.",
  NULL, NULL, FALSE);

static MYSQL_THDVAR_ULONG(lock_wait_timeout, PLUGIN_VAR_RQCMDARG,
  "Timeout in seconds an InnoDB transaction may wait for a lock before being rolled back. Values above 100000000 disable the timeout.",
  NULL, NULL, 50, 1, 1024 * 1024 * 1024, 0);


static handler *innobase_create_handler(handlerton *hton,
                                        TABLE_SHARE *table,
                                        MEM_ROOT *mem_root)
{
  return new (mem_root) ha_innobase(hton, table);
}

/*******************************************************************//**
This function is used to prepare an X/Open XA distributed transaction.
@return	0 or error number */
static
int
innobase_xa_prepare(
/*================*/
        handlerton*	hton,	/*!< in: InnoDB handlerton */
	THD*		thd,	/*!< in: handle to the MySQL thread of
				the user whose XA transaction should
				be prepared */
	bool		all);	/*!< in: TRUE - commit transaction
				FALSE - the current SQL statement
				ended */
/*******************************************************************//**
This function is used to recover X/Open XA distributed transactions.
@return	number of prepared transactions stored in xid_list */
static
int
innobase_xa_recover(
/*================*/
	handlerton*	hton,	/*!< in: InnoDB handlerton */
	XID*		xid_list,/*!< in/out: prepared transactions */
	uint		len);	/*!< in: number of slots in xid_list */
/*******************************************************************//**
This function is used to commit one X/Open XA distributed transaction
which is in the prepared state
@return	0 or error number */
static
int
innobase_commit_by_xid(
/*===================*/
	handlerton* hton,
	XID*	xid);	/*!< in: X/Open XA transaction identification */
/*******************************************************************//**
This function is used to rollback one X/Open XA distributed transaction
which is in the prepared state
@return	0 or error number */
static
int
innobase_rollback_by_xid(
/*=====================*/
	handlerton*	hton,	/*!< in: InnoDB handlerton */
	XID*		xid);	/*!< in: X/Open XA transaction
				identification */
/*******************************************************************//**
Create a consistent view for a cursor based on current transaction
which is created if the corresponding MySQL thread still lacks one.
This consistent view is then used inside of MySQL when accessing records
using a cursor.
@return	pointer to cursor view or NULL */
static
void*
innobase_create_cursor_view(
/*========================*/
	handlerton*	hton,	/*!< in: innobase hton */
	THD*		thd);	/*!< in: user thread handle */
/*******************************************************************//**
Set the given consistent cursor view to a transaction which is created
if the corresponding MySQL thread still lacks one. If the given
consistent cursor view is NULL global read view of a transaction is
restored to a transaction read view. */
static
void
innobase_set_cursor_view(
/*=====================*/
	handlerton* hton,
	THD*	thd,	/*!< in: user thread handle */
	void*	curview);/*!< in: Consistent cursor view to be set */
/*******************************************************************//**
Close the given consistent cursor view of a transaction and restore
global read view to a transaction read view. Transaction is created if the
corresponding MySQL thread still lacks one. */
static
void
innobase_close_cursor_view(
/*=======================*/
	handlerton* hton,
	THD*	thd,	/*!< in: user thread handle */
	void*	curview);/*!< in: Consistent read view to be closed */
/*****************************************************************//**
Removes all tables in the named database inside InnoDB. */
static
void
innobase_drop_database(
/*===================*/
	handlerton* hton, /*!< in: handlerton of Innodb */
	char*	path);	/*!< in: database path; inside InnoDB the name
			of the last directory in the path is used as
			the database name: for example, in 'mysql/data/test'
			the database name is 'test' */
/*******************************************************************//**
Closes an InnoDB database. */
static
int
innobase_end(handlerton *hton, ha_panic_function type);

/*****************************************************************//**
Creates an InnoDB transaction struct for the thd if it does not yet have one.
Starts a new InnoDB transaction if a transaction is not yet started. And
assigns a new snapshot for a consistent read if the transaction does not yet
have one.
@return	0 */
static
int
innobase_start_trx_and_assign_read_view(
/*====================================*/
			/* out: 0 */
	handlerton* hton, /* in: Innodb handlerton */
	THD*	thd);	/* in: MySQL thread handle of the user for whom
			the transaction should be committed */
/****************************************************************//**
Flushes InnoDB logs to disk and makes a checkpoint. Really, a commit flushes
the logs, and the name of this function should be innobase_checkpoint.
@return	TRUE if error */
static
bool
innobase_flush_logs(
/*================*/
	handlerton*	hton);	/*!< in: InnoDB handlerton */

/************************************************************************//**
Implements the SHOW INNODB STATUS command. Sends the output of the InnoDB
Monitor to the client. */
static
bool
innodb_show_status(
/*===============*/
	handlerton*	hton,	/*!< in: the innodb handlerton */
	THD*	thd,	/*!< in: the MySQL query thread of the caller */
	stat_print_fn *stat_print);
static
bool innobase_show_status(handlerton *hton, THD* thd,
                          stat_print_fn* stat_print,
                          enum ha_stat_type stat_type);

/*****************************************************************//**
Commits a transaction in an InnoDB database. */
static
void
innobase_commit_low(
/*================*/
	trx_t*	trx);	/*!< in: transaction handle */

static SHOW_VAR innodb_status_variables[]= {
  {"buffer_pool_pages_data",
  (char*) &export_vars.innodb_buffer_pool_pages_data,	  SHOW_LONG},
  {"buffer_pool_pages_dirty",
  (char*) &export_vars.innodb_buffer_pool_pages_dirty,	  SHOW_LONG},
  {"buffer_pool_pages_flushed",
  (char*) &export_vars.innodb_buffer_pool_pages_flushed,  SHOW_LONG},
  {"buffer_pool_pages_free",
  (char*) &export_vars.innodb_buffer_pool_pages_free,	  SHOW_LONG},
#ifdef UNIV_DEBUG
  {"buffer_pool_pages_latched",
  (char*) &export_vars.innodb_buffer_pool_pages_latched,  SHOW_LONG},
#endif /* UNIV_DEBUG */
  {"buffer_pool_pages_misc",
  (char*) &export_vars.innodb_buffer_pool_pages_misc,	  SHOW_LONG},
  {"buffer_pool_pages_total",
  (char*) &export_vars.innodb_buffer_pool_pages_total,	  SHOW_LONG},
  {"buffer_pool_read_ahead_rnd",
  (char*) &export_vars.innodb_buffer_pool_read_ahead_rnd, SHOW_LONG},
  {"buffer_pool_read_ahead",
  (char*) &export_vars.innodb_buffer_pool_read_ahead,	  SHOW_LONG},
  {"buffer_pool_read_ahead_evicted",
  (char*) &export_vars.innodb_buffer_pool_read_ahead_evicted, SHOW_LONG},
  {"buffer_pool_read_requests",
  (char*) &export_vars.innodb_buffer_pool_read_requests,  SHOW_LONG},
  {"buffer_pool_reads",
  (char*) &export_vars.innodb_buffer_pool_reads,	  SHOW_LONG},
  {"buffer_pool_wait_free",
  (char*) &export_vars.innodb_buffer_pool_wait_free,	  SHOW_LONG},
  {"buffer_pool_write_requests",
  (char*) &export_vars.innodb_buffer_pool_write_requests, SHOW_LONG},
  {"data_fsyncs",
  (char*) &export_vars.innodb_data_fsyncs,		  SHOW_LONG},
  {"data_pending_fsyncs",
  (char*) &export_vars.innodb_data_pending_fsyncs,	  SHOW_LONG},
  {"data_pending_reads",
  (char*) &export_vars.innodb_data_pending_reads,	  SHOW_LONG},
  {"data_pending_writes",
  (char*) &export_vars.innodb_data_pending_writes,	  SHOW_LONG},
  {"data_read",
  (char*) &export_vars.innodb_data_read,		  SHOW_LONG},
  {"data_reads",
  (char*) &export_vars.innodb_data_reads,		  SHOW_LONG},
  {"data_writes",
  (char*) &export_vars.innodb_data_writes,		  SHOW_LONG},
  {"data_written",
  (char*) &export_vars.innodb_data_written,		  SHOW_LONG},
  {"dblwr_pages_written",
  (char*) &export_vars.innodb_dblwr_pages_written,	  SHOW_LONG},
  {"dblwr_writes",
  (char*) &export_vars.innodb_dblwr_writes,		  SHOW_LONG},
  {"have_atomic_builtins",
  (char*) &export_vars.innodb_have_atomic_builtins,	  SHOW_BOOL},
  {"log_waits",
  (char*) &export_vars.innodb_log_waits,		  SHOW_LONG},
  {"log_write_requests",
  (char*) &export_vars.innodb_log_write_requests,	  SHOW_LONG},
  {"log_writes",
  (char*) &export_vars.innodb_log_writes,		  SHOW_LONG},
  {"os_log_fsyncs",
  (char*) &export_vars.innodb_os_log_fsyncs,		  SHOW_LONG},
  {"os_log_pending_fsyncs",
  (char*) &export_vars.innodb_os_log_pending_fsyncs,	  SHOW_LONG},
  {"os_log_pending_writes",
  (char*) &export_vars.innodb_os_log_pending_writes,	  SHOW_LONG},
  {"os_log_written",
  (char*) &export_vars.innodb_os_log_written,		  SHOW_LONG},
  {"page_size",
  (char*) &export_vars.innodb_page_size,		  SHOW_LONG},
  {"pages_created",
  (char*) &export_vars.innodb_pages_created,		  SHOW_LONG},
  {"pages_read",
  (char*) &export_vars.innodb_pages_read,		  SHOW_LONG},
  {"pages_written",
  (char*) &export_vars.innodb_pages_written,		  SHOW_LONG},
  {"row_lock_current_waits",
  (char*) &export_vars.innodb_row_lock_current_waits,	  SHOW_LONG},
  {"row_lock_time",
  (char*) &export_vars.innodb_row_lock_time,		  SHOW_LONGLONG},
  {"row_lock_time_avg",
  (char*) &export_vars.innodb_row_lock_time_avg,	  SHOW_LONG},
  {"row_lock_time_max",
  (char*) &export_vars.innodb_row_lock_time_max,	  SHOW_LONG},
  {"row_lock_waits",
  (char*) &export_vars.innodb_row_lock_waits,		  SHOW_LONG},
  {"rows_deleted",
  (char*) &export_vars.innodb_rows_deleted,		  SHOW_LONG},
  {"rows_inserted",
  (char*) &export_vars.innodb_rows_inserted,		  SHOW_LONG},
  {"rows_read",
  (char*) &export_vars.innodb_rows_read,		  SHOW_LONG},
  {"rows_updated",
  (char*) &export_vars.innodb_rows_updated,		  SHOW_LONG},
  {"truncated_status_writes",
  (char*) &export_vars.innodb_truncated_status_writes,	SHOW_LONG},
  {NullS, NullS, SHOW_LONG}
};

/* General functions */

/******************************************************************//**
Returns true if the thread is the replication thread on the slave
server. Used in srv_conc_enter_innodb() to determine if the thread
should be allowed to enter InnoDB - the replication thread is treated
differently than other threads. Also used in
srv_conc_force_exit_innodb().
@return	true if thd is the replication thread */
extern "C" UNIV_INTERN
ibool
thd_is_replication_slave_thread(
/*============================*/
	void*	thd)	/*!< in: thread handle (THD*) */
{
	return((ibool) thd_slave_thread((THD*) thd));
}

/******************************************************************//**
Save some CPU by testing the value of srv_thread_concurrency in inline
functions. */
static inline
void
innodb_srv_conc_enter_innodb(
/*=========================*/
	trx_t*	trx)	/*!< in: transaction handle */
{
	if (UNIV_LIKELY(!srv_thread_concurrency)) {

		return;
	}

	srv_conc_enter_innodb(trx);
}

/******************************************************************//**
Save some CPU by testing the value of srv_thread_concurrency in inline
functions. */
static inline
void
innodb_srv_conc_exit_innodb(
/*========================*/
	trx_t*	trx)	/*!< in: transaction handle */
{
	if (UNIV_LIKELY(!trx->declared_to_be_inside_innodb)) {

		return;
	}

	srv_conc_exit_innodb(trx);
}

/******************************************************************//**
Releases possible search latch and InnoDB thread FIFO ticket. These should
be released at each SQL statement end, and also when mysqld passes the
control to the client. It does no harm to release these also in the middle
of an SQL statement. */
static inline
void
innobase_release_stat_resources(
/*============================*/
	trx_t*	trx)	/*!< in: transaction object */
{
	if (trx->has_search_latch) {
		trx_search_latch_release_if_reserved(trx);
	}

	if (trx->declared_to_be_inside_innodb) {
		/* Release our possible ticket in the FIFO */

		srv_conc_force_exit_innodb(trx);
	}
}

/******************************************************************//**
Returns true if the transaction this thread is processing has edited
non-transactional tables. Used by the deadlock detector when deciding
which transaction to rollback in case of a deadlock - we try to avoid
rolling back transactions that have edited non-transactional tables.
@return	true if non-transactional tables have been edited */
extern "C" UNIV_INTERN
ibool
thd_has_edited_nontrans_tables(
/*===========================*/
	void*	thd)	/*!< in: thread handle (THD*) */
{
	return((ibool) thd_non_transactional_update((THD*) thd));
}

/******************************************************************//**
Returns true if the thread is executing a SELECT statement.
@return	true if thd is executing SELECT */
extern "C" UNIV_INTERN
ibool
thd_is_select(
/*==========*/
	const void*	thd)	/*!< in: thread handle (THD*) */
{
	return(thd_sql_command((const THD*) thd) == SQLCOM_SELECT);
}

/******************************************************************//**
Returns true if the thread supports XA,
global value of innodb_supports_xa if thd is NULL.
@return	true if thd has XA support */
extern "C" UNIV_INTERN
ibool
thd_supports_xa(
/*============*/
	void*	thd)	/*!< in: thread handle (THD*), or NULL to query
			the global innodb_supports_xa */
{
	return(THDVAR((THD*) thd, support_xa));
}

/******************************************************************//**
Returns the lock wait timeout for the current connection.
@return	the lock wait timeout, in seconds */
extern "C" UNIV_INTERN
ulong
thd_lock_wait_timeout(
/*==================*/
	void*	thd)	/*!< in: thread handle (THD*), or NULL to query
			the global innodb_lock_wait_timeout */
{
	/* According to <mysql/plugin.h>, passing thd == NULL
	returns the global value of the session variable. */
	return(THDVAR((THD*) thd, lock_wait_timeout));
}

/******************************************************************//**
Set the time waited for the lock for the current query. */
extern "C" UNIV_INTERN
void
thd_set_lock_wait_time(
/*===================*/
	void*	thd,	/*!< in: thread handle (THD*) */
	ulint	value)	/*!< in: time waited for the lock */
{
	if (thd) {
		thd_storage_lock_wait((THD*)thd, value);
	}
}

/********************************************************************//**
Obtain the InnoDB transaction of a MySQL thread.
@return	reference to transaction pointer */
static inline
trx_t*&
thd_to_trx(
/*=======*/
	THD*	thd)	/*!< in: MySQL thread */
{
	return(*(trx_t**) thd_ha_data(thd, innodb_hton_ptr));
}

/********************************************************************//**
Call this function when mysqld passes control to the client. That is to
avoid deadlocks on the adaptive hash S-latch possibly held by thd. For more
documentation, see handler.cc.
@return	0 */
static
int
innobase_release_temporary_latches(
/*===============================*/
	handlerton*	hton,	/*!< in: handlerton */
	THD*		thd)	/*!< in: MySQL thread */
{
	trx_t*	trx;

	DBUG_ASSERT(hton == innodb_hton_ptr);

	if (!innodb_inited) {

		return(0);
	}

	trx = thd_to_trx(thd);

	if (trx) {
		innobase_release_stat_resources(trx);
	}
	return(0);
}

/********************************************************************//**
Increments innobase_active_counter and every INNOBASE_WAKE_INTERVALth
time calls srv_active_wake_master_thread. This function should be used
when a single database operation may introduce a small need for
server utility activity, like checkpointing. */
static inline
void
innobase_active_small(void)
/*=======================*/
{
	innobase_active_counter++;

	if ((innobase_active_counter % INNOBASE_WAKE_INTERVAL) == 0) {
		srv_active_wake_master_thread();
	}
}

/********************************************************************//**
Converts an InnoDB error code to a MySQL error code and also tells to MySQL
about a possible transaction rollback inside InnoDB caused by a lock wait
timeout or a deadlock.
@return	MySQL error code */
extern "C" UNIV_INTERN
int
convert_error_code_to_mysql(
/*========================*/
	int	error,	/*!< in: InnoDB error code */
	ulint	flags,  /*!< in: InnoDB table flags, or 0 */
	THD*	thd)	/*!< in: user thread handle or NULL */
{
	switch (error) {
	case DB_SUCCESS:
		return(0);

	case DB_INTERRUPTED:
		my_error(ER_QUERY_INTERRUPTED, MYF(0));
		/* fall through */

	case DB_FOREIGN_EXCEED_MAX_CASCADE:
		push_warning_printf(thd, MYSQL_ERROR::WARN_LEVEL_WARN,
				    HA_ERR_ROW_IS_REFERENCED,
				    "InnoDB: Cannot delete/update "
				    "rows with cascading foreign key "
				    "constraints that exceed max "
				    "depth of %d. Please "
				    "drop extra constraints and try "
				    "again", DICT_FK_MAX_RECURSIVE_LOAD);

		/* fall through */

	case DB_ERROR:
	default:
		return(-1); /* unspecified error */

	case DB_DUPLICATE_KEY:
		/* Be cautious with returning this error, since
		mysql could re-enter the storage layer to get
		duplicated key info, the operation requires a
		valid table handle and/or transaction information,
		which might not always be available in the error
		handling stage. */
		return(HA_ERR_FOUND_DUPP_KEY);

	case DB_FOREIGN_DUPLICATE_KEY:
		return(HA_ERR_FOREIGN_DUPLICATE_KEY);

	case DB_MISSING_HISTORY:
		return(HA_ERR_TABLE_DEF_CHANGED);

	case DB_RECORD_NOT_FOUND:
		return(HA_ERR_NO_ACTIVE_RECORD);

	case DB_DEADLOCK:
		/* Since we rolled back the whole transaction, we must
		tell it also to MySQL so that MySQL knows to empty the
		cached binlog for this transaction */

		if (thd) {
			thd_mark_transaction_to_rollback(thd, TRUE);
		}

		return(HA_ERR_LOCK_DEADLOCK);

	case DB_LOCK_WAIT_TIMEOUT:
		/* Starting from 5.0.13, we let MySQL just roll back the
		latest SQL statement in a lock wait timeout. Previously, we
		rolled back the whole transaction. */

		if (thd) {
			thd_mark_transaction_to_rollback(
				thd, (bool)row_rollback_on_timeout);
		}

		return(HA_ERR_LOCK_WAIT_TIMEOUT);

	case DB_NO_REFERENCED_ROW:
		return(HA_ERR_NO_REFERENCED_ROW);

	case DB_ROW_IS_REFERENCED:
		return(HA_ERR_ROW_IS_REFERENCED);

	case DB_CANNOT_ADD_CONSTRAINT:
	case DB_CHILD_NO_INDEX:
	case DB_PARENT_NO_INDEX:
		return(HA_ERR_CANNOT_ADD_FOREIGN);

	case DB_CANNOT_DROP_CONSTRAINT:

		return(HA_ERR_ROW_IS_REFERENCED); /* TODO: This is a bit
						misleading, a new MySQL error
						code should be introduced */

	case DB_CORRUPTION:
		return(HA_ERR_CRASHED);

	case DB_OUT_OF_FILE_SPACE:
		return(HA_ERR_RECORD_FILE_FULL);

	case DB_TABLE_IS_BEING_USED:
		return(HA_ERR_WRONG_COMMAND);

	case DB_TABLE_NOT_FOUND:
		return(HA_ERR_NO_SUCH_TABLE);

	case DB_TOO_BIG_RECORD:
		my_error(ER_TOO_BIG_ROWSIZE, MYF(0),
			 page_get_free_space_of_empty(flags
						      & DICT_TF_COMPACT) / 2);
		return(HA_ERR_TO_BIG_ROW);

	case DB_TOO_BIG_INDEX_COL:
		my_error(ER_INDEX_COLUMN_TOO_LONG, MYF(0),
			 DICT_MAX_FIELD_LEN_BY_FORMAT_FLAG(flags));
		return(HA_ERR_INDEX_COL_TOO_LONG);

	case DB_NO_SAVEPOINT:
		return(HA_ERR_NO_SAVEPOINT);

	case DB_LOCK_TABLE_FULL:
		/* Since we rolled back the whole transaction, we must
		tell it also to MySQL so that MySQL knows to empty the
		cached binlog for this transaction */

		if (thd) {
			thd_mark_transaction_to_rollback(thd, TRUE);
		}

		return(HA_ERR_LOCK_TABLE_FULL);

	case DB_PRIMARY_KEY_IS_NULL:
		return(ER_PRIMARY_CANT_HAVE_NULL);

	case DB_TOO_MANY_CONCURRENT_TRXS:
		/* New error code HA_ERR_TOO_MANY_CONCURRENT_TRXS is only
		available in 5.1.38 and later, but the plugin should still
		work with previous versions of MySQL. */
#ifdef HA_ERR_TOO_MANY_CONCURRENT_TRXS
		return(HA_ERR_TOO_MANY_CONCURRENT_TRXS);
#else /* HA_ERR_TOO_MANY_CONCURRENT_TRXS */
		return(HA_ERR_RECORD_FILE_FULL);
#endif /* HA_ERR_TOO_MANY_CONCURRENT_TRXS */
	case DB_UNSUPPORTED:
		return(HA_ERR_UNSUPPORTED);
	case DB_INDEX_CORRUPT:
		return(HA_ERR_INDEX_CORRUPT);
	case DB_UNDO_RECORD_TOO_BIG:
		return(HA_ERR_UNDO_REC_TOO_BIG);
	}
}

/*************************************************************//**
Prints info of a THD object (== user session thread) to the given file. */
extern "C" UNIV_INTERN
void
innobase_mysql_print_thd(
/*=====================*/
	FILE*	f,		/*!< in: output stream */
	void*	thd,		/*!< in: pointer to a MySQL THD object */
	uint	max_query_len)	/*!< in: max query length to print, or 0 to
				   use the default max length */
{
	char	buffer[1024];

	fputs(thd_security_context((THD*) thd, buffer, sizeof buffer,
				   max_query_len), f);
	putc('\n', f);
}

/******************************************************************//**
Get the variable length bounds of the given character set. */
extern "C" UNIV_INTERN
void
innobase_get_cset_width(
/*====================*/
	ulint	cset,		/*!< in: MySQL charset-collation code */
	ulint*	mbminlen,	/*!< out: minimum length of a char (in bytes) */
	ulint*	mbmaxlen)	/*!< out: maximum length of a char (in bytes) */
{
	CHARSET_INFO*	cs;
	ut_ad(cset < 256);
	ut_ad(mbminlen);
	ut_ad(mbmaxlen);

	cs = all_charsets[cset];
	if (cs) {
		*mbminlen = cs->mbminlen;
		*mbmaxlen = cs->mbmaxlen;
		ut_ad(*mbminlen < DATA_MBMAX);
		ut_ad(*mbmaxlen < DATA_MBMAX);
	} else {
		THD*	thd = current_thd;

		if (thd && thd_sql_command(thd) == SQLCOM_DROP_TABLE) {

			/* Fix bug#46256: allow tables to be dropped if the
			collation is not found, but issue a warning. */
			if ((global_system_variables.log_warnings)
			    && (cset != 0)){

				sql_print_warning(
					"Unknown collation #%lu.", cset);
			}
		} else {

			ut_a(cset == 0);
		}

		*mbminlen = *mbmaxlen = 0;
	}
}

/******************************************************************//**
Converts an identifier to a table name. */
extern "C" UNIV_INTERN
void
innobase_convert_from_table_id(
/*===========================*/
	struct charset_info_st*	cs,	/*!< in: the 'from' character set */
	char*			to,	/*!< out: converted identifier */
	const char*		from,	/*!< in: identifier to convert */
	ulint			len)	/*!< in: length of 'to', in bytes */
{
	uint	errors;

	strconvert(cs, from, &my_charset_filename, to, (uint) len, &errors);
}

/******************************************************************//**
Converts an identifier to UTF-8. */
extern "C" UNIV_INTERN
void
innobase_convert_from_id(
/*=====================*/
	struct charset_info_st*	cs,	/*!< in: the 'from' character set */
	char*			to,	/*!< out: converted identifier */
	const char*		from,	/*!< in: identifier to convert */
	ulint			len)	/*!< in: length of 'to', in bytes */
{
	uint	errors;

	strconvert(cs, from, system_charset_info, to, (uint) len, &errors);
}

/******************************************************************//**
Compares NUL-terminated UTF-8 strings case insensitively.
@return	0 if a=b, <0 if a<b, >1 if a>b */
extern "C" UNIV_INTERN
int
innobase_strcasecmp(
/*================*/
	const char*	a,	/*!< in: first string to compare */
	const char*	b)	/*!< in: second string to compare */
{
	return(my_strcasecmp(system_charset_info, a, b));
}

/******************************************************************//**
Strip dir name from a full path name and return only the file name
@return file name or "null" if no file name */
extern "C" UNIV_INTERN
const char*
innobase_basename(
/*==============*/
	const char*	path_name)	/*!< in: full path name */
{
	const char*	name = base_name(path_name);

	return((name) ? name : "null");
}

/******************************************************************//**
Makes all characters in a NUL-terminated UTF-8 string lower case. */
extern "C" UNIV_INTERN
void
innobase_casedn_str(
/*================*/
	char*	a)	/*!< in/out: string to put in lower case */
{
	my_casedn_str(system_charset_info, a);
}

/**********************************************************************//**
Determines the connection character set.
@return	connection character set */
extern "C" UNIV_INTERN
struct charset_info_st*
innobase_get_charset(
/*=================*/
	void*	mysql_thd)	/*!< in: MySQL thread handle */
{
	return(thd_charset((THD*) mysql_thd));
}

/**********************************************************************//**
Determines the current SQL statement.
@return	SQL statement string */
extern "C" UNIV_INTERN
const char*
innobase_get_stmt(
/*==============*/
	void*	mysql_thd,	/*!< in: MySQL thread handle */
	size_t*	length)		/*!< out: length of the SQL statement */
{
	LEX_STRING* stmt;

	stmt = thd_query_string((THD*) mysql_thd);
	*length = stmt->length;
	return(stmt->str);
}

/**********************************************************************//**
Get the current setting of the lower_case_table_names global parameter from
mysqld.cc. We do a dirty read because for one there is no synchronization
object and secondly there is little harm in doing so even if we get a torn
read.
@return	value of lower_case_table_names */
extern "C" UNIV_INTERN
ulint
innobase_get_lower_case_table_names(void)
/*=====================================*/
{
	return(lower_case_table_names);
}

#if defined (__WIN__) && defined (MYSQL_DYNAMIC_PLUGIN)
extern MYSQL_PLUGIN_IMPORT MY_TMPDIR mysql_tmpdir_list;
/*******************************************************************//**
Map an OS error to an errno value. The OS error number is stored in
_doserrno and the mapped value is stored in errno) */
extern "C"
void __cdecl
_dosmaperr(
	unsigned long);	/*!< in: OS error value */

/*********************************************************************//**
Creates a temporary file.
@return	temporary file descriptor, or < 0 on error */
extern "C" UNIV_INTERN
int
innobase_mysql_tmpfile(void)
/*========================*/
{
	int	fd;				/* handle of opened file */
	HANDLE	osfh;				/* OS handle of opened file */
	char*	tmpdir;				/* point to the directory
						where to create file */
	TCHAR	path_buf[MAX_PATH - 14];	/* buffer for tmp file path.
						The length cannot be longer
						than MAX_PATH - 14, or
						GetTempFileName will fail. */
	char	filename[MAX_PATH];		/* name of the tmpfile */
	DWORD	fileaccess = GENERIC_READ	/* OS file access */
			     | GENERIC_WRITE
			     | DELETE;
	DWORD	fileshare = FILE_SHARE_READ	/* OS file sharing mode */
			    | FILE_SHARE_WRITE
			    | FILE_SHARE_DELETE;
	DWORD	filecreate = CREATE_ALWAYS;	/* OS method of open/create */
	DWORD	fileattrib =			/* OS file attribute flags */
			     FILE_ATTRIBUTE_NORMAL
			     | FILE_FLAG_DELETE_ON_CLOSE
			     | FILE_ATTRIBUTE_TEMPORARY
			     | FILE_FLAG_SEQUENTIAL_SCAN;

	DBUG_ENTER("innobase_mysql_tmpfile");

	tmpdir = my_tmpdir(&mysql_tmpdir_list);

	/* The tmpdir parameter can not be NULL for GetTempFileName. */
	if (!tmpdir) {
		uint	ret;

		/* Use GetTempPath to determine path for temporary files. */
		ret = GetTempPath(sizeof(path_buf), path_buf);
		if (ret > sizeof(path_buf) || (ret == 0)) {

			_dosmaperr(GetLastError());	/* map error */
			DBUG_RETURN(-1);
		}

		tmpdir = path_buf;
	}

	/* Use GetTempFileName to generate a unique filename. */
	if (!GetTempFileName(tmpdir, "ib", 0, filename)) {

		_dosmaperr(GetLastError());	/* map error */
		DBUG_RETURN(-1);
	}

	DBUG_PRINT("info", ("filename: %s", filename));

	/* Open/Create the file. */
	osfh = CreateFile(filename, fileaccess, fileshare, NULL,
			  filecreate, fileattrib, NULL);
	if (osfh == INVALID_HANDLE_VALUE) {

		/* open/create file failed! */
		_dosmaperr(GetLastError());	/* map error */
		DBUG_RETURN(-1);
	}

	do {
		/* Associates a CRT file descriptor with the OS file handle. */
		fd = _open_osfhandle((intptr_t) osfh, 0);
	} while (fd == -1 && errno == EINTR);

	if (fd == -1) {
		/* Open failed, close the file handle. */

		_dosmaperr(GetLastError());	/* map error */
		CloseHandle(osfh);		/* no need to check if
						CloseHandle fails */
	}

	DBUG_RETURN(fd);
}
#else
/*********************************************************************//**
Creates a temporary file.
@return	temporary file descriptor, or < 0 on error */
extern "C" UNIV_INTERN
int
innobase_mysql_tmpfile(void)
/*========================*/
{
	int	fd2 = -1;
	File	fd = mysql_tmpfile("ib");
	if (fd >= 0) {
		/* Copy the file descriptor, so that the additional resources
		allocated by create_temp_file() can be freed by invoking
		my_close().

		Because the file descriptor returned by this function
		will be passed to fdopen(), it will be closed by invoking
		fclose(), which in turn will invoke close() instead of
		my_close(). */

#ifdef _WIN32
		/* Note that on Windows, the integer returned by mysql_tmpfile
		has no relation to C runtime file descriptor. Here, we need
		to call my_get_osfhandle to get the HANDLE and then convert it 
		to C runtime filedescriptor. */
		{
			HANDLE hFile = my_get_osfhandle(fd);
			HANDLE hDup;
			BOOL bOK = 
				DuplicateHandle(GetCurrentProcess(), hFile, GetCurrentProcess(),
								&hDup, 0, FALSE, DUPLICATE_SAME_ACCESS);
			if(bOK) {
				fd2 = _open_osfhandle((intptr_t)hDup,0);
			}
			else {
				my_osmaperr(GetLastError());
				fd2 = -1;
			}	
		}
#else
		fd2 = dup(fd);
#endif
		if (fd2 < 0) {
			DBUG_PRINT("error",("Got error %d on dup",fd2));
			my_errno=errno;
			my_error(EE_OUT_OF_FILERESOURCES,
				 MYF(ME_BELL+ME_WAITTANG),
				 "ib*", my_errno);
		}
		my_close(fd, MYF(MY_WME));
	}
	return(fd2);
}
#endif /* defined (__WIN__) && defined (MYSQL_DYNAMIC_PLUGIN) */

/*********************************************************************//**
Wrapper around MySQL's copy_and_convert function.
@return	number of bytes copied to 'to' */
extern "C" UNIV_INTERN
ulint
innobase_convert_string(
/*====================*/
	void*		to,		/*!< out: converted string */
	ulint		to_length,	/*!< in: number of bytes reserved
					for the converted string */
	CHARSET_INFO*	to_cs,		/*!< in: character set to convert to */
	const void*	from,		/*!< in: string to convert */
	ulint		from_length,	/*!< in: number of bytes to convert */
	CHARSET_INFO*	from_cs,	/*!< in: character set to convert from */
	uint*		errors)		/*!< out: number of errors encountered
					during the conversion */
{
  return(copy_and_convert((char*)to, (uint32) to_length, to_cs,
                          (const char*)from, (uint32) from_length, from_cs,
                          errors));
}

/*******************************************************************//**
Formats the raw data in "data" (in InnoDB on-disk format) that is of
type DATA_(CHAR|VARCHAR|MYSQL|VARMYSQL) using "charset_coll" and writes
the result to "buf". The result is converted to "system_charset_info".
Not more than "buf_size" bytes are written to "buf".
The result is always NUL-terminated (provided buf_size > 0) and the
number of bytes that were written to "buf" is returned (including the
terminating NUL).
@return	number of bytes that were written */
extern "C" UNIV_INTERN
ulint
innobase_raw_format(
/*================*/
	const char*	data,		/*!< in: raw data */
	ulint		data_len,	/*!< in: raw data length
					in bytes */
	ulint		charset_coll,	/*!< in: charset collation */
	char*		buf,		/*!< out: output buffer */
	ulint		buf_size)	/*!< in: output buffer size
					in bytes */
{
	/* XXX we use a hard limit instead of allocating
	but_size bytes from the heap */
	CHARSET_INFO*	data_cs;
	char		buf_tmp[8192];
	ulint		buf_tmp_used;
	uint		num_errors;

	data_cs = all_charsets[charset_coll];

	buf_tmp_used = innobase_convert_string(buf_tmp, sizeof(buf_tmp),
					       system_charset_info,
					       data, data_len, data_cs,
					       &num_errors);

	return(ut_str_sql_format(buf_tmp, buf_tmp_used, buf, buf_size));
}

/*********************************************************************//**
Compute the next autoinc value.

For MySQL replication the autoincrement values can be partitioned among
the nodes. The offset is the start or origin of the autoincrement value
for a particular node. For n nodes the increment will be n and the offset
will be in the interval [1, n]. The formula tries to allocate the next
value for a particular node.

Note: This function is also called with increment set to the number of
values we want to reserve for multi-value inserts e.g.,

	INSERT INTO T VALUES(), (), ();

innobase_next_autoinc() will be called with increment set to
n * 3 where autoinc_lock_mode != TRADITIONAL because we want
to reserve 3 values for the multi-value INSERT above.
@return	the next value */
static
ulonglong
innobase_next_autoinc(
/*==================*/
	ulonglong	current,	/*!< in: Current value */
	ulonglong	increment,	/*!< in: increment current by */
	ulonglong	offset,		/*!< in: AUTOINC offset */
	ulonglong	max_value)	/*!< in: max value for type */
{
	ulonglong	next_value;

	/* Should never be 0. */
	ut_a(increment > 0);

	/* According to MySQL documentation, if the offset is greater than
	the increment then the offset is ignored. */
	if (offset > increment) {
		offset = 0;
	}

	if (max_value <= current) {
		next_value = max_value;
	} else if (offset <= 1) {
		/* Offset 0 and 1 are the same, because there must be at
		least one node in the system. */
		if (max_value - current <= increment) {
			next_value = max_value;
		} else {
			next_value = current + increment;
		}
	} else if (max_value > current) {
		if (current > offset) {
			next_value = ((current - offset) / increment) + 1;
		} else {
			next_value = ((offset - current) / increment) + 1;
		}

		ut_a(increment > 0);
		ut_a(next_value > 0);

		/* Check for multiplication overflow. */
		if (increment > (max_value / next_value)) {

			next_value = max_value;
		} else {
			next_value *= increment;

			ut_a(max_value >= next_value);

			/* Check for overflow. */
			if (max_value - next_value <= offset) {
				next_value = max_value;
			} else {
				next_value += offset;
			}
		}
	} else {
		next_value = max_value;
	}

	ut_a(next_value <= max_value);

	return(next_value);
}

/*********************************************************************//**
Initializes some fields in an InnoDB transaction object. */
static
void
innobase_trx_init(
/*==============*/
	THD*	thd,	/*!< in: user thread handle */
	trx_t*	trx)	/*!< in/out: InnoDB transaction handle */
{
	DBUG_ENTER("innobase_trx_init");
	DBUG_ASSERT(EQ_CURRENT_THD(thd));
	DBUG_ASSERT(thd == trx->mysql_thd);

	trx->check_foreigns = !thd_test_options(
		thd, OPTION_NO_FOREIGN_KEY_CHECKS);

	trx->check_unique_secondary = !thd_test_options(
		thd, OPTION_RELAXED_UNIQUE_CHECKS);

	DBUG_VOID_RETURN;
}

/*********************************************************************//**
Allocates an InnoDB transaction for a MySQL handler object.
@return	InnoDB transaction handle */
extern "C" UNIV_INTERN
trx_t*
innobase_trx_allocate(
/*==================*/
	THD*	thd)	/*!< in: user thread handle */
{
	trx_t*	trx;

	DBUG_ENTER("innobase_trx_allocate");
	DBUG_ASSERT(thd != NULL);
	DBUG_ASSERT(EQ_CURRENT_THD(thd));

	trx = trx_allocate_for_mysql();

	trx->mysql_thd = thd;

	innobase_trx_init(thd, trx);

	DBUG_RETURN(trx);
}

/*********************************************************************//**
Gets the InnoDB transaction handle for a MySQL handler object, creates
an InnoDB transaction struct if the corresponding MySQL thread struct still
lacks one.
@return	InnoDB transaction handle */
static inline
trx_t*
check_trx_exists(
/*=============*/
	THD*	thd)	/*!< in: user thread handle */
{
	trx_t*&	trx = thd_to_trx(thd);

	ut_ad(EQ_CURRENT_THD(thd));

	if (trx == NULL) {
		trx = innobase_trx_allocate(thd);
	} else if (UNIV_UNLIKELY(trx->magic_n != TRX_MAGIC_N)) {
		mem_analyze_corruption(trx);
		ut_error;
	}

	innobase_trx_init(thd, trx);

	return(trx);
}

/*********************************************************************//**
Note that a transaction has been registered with MySQL.
@return true if transaction is registered with MySQL 2PC coordinator */
static inline
bool
trx_is_registered_for_2pc(
/*=========================*/
	const trx_t*	trx)	/* in: transaction */
{
	return(trx->is_registered == 1);
}

/*********************************************************************//**
Note that a transaction owns the prepare_commit_mutex. */
static inline
void
trx_owns_prepare_commit_mutex_set(
/*==============================*/
	trx_t*	trx)	/* in: transaction */
{
	ut_a(trx_is_registered_for_2pc(trx));
	trx->owns_prepare_mutex = 1;
}

/*********************************************************************//**
Note that a transaction has been registered with MySQL 2PC coordinator. */
static inline
void
trx_register_for_2pc(
/*==================*/
	trx_t*	trx)	/* in: transaction */
{
	trx->is_registered = 1;
	ut_ad(trx->owns_prepare_mutex == 0);
}

/*********************************************************************//**
Note that a transaction has been deregistered. */
static inline
void
trx_deregister_from_2pc(
/*====================*/
	trx_t*	trx)	/* in: transaction */
{
	trx->is_registered = 0;
	trx->owns_prepare_mutex = 0;
}

/*********************************************************************//**
Check whether atransaction owns the prepare_commit_mutex.
@return true if transaction owns the prepare commit mutex */
static inline
bool
trx_has_prepare_commit_mutex(
/*=========================*/
	const trx_t*	trx)	/* in: transaction */
{
	return(trx->owns_prepare_mutex == 1);
}

/*********************************************************************//**
Check if transaction is started.
@reutrn true if transaction is in state started */
static
bool
trx_is_started(
/*===========*/
	trx_t*	trx)	/* in: transaction */
{
	return(trx->conc_state != TRX_NOT_STARTED);
}

/*********************************************************************//**
Construct ha_innobase handler. */
UNIV_INTERN
ha_innobase::ha_innobase(handlerton *hton, TABLE_SHARE *table_arg)
  :handler(hton, table_arg),
  int_table_flags(HA_REC_NOT_IN_SEQ |
		  HA_NULL_IN_KEY |
		  HA_CAN_INDEX_BLOBS |
		  HA_CAN_SQL_HANDLER |
		  HA_PRIMARY_KEY_REQUIRED_FOR_POSITION |
		  HA_PRIMARY_KEY_IN_READ_INDEX |
		  HA_BINLOG_ROW_CAPABLE |
		  HA_CAN_GEOMETRY | HA_PARTIAL_COLUMN_READ |
		  HA_TABLE_SCAN_ON_INDEX),
  start_of_scan(0),
  num_write_row(0)
{}

/*********************************************************************//**
Destruct ha_innobase handler. */
UNIV_INTERN
ha_innobase::~ha_innobase()
{
}

/*********************************************************************//**
Updates the user_thd field in a handle and also allocates a new InnoDB
transaction handle if needed, and updates the transaction fields in the
prebuilt struct. */
UNIV_INTERN inline
void
ha_innobase::update_thd(
/*====================*/
	THD*	thd)	/*!< in: thd to use the handle */
{
	trx_t*		trx;

	trx = check_trx_exists(thd);

	if (prebuilt->trx != trx) {

		row_update_prebuilt_trx(prebuilt, trx);
	}

	user_thd = thd;
}

/*********************************************************************//**
Updates the user_thd field in a handle and also allocates a new InnoDB
transaction handle if needed, and updates the transaction fields in the
prebuilt struct. */
UNIV_INTERN
void
ha_innobase::update_thd()
/*=====================*/
{
	THD*	thd = ha_thd();
	ut_ad(EQ_CURRENT_THD(thd));
	update_thd(thd);
}

/*********************************************************************//**
Registers an InnoDB transaction with the MySQL 2PC coordinator, so that
the MySQL XA code knows to call the InnoDB prepare and commit, or rollback
for the transaction. This MUST be called for every transaction for which
the user may call commit or rollback. Calling this several times to register
the same transaction is allowed, too. This function also registers the
current SQL statement. */
static inline
void
innobase_register_trx(
/*==================*/
	handlerton*	hton,	/* in: Innobase handlerton */
	THD*		thd,	/* in: MySQL thd (connection) object */
	trx_t*		trx)	/* in: transaction to register */
{
	trans_register_ha(thd, FALSE, hton);

	if (!trx_is_registered_for_2pc(trx)
	    && thd_test_options(thd, OPTION_NOT_AUTOCOMMIT | OPTION_BEGIN)) {

		trans_register_ha(thd, TRUE, hton);
	}

	trx_register_for_2pc(trx);
}
  
/*   BACKGROUND INFO: HOW THE MYSQL QUERY CACHE WORKS WITH INNODB
     ------------------------------------------------------------

1) The use of the query cache for TBL is disabled when there is an
uncommitted change to TBL.

2) When a change to TBL commits, InnoDB stores the current value of
its global trx id counter, let us denote it by INV_TRX_ID, to the table object
in the InnoDB data dictionary, and does only allow such transactions whose
id <= INV_TRX_ID to use the query cache.

3) When InnoDB does an INSERT/DELETE/UPDATE to a table TBL, or an implicit
modification because an ON DELETE CASCADE, we invalidate the MySQL query cache
of TBL immediately.

How this is implemented inside InnoDB:

1) Since every modification always sets an IX type table lock on the InnoDB
table, it is easy to check if there can be uncommitted modifications for a
table: just check if there are locks in the lock list of the table.

2) When a transaction inside InnoDB commits, it reads the global trx id
counter and stores the value INV_TRX_ID to the tables on which it had a lock.

3) If there is an implicit table change from ON DELETE CASCADE or SET NULL,
InnoDB calls an invalidate method for the MySQL query cache for that table.

How this is implemented inside sql_cache.cc:

1) The query cache for an InnoDB table TBL is invalidated immediately at an
INSERT/UPDATE/DELETE, just like in the case of MyISAM. No need to delay
invalidation to the transaction commit.

2) To store or retrieve a value from the query cache of an InnoDB table TBL,
any query must first ask InnoDB's permission. We must pass the thd as a
parameter because InnoDB will look at the trx id, if any, associated with
that thd.

3) Use of the query cache for InnoDB tables is now allowed also when
AUTOCOMMIT==0 or we are inside BEGIN ... COMMIT. Thus transactions no longer
put restrictions on the use of the query cache.
*/

/******************************************************************//**
The MySQL query cache uses this to check from InnoDB if the query cache at
the moment is allowed to operate on an InnoDB table. The SQL query must
be a non-locking SELECT.

The query cache is allowed to operate on certain query only if this function
returns TRUE for all tables in the query.

If thd is not in the autocommit state, this function also starts a new
transaction for thd if there is no active trx yet, and assigns a consistent
read view to it if there is no read view yet.

Why a deadlock of threads is not possible: the query cache calls this function
at the start of a SELECT processing. Then the calling thread cannot be
holding any InnoDB semaphores. The calling thread is holding the
query cache mutex, and this function will reserver the InnoDB kernel mutex.
Thus, the 'rank' in sync0sync.h of the MySQL query cache mutex is above
the InnoDB kernel mutex.
@return TRUE if permitted, FALSE if not; note that the value FALSE
does not mean we should invalidate the query cache: invalidation is
called explicitly */
static
my_bool
innobase_query_caching_of_table_permitted(
/*======================================*/
	THD*	thd,		/*!< in: thd of the user who is trying to
				store a result to the query cache or
				retrieve it */
	char*	full_name,	/*!< in: concatenation of database name,
				the null character NUL, and the table
				name */
	uint	full_name_len,	/*!< in: length of the full name, i.e.
				len(dbname) + len(tablename) + 1 */
	ulonglong *unused)	/*!< unused for this engine */
{
	ibool	is_autocommit;
	trx_t*	trx;
	char	norm_name[1000];

	ut_a(full_name_len < 999);

	trx = check_trx_exists(thd);

	if (trx->isolation_level == TRX_ISO_SERIALIZABLE) {
		/* In the SERIALIZABLE mode we add LOCK IN SHARE MODE to every
		plain SELECT if AUTOCOMMIT is not on. */

		return((my_bool)FALSE);
	}

	if (trx->has_search_latch) {
		sql_print_error("The calling thread is holding the adaptive "
				"search, latch though calling "
				"innobase_query_caching_of_table_permitted.");

		mutex_enter(&kernel_mutex);
		trx_print(stderr, trx, 1024);
		mutex_exit(&kernel_mutex);
	}

	innobase_release_stat_resources(trx);

	if (!thd_test_options(thd, OPTION_NOT_AUTOCOMMIT | OPTION_BEGIN)) {

		is_autocommit = TRUE;
	} else {
		is_autocommit = FALSE;

	}

	if (is_autocommit && trx->n_mysql_tables_in_use == 0) {
		/* We are going to retrieve the query result from the query
		cache. This cannot be a store operation to the query cache
		because then MySQL would have locks on tables already.

		TODO: if the user has used LOCK TABLES to lock the table,
		then we open a transaction in the call of row_.. below.
		That trx can stay open until UNLOCK TABLES. The same problem
		exists even if we do not use the query cache. MySQL should be
		modified so that it ALWAYS calls some cleanup function when
		the processing of a query ends!

		We can imagine we instantaneously serialize this consistent
		read trx to the current trx id counter. If trx2 would have
		changed the tables of a query result stored in the cache, and
		trx2 would have already committed, making the result obsolete,
		then trx2 would have already invalidated the cache. Thus we
		can trust the result in the cache is ok for this query. */

		return((my_bool)TRUE);
	}

	/* Normalize the table name to InnoDB format */

	memcpy(norm_name, full_name, full_name_len);

	norm_name[strlen(norm_name)] = '/'; /* InnoDB uses '/' as the
					    separator between db and table */
	norm_name[full_name_len] = '\0';
#ifdef __WIN__
	innobase_casedn_str(norm_name);
#endif

	innobase_register_trx(innodb_hton_ptr, thd, trx);

	if (row_search_check_if_query_cache_permitted(trx, norm_name)) {

		/* printf("Query cache for %s permitted\n", norm_name); */

		return((my_bool)TRUE);
	}

	/* printf("Query cache for %s NOT permitted\n", norm_name); */

	return((my_bool)FALSE);
}

/*****************************************************************//**
Invalidates the MySQL query cache for the table. */
extern "C" UNIV_INTERN
void
innobase_invalidate_query_cache(
/*============================*/
	trx_t*		trx,		/*!< in: transaction which
					modifies the table */
	const char*	full_name,	/*!< in: concatenation of
					database name, null char NUL,
					table name, null char NUL;
					NOTE that in Windows this is
					always in LOWER CASE! */
	ulint		full_name_len)	/*!< in: full name length where
					also the null chars count */
{
	/* Note that the sync0sync.h rank of the query cache mutex is just
	above the InnoDB kernel mutex. The caller of this function must not
	have latches of a lower rank. */

	/* Argument TRUE below means we are using transactions */
#ifdef HAVE_QUERY_CACHE
	mysql_query_cache_invalidate4((THD*) trx->mysql_thd,
				      full_name,
				      (uint32) full_name_len,
				      TRUE);
#endif
}

/*****************************************************************//**
Convert an SQL identifier to the MySQL system_charset_info (UTF-8)
and quote it if needed.
@return	pointer to the end of buf */
static
char*
innobase_convert_identifier(
/*========================*/
	char*		buf,	/*!< out: buffer for converted identifier */
	ulint		buflen,	/*!< in: length of buf, in bytes */
	const char*	id,	/*!< in: identifier to convert */
	ulint		idlen,	/*!< in: length of id, in bytes */
	void*		thd,	/*!< in: MySQL connection thread, or NULL */
	ibool		file_id)/*!< in: TRUE=id is a table or database name;
				FALSE=id is an UTF-8 string */
{
	char nz[NAME_LEN + 1];
	char nz2[NAME_LEN + 1 + EXPLAIN_FILENAME_MAX_EXTRA_LENGTH];

	const char*	s	= id;
	int		q;

	if (file_id) {
		/* Decode the table name.  The MySQL function expects
		a NUL-terminated string.  The input and output strings
		buffers must not be shared. */

		if (UNIV_UNLIKELY(idlen > (sizeof nz) - 1)) {
			idlen = (sizeof nz) - 1;
		}

		memcpy(nz, id, idlen);
		nz[idlen] = 0;

		s = nz2;
		idlen = explain_filename((THD*) thd, nz, nz2, sizeof nz2,
					 EXPLAIN_PARTITIONS_AS_COMMENT);
		goto no_quote;
	}

	/* See if the identifier needs to be quoted. */
	if (UNIV_UNLIKELY(!thd)) {
		q = '"';
	} else {
		q = get_quote_char_for_identifier((THD*) thd, s, (int) idlen);
	}

	if (q == EOF) {
no_quote:
		if (UNIV_UNLIKELY(idlen > buflen)) {
			idlen = buflen;
		}
		memcpy(buf, s, idlen);
		return(buf + idlen);
	}

	/* Quote the identifier. */
	if (buflen < 2) {
		return(buf);
	}

	*buf++ = q;
	buflen--;

	for (; idlen; idlen--) {
		int	c = *s++;
		if (UNIV_UNLIKELY(c == q)) {
			if (UNIV_UNLIKELY(buflen < 3)) {
				break;
			}

			*buf++ = c;
			*buf++ = c;
			buflen -= 2;
		} else {
			if (UNIV_UNLIKELY(buflen < 2)) {
				break;
			}

			*buf++ = c;
			buflen--;
		}
	}

	*buf++ = q;
	return(buf);
}

/*****************************************************************//**
Convert a table or index name to the MySQL system_charset_info (UTF-8)
and quote it if needed.
@return	pointer to the end of buf */
extern "C" UNIV_INTERN
char*
innobase_convert_name(
/*==================*/
	char*		buf,	/*!< out: buffer for converted identifier */
	ulint		buflen,	/*!< in: length of buf, in bytes */
	const char*	id,	/*!< in: identifier to convert */
	ulint		idlen,	/*!< in: length of id, in bytes */
	void*		thd,	/*!< in: MySQL connection thread, or NULL */
	ibool		table_id)/*!< in: TRUE=id is a table or database name;
				FALSE=id is an index name */
{
	char*		s	= buf;
	const char*	bufend	= buf + buflen;

	if (table_id) {
		const char*	slash = (const char*) memchr(id, '/', idlen);
		if (!slash) {

			goto no_db_name;
		}

		/* Print the database name and table name separately. */
		s = innobase_convert_identifier(s, bufend - s, id, slash - id,
						thd, TRUE);
		if (UNIV_LIKELY(s < bufend)) {
			*s++ = '.';
			s = innobase_convert_identifier(s, bufend - s,
							slash + 1, idlen
							- (slash - id) - 1,
							thd, TRUE);
		}
	} else if (UNIV_UNLIKELY(*id == TEMP_INDEX_PREFIX)) {
		/* Temporary index name (smart ALTER TABLE) */
		const char temp_index_suffix[]= "--temporary--";

		s = innobase_convert_identifier(buf, buflen, id + 1, idlen - 1,
						thd, FALSE);
		if (s - buf + (sizeof temp_index_suffix - 1) < buflen) {
			memcpy(s, temp_index_suffix,
			       sizeof temp_index_suffix - 1);
			s += sizeof temp_index_suffix - 1;
		}
	} else {
no_db_name:
		s = innobase_convert_identifier(buf, buflen, id, idlen,
						thd, table_id);
	}

	return(s);

}

/*****************************************************************//**
A wrapper function of innobase_convert_name(), convert a table or
index name to the MySQL system_charset_info (UTF-8) and quote it if needed.
@return	pointer to the end of buf */
static inline
void
innobase_format_name(
/*==================*/
	char*		buf,	/*!< out: buffer for converted identifier */
	ulint		buflen,	/*!< in: length of buf, in bytes */
	const char*	name,	/*!< in: index or table name to format */
	ibool		is_index_name) /*!< in: index name */
{
	const char*     bufend;

	bufend = innobase_convert_name(buf, buflen, name, strlen(name),
				       NULL, !is_index_name);

	ut_ad((ulint) (bufend - buf) < buflen);

	buf[bufend - buf] = '\0';
}

/**********************************************************************//**
Determines if the currently running transaction has been interrupted.
@return	TRUE if interrupted */
extern "C" UNIV_INTERN
ibool
trx_is_interrupted(
/*===============*/
	trx_t*	trx)	/*!< in: transaction */
{
	return(trx && trx->mysql_thd && thd_killed((THD*) trx->mysql_thd));
}

/**********************************************************************//**
Determines if the currently running transaction is in strict mode.
@return	TRUE if strict */
extern "C" UNIV_INTERN
ibool
trx_is_strict(
/*==========*/
	trx_t*	trx)	/*!< in: transaction */
{
	return(trx && trx->mysql_thd
	       && THDVAR((THD*) trx->mysql_thd, strict_mode));
}

/**************************************************************//**
Resets some fields of a prebuilt struct. The template is used in fast
retrieval of just those column values MySQL needs in its processing. */
static
void
reset_template(
/*===========*/
	row_prebuilt_t*	prebuilt)	/*!< in/out: prebuilt struct */
{
	prebuilt->keep_other_fields_on_keyread = 0;
	prebuilt->read_just_key = 0;
}

/*****************************************************************//**
Call this when you have opened a new table handle in HANDLER, before you
call index_read_idx() etc. Actually, we can let the cursor stay open even
over a transaction commit! Then you should call this before every operation,
fetch next etc. This function inits the necessary things even after a
transaction commit. */
UNIV_INTERN
void
ha_innobase::init_table_handle_for_HANDLER(void)
/*============================================*/
{
	/* If current thd does not yet have a trx struct, create one.
	If the current handle does not yet have a prebuilt struct, create
	one. Update the trx pointers in the prebuilt struct. Normally
	this operation is done in external_lock. */

	update_thd(ha_thd());

	/* Initialize the prebuilt struct much like it would be inited in
	external_lock */

	innobase_release_stat_resources(prebuilt->trx);

	/* If the transaction is not started yet, start it */

	trx_start_if_not_started(prebuilt->trx);

	/* Assign a read view if the transaction does not have it yet */

	trx_assign_read_view(prebuilt->trx);

	innobase_register_trx(ht, user_thd, prebuilt->trx);

	/* We did the necessary inits in this function, no need to repeat them
	in row_search_for_mysql */

	prebuilt->sql_stat_start = FALSE;

	/* We let HANDLER always to do the reads as consistent reads, even
	if the trx isolation level would have been specified as SERIALIZABLE */

	prebuilt->select_lock_type = LOCK_NONE;
	prebuilt->stored_select_lock_type = LOCK_NONE;

	/* Always fetch all columns in the index record */

	prebuilt->hint_need_to_fetch_extra_cols = ROW_RETRIEVE_ALL_COLS;

	/* We want always to fetch all columns in the whole row? Or do
	we???? */

	prebuilt->used_in_HANDLER = TRUE;
	reset_template(prebuilt);
}

/*********************************************************************//**
Opens an InnoDB database.
@return	0 on success, error code on failure */
static
int
innobase_init(
/*==========*/
	void	*p)	/*!< in: InnoDB handlerton */
{
	static char	current_dir[3];		/*!< Set if using current lib */
	int		err;
	bool		ret;
	char		*default_path;
	uint		format_id;

	DBUG_ENTER("innobase_init");
        handlerton *innobase_hton= (handlerton *)p;
        innodb_hton_ptr = innobase_hton;

        innobase_hton->state = SHOW_OPTION_YES;
        innobase_hton->db_type= DB_TYPE_INNODB;
        innobase_hton->savepoint_offset=sizeof(trx_named_savept_t);
        innobase_hton->close_connection=innobase_close_connection;
        innobase_hton->savepoint_set=innobase_savepoint;
        innobase_hton->savepoint_rollback=innobase_rollback_to_savepoint;
        innobase_hton->savepoint_release=innobase_release_savepoint;
        innobase_hton->commit=innobase_commit;
        innobase_hton->rollback=innobase_rollback;
        innobase_hton->prepare=innobase_xa_prepare;
        innobase_hton->recover=innobase_xa_recover;
        innobase_hton->commit_by_xid=innobase_commit_by_xid;
        innobase_hton->rollback_by_xid=innobase_rollback_by_xid;
        innobase_hton->create_cursor_read_view=innobase_create_cursor_view;
        innobase_hton->set_cursor_read_view=innobase_set_cursor_view;
        innobase_hton->close_cursor_read_view=innobase_close_cursor_view;
        innobase_hton->create=innobase_create_handler;
        innobase_hton->drop_database=innobase_drop_database;
        innobase_hton->panic=innobase_end;
        innobase_hton->start_consistent_snapshot=innobase_start_trx_and_assign_read_view;
        innobase_hton->flush_logs=innobase_flush_logs;
        innobase_hton->show_status=innobase_show_status;
        innobase_hton->flags=HTON_NO_FLAGS;
        innobase_hton->release_temporary_latches=innobase_release_temporary_latches;
	innobase_hton->alter_table_flags = innobase_alter_table_flags;

	ut_a(DATA_MYSQL_TRUE_VARCHAR == (ulint)MYSQL_TYPE_VARCHAR);

#ifndef DBUG_OFF
	static const char	test_filename[] = "-@";
	char			test_tablename[sizeof test_filename
				+ sizeof srv_mysql50_table_name_prefix];
	if ((sizeof test_tablename) - 1
			!= filename_to_tablename(test_filename, test_tablename,
			sizeof test_tablename, true)
			|| strncmp(test_tablename,
			srv_mysql50_table_name_prefix,
			sizeof srv_mysql50_table_name_prefix)
			|| strcmp(test_tablename
			+ sizeof srv_mysql50_table_name_prefix,
			test_filename)) {
		sql_print_error("tablename encoding has been changed");
		goto error;
	}
#endif /* DBUG_OFF */

	/* Check that values don't overflow on 32-bit systems. */
	if (sizeof(ulint) == 4) {
		if (innobase_buffer_pool_size > UINT_MAX32) {
			sql_print_error(
				"innobase_buffer_pool_size can't be over 4GB"
				" on 32-bit systems");

			goto error;
		}

		if (innobase_log_file_size > UINT_MAX32) {
			sql_print_error(
				"innobase_log_file_size can't be over 4GB"
				" on 32-bit systems");

			goto error;
		}
	}

	os_innodb_umask = (ulint)my_umask;

	/* First calculate the default path for innodb_data_home_dir etc.,
	in case the user has not given any value.

	Note that when using the embedded server, the datadirectory is not
	necessarily the current directory of this program. */

	if (mysqld_embedded) {
		default_path = mysql_real_data_home;
		fil_path_to_mysql_datadir = mysql_real_data_home;
	} else {
		/* It's better to use current lib, to keep paths short */
		current_dir[0] = FN_CURLIB;
		current_dir[1] = FN_LIBCHAR;
		current_dir[2] = 0;
		default_path = current_dir;
	}

	ut_a(default_path);

	/* Set InnoDB initialization parameters according to the values
	read from MySQL .cnf file */

	/*--------------- Data files -------------------------*/

	/* The default dir for data files is the datadir of MySQL */

	srv_data_home = (innobase_data_home_dir ? innobase_data_home_dir :
			 default_path);

	/* Set default InnoDB data file size to 10 MB and let it be
	auto-extending. Thus users can use InnoDB in >= 4.0 without having
	to specify any startup options. */

	if (!innobase_data_file_path) {
		innobase_data_file_path = (char*) "ibdata1:10M:autoextend";
	}

	/* Since InnoDB edits the argument in the next call, we make another
	copy of it: */

	internal_innobase_data_file_path = my_strdup(innobase_data_file_path,
						   MYF(MY_FAE));

	ret = (bool) srv_parse_data_file_paths_and_sizes(
		internal_innobase_data_file_path);
	if (ret == FALSE) {
		sql_print_error(
			"InnoDB: syntax error in innodb_data_file_path");
mem_free_and_error:
		srv_free_paths_and_sizes();
		my_free(internal_innobase_data_file_path);
		goto error;
	}

	/* -------------- Log files ---------------------------*/

	/* The default dir for log files is the datadir of MySQL */

	if (!innobase_log_group_home_dir) {
		innobase_log_group_home_dir = default_path;
	}

#ifdef UNIV_LOG_ARCHIVE
	/* Since innodb_log_arch_dir has no relevance under MySQL,
	starting from 4.0.6 we always set it the same as
	innodb_log_group_home_dir: */

	innobase_log_arch_dir = innobase_log_group_home_dir;

	srv_arch_dir = innobase_log_arch_dir;
#endif /* UNIG_LOG_ARCHIVE */

	ret = (bool)
		srv_parse_log_group_home_dirs(innobase_log_group_home_dir);

	if (ret == FALSE || innobase_mirrored_log_groups != 1) {
	  sql_print_error("syntax error in innodb_log_group_home_dir, or a "
			  "wrong number of mirrored log groups");

		goto mem_free_and_error;
	}

	/* Validate the file format by animal name */
	if (innobase_file_format_name != NULL) {

		format_id = innobase_file_format_name_lookup(
			innobase_file_format_name);

		if (format_id > DICT_TF_FORMAT_MAX) {

			sql_print_error("InnoDB: wrong innodb_file_format.");

			goto mem_free_and_error;
		}
	} else {
		/* Set it to the default file format id. Though this
		should never happen. */
		format_id = 0;
	}

	srv_file_format = format_id;

	/* Given the type of innobase_file_format_name we have little
	choice but to cast away the constness from the returned name.
	innobase_file_format_name is used in the MySQL set variable
	interface and so can't be const. */

	innobase_file_format_name =
		(char*) trx_sys_file_format_id_to_name(format_id);

	/* Check innobase_file_format_check variable */
	if (!innobase_file_format_check) {

		/* Set the value to disable checking. */
		srv_max_file_format_at_startup = DICT_TF_FORMAT_MAX + 1;

	} else {

		/* Set the value to the lowest supported format. */
		srv_max_file_format_at_startup = DICT_TF_FORMAT_MIN;
	}

	/* Did the user specify a format name that we support?
	As a side effect it will update the variable
	srv_max_file_format_at_startup */
	if (innobase_file_format_validate_and_set(
			innobase_file_format_max) < 0) {

		sql_print_error("InnoDB: invalid "
				"innodb_file_format_max value: "
				"should be any value up to %s or its "
				"equivalent numeric id",
				trx_sys_file_format_id_to_name(
					DICT_TF_FORMAT_MAX));

		goto mem_free_and_error;
	}

	if (innobase_change_buffering) {
		ulint	use;

		for (use = 0;
		     use < UT_ARR_SIZE(innobase_change_buffering_values);
		     use++) {
			if (!innobase_strcasecmp(
				    innobase_change_buffering,
				    innobase_change_buffering_values[use])) {
				ibuf_use = (ibuf_use_t) use;
				goto innobase_change_buffering_inited_ok;
			}
		}

		sql_print_error("InnoDB: invalid value "
				"innodb_change_buffering=%s",
				innobase_change_buffering);
		goto mem_free_and_error;
	}

innobase_change_buffering_inited_ok:
	ut_a((ulint) ibuf_use < UT_ARR_SIZE(innobase_change_buffering_values));
	innobase_change_buffering = (char*)
		innobase_change_buffering_values[ibuf_use];

	/* --------------------------------------------------*/

	srv_file_flush_method_str = innobase_file_flush_method;

	srv_n_log_groups = (ulint) innobase_mirrored_log_groups;
	srv_n_log_files = (ulint) innobase_log_files_in_group;
	srv_log_file_size = (ulint) innobase_log_file_size;

#ifdef UNIV_LOG_ARCHIVE
	srv_log_archive_on = (ulint) innobase_log_archive;
#endif /* UNIV_LOG_ARCHIVE */
	srv_log_buffer_size = (ulint) innobase_log_buffer_size;

	srv_buf_pool_size = (ulint) innobase_buffer_pool_size;
	srv_buf_pool_instances = (ulint) innobase_buffer_pool_instances;

	srv_mem_pool_size = (ulint) innobase_additional_mem_pool_size;

	srv_n_file_io_threads = (ulint) innobase_file_io_threads;
	srv_n_read_io_threads = (ulint) innobase_read_io_threads;
	srv_n_write_io_threads = (ulint) innobase_write_io_threads;

	srv_force_recovery = (ulint) innobase_force_recovery;

	srv_use_doublewrite_buf = (ibool) innobase_use_doublewrite;
	srv_use_checksums = (ibool) innobase_use_checksums;

#ifdef HAVE_LARGE_PAGES
        if ((os_use_large_pages = (ibool) my_use_large_pages))
		os_large_page_size = (ulint) opt_large_page_size;
#endif

	row_rollback_on_timeout = (ibool) innobase_rollback_on_timeout;

	srv_locks_unsafe_for_binlog = (ibool) innobase_locks_unsafe_for_binlog;

	srv_max_n_open_files = (ulint) innobase_open_files;
	srv_innodb_status = (ibool) innobase_create_status_file;

	srv_print_verbose_log = mysqld_embedded ? 0 : 1;

	/* Store the default charset-collation number of this MySQL
	installation */

	data_mysql_default_charset_coll = (ulint)default_charset_info->number;

	ut_a(DATA_MYSQL_LATIN1_SWEDISH_CHARSET_COLL ==
					my_charset_latin1.number);
	ut_a(DATA_MYSQL_BINARY_CHARSET_COLL == my_charset_bin.number);

	/* Store the latin1_swedish_ci character ordering table to InnoDB. For
	non-latin1_swedish_ci charsets we use the MySQL comparison functions,
	and consequently we do not need to know the ordering internally in
	InnoDB. */

	ut_a(0 == strcmp(my_charset_latin1.name, "latin1_swedish_ci"));
	srv_latin1_ordering = my_charset_latin1.sort_order;

	innobase_commit_concurrency_init_default();

#ifdef HAVE_PSI_INTERFACE
	/* Register keys with MySQL performance schema */
	if (PSI_server) {
		int	count;

                count = array_elements(all_pthread_mutexes);
                PSI_server->register_mutex("innodb",
                                           all_pthread_mutexes, count);

# ifdef UNIV_PFS_MUTEX
		count = array_elements(all_innodb_mutexes);
		PSI_server->register_mutex("innodb",
					   all_innodb_mutexes, count);
# endif /* UNIV_PFS_MUTEX */

# ifdef UNIV_PFS_RWLOCK
		count = array_elements(all_innodb_rwlocks);
		PSI_server->register_rwlock("innodb",
					    all_innodb_rwlocks, count);
# endif /* UNIV_PFS_MUTEX */

# ifdef UNIV_PFS_THREAD
		count = array_elements(all_innodb_threads);
		PSI_server->register_thread("innodb",
					    all_innodb_threads, count);
# endif /* UNIV_PFS_THREAD */

# ifdef UNIV_PFS_IO
		count = array_elements(all_innodb_files);
		PSI_server->register_file("innodb",
					  all_innodb_files, count);
# endif /* UNIV_PFS_IO */

		count = array_elements(all_innodb_conds);
		PSI_server->register_cond("innodb",
					  all_innodb_conds, count);
	}
#endif /* HAVE_PSI_INTERFACE */

	/* Since we in this module access directly the fields of a trx
	struct, and due to different headers and flags it might happen that
	mutex_t has a different size in this module and in InnoDB
	modules, we check at run time that the size is the same in
	these compilation modules. */

	err = innobase_start_or_create_for_mysql();

	if (err != DB_SUCCESS) {
		goto mem_free_and_error;
	}

	innobase_old_blocks_pct = buf_LRU_old_ratio_update(
		innobase_old_blocks_pct, TRUE);

	innobase_open_tables = hash_create(200);
	mysql_mutex_init(innobase_share_mutex_key,
			 &innobase_share_mutex,
			 MY_MUTEX_INIT_FAST);
	mysql_mutex_init(prepare_commit_mutex_key,
			 &prepare_commit_mutex, MY_MUTEX_INIT_FAST);
	mysql_mutex_init(commit_threads_m_key,
			 &commit_threads_m, MY_MUTEX_INIT_FAST);
	mysql_mutex_init(commit_cond_mutex_key,
			 &commit_cond_m, MY_MUTEX_INIT_FAST);
	mysql_cond_init(commit_cond_key, &commit_cond, NULL);
	innodb_inited= 1;
#ifdef MYSQL_DYNAMIC_PLUGIN
	if (innobase_hton != p) {
		innobase_hton = reinterpret_cast<handlerton*>(p);
		*innobase_hton = *innodb_hton_ptr;
	}
#endif /* MYSQL_DYNAMIC_PLUGIN */

	/* Get the current high water mark format. */
	innobase_file_format_max = (char*) trx_sys_file_format_max_get();

	DBUG_RETURN(FALSE);
error:
	DBUG_RETURN(TRUE);
}

/*******************************************************************//**
Closes an InnoDB database.
@return	TRUE if error */
static
int
innobase_end(
/*=========*/
	handlerton*		hton,	/*!< in/out: InnoDB handlerton */
	ha_panic_function	type __attribute__((unused)))
					/*!< in: ha_panic() parameter */
{
	int	err= 0;

	DBUG_ENTER("innobase_end");
	DBUG_ASSERT(hton == innodb_hton_ptr);

	if (innodb_inited) {

		srv_fast_shutdown = (ulint) innobase_fast_shutdown;
		innodb_inited = 0;
		hash_table_free(innobase_open_tables);
		innobase_open_tables = NULL;
		if (innobase_shutdown_for_mysql() != DB_SUCCESS) {
			err = 1;
		}
		srv_free_paths_and_sizes();
		my_free(internal_innobase_data_file_path);
		mysql_mutex_destroy(&innobase_share_mutex);
		mysql_mutex_destroy(&prepare_commit_mutex);
		mysql_mutex_destroy(&commit_threads_m);
		mysql_mutex_destroy(&commit_cond_m);
		mysql_cond_destroy(&commit_cond);
	}

	DBUG_RETURN(err);
}

/****************************************************************//**
Flushes InnoDB logs to disk and makes a checkpoint. Really, a commit flushes
the logs, and the name of this function should be innobase_checkpoint.
@return	TRUE if error */
static
bool
innobase_flush_logs(
/*================*/
	handlerton*	hton)	/*!< in/out: InnoDB handlerton */
{
	bool	result = 0;

	DBUG_ENTER("innobase_flush_logs");
	DBUG_ASSERT(hton == innodb_hton_ptr);

	log_buffer_flush_to_disk();

	DBUG_RETURN(result);
}

/****************************************************************//**
Return alter table flags supported in an InnoDB database. */
static
uint
innobase_alter_table_flags(
/*=======================*/
	uint	flags)
{
	return(HA_INPLACE_ADD_INDEX_NO_READ_WRITE
		| HA_INPLACE_ADD_INDEX_NO_WRITE
		| HA_INPLACE_DROP_INDEX_NO_READ_WRITE
		| HA_INPLACE_ADD_UNIQUE_INDEX_NO_READ_WRITE
		| HA_INPLACE_ADD_UNIQUE_INDEX_NO_WRITE
		| HA_INPLACE_DROP_UNIQUE_INDEX_NO_READ_WRITE
		| HA_INPLACE_ADD_PK_INDEX_NO_READ_WRITE);
}

/*****************************************************************//**
Commits a transaction in an InnoDB database. */
static
void
innobase_commit_low(
/*================*/
	trx_t*	trx)	/*!< in: transaction handle */
{
	if (trx_is_started(trx)) {

		trx_commit_for_mysql(trx);
	}
}

/*****************************************************************//**
Creates an InnoDB transaction struct for the thd if it does not yet have one.
Starts a new InnoDB transaction if a transaction is not yet started. And
assigns a new snapshot for a consistent read if the transaction does not yet
have one.
@return	0 */
static
int
innobase_start_trx_and_assign_read_view(
/*====================================*/
        handlerton *hton, /*!< in: Innodb handlerton */
	THD*	thd)	/*!< in: MySQL thread handle of the user for whom
			the transaction should be committed */
{
	trx_t*	trx;

	DBUG_ENTER("innobase_start_trx_and_assign_read_view");
	DBUG_ASSERT(hton == innodb_hton_ptr);

	/* Create a new trx struct for thd, if it does not yet have one */

	trx = check_trx_exists(thd);

	/* This is just to play safe: release a possible FIFO ticket and
	search latch. Since we will reserve the kernel mutex, we have to
	release the search system latch first to obey the latching order. */

	innobase_release_stat_resources(trx);

	/* If the transaction is not started yet, start it */

	trx_start_if_not_started(trx);

	/* Assign a read view if the transaction does not have it yet */

	trx_assign_read_view(trx);

	/* Set the MySQL flag to mark that there is an active transaction */

	innobase_register_trx(hton, current_thd, trx);

	DBUG_RETURN(0);
}

/*****************************************************************//**
Commits a transaction in an InnoDB database or marks an SQL statement
ended.
@return	0 */
static
int
innobase_commit(
/*============*/
        handlerton *hton, /*!< in: Innodb handlerton */
	THD* 	thd,	/*!< in: MySQL thread handle of the user for whom
			the transaction should be committed */
	bool	all)	/*!< in:	TRUE - commit transaction
				FALSE - the current SQL statement ended */
{
	trx_t*		trx;

	DBUG_ENTER("innobase_commit");
	DBUG_ASSERT(hton == innodb_hton_ptr);
	DBUG_PRINT("trans", ("ending transaction"));

	trx = check_trx_exists(thd);

	/* Since we will reserve the kernel mutex, we have to release
	the search system latch first to obey the latching order. */

	if (trx->has_search_latch) {
		trx_search_latch_release_if_reserved(trx);
	}

	/* Transaction is deregistered only in a commit or a rollback. If
	it is deregistered we know there cannot be resources to be freed
	and we could return immediately.  For the time being, we play safe
	and do the cleanup though there should be nothing to clean up. */

	if (!trx_is_registered_for_2pc(trx) && trx_is_started(trx)) {

		sql_print_error("Transaction not registered for MySQL 2PC, "
				"but transaction is active");
	}

	if (all
	    || (!thd_test_options(thd, OPTION_NOT_AUTOCOMMIT | OPTION_BEGIN))) {

		/* We were instructed to commit the whole transaction, or
		this is an SQL statement end and autocommit is on */

		/* We need current binlog position for ibbackup to work.
		Note, the position is current because of
		prepare_commit_mutex */
retry:
		if (innobase_commit_concurrency > 0) {
			mysql_mutex_lock(&commit_cond_m);
			commit_threads++;

			if (commit_threads > innobase_commit_concurrency) {
				commit_threads--;
				mysql_cond_wait(&commit_cond,
					&commit_cond_m);
				mysql_mutex_unlock(&commit_cond_m);
				goto retry;
			}
			else {
				mysql_mutex_unlock(&commit_cond_m);
			}
		}

		/* The following calls to read the MySQL binary log
		file name and the position return consistent results:
		1) Other InnoDB transactions cannot intervene between
		these calls as we are holding prepare_commit_mutex.
		2) Binary logging of other engines is not relevant
		to InnoDB as all InnoDB requires is that committing
		InnoDB transactions appear in the same order in the
		MySQL binary log as they appear in InnoDB logs.
		3) A MySQL log file rotation cannot happen because
		MySQL protects against this by having a counter of
		transactions in prepared state and it only allows
		a rotation when the counter drops to zero. See
		LOCK_prep_xids and COND_prep_xids in log.cc. */
		trx->mysql_log_file_name = mysql_bin_log_file_name();
		trx->mysql_log_offset = (ib_int64_t) mysql_bin_log_file_pos();

		/* Don't do write + flush right now. For group commit
		to work we want to do the flush after releasing the
		prepare_commit_mutex. */
		trx->flush_log_later = TRUE;
		innobase_commit_low(trx);
		trx->flush_log_later = FALSE;

		if (innobase_commit_concurrency > 0) {
			mysql_mutex_lock(&commit_cond_m);
			commit_threads--;
			mysql_cond_signal(&commit_cond);
			mysql_mutex_unlock(&commit_cond_m);
		}

		if (trx_has_prepare_commit_mutex(trx)) {
  
			mysql_mutex_unlock(&prepare_commit_mutex);
  		}
  
		trx_deregister_from_2pc(trx);

		/* Now do a write + flush of logs. */
		trx_commit_complete_for_mysql(trx);
	} else {
		/* We just mark the SQL statement ended and do not do a
		transaction commit */

		/* If we had reserved the auto-inc lock for some
		table in this SQL statement we release it now */

		row_unlock_table_autoinc_for_mysql(trx);

		/* Store the current undo_no of the transaction so that we
		know where to roll back if we have to roll back the next
		SQL statement */

		trx_mark_sql_stat_end(trx);
	}

	trx->n_autoinc_rows = 0; /* Reset the number AUTO-INC rows required */

	if (trx->declared_to_be_inside_innodb) {
		/* Release our possible ticket in the FIFO */

		srv_conc_force_exit_innodb(trx);
	}

	/* Tell the InnoDB server that there might be work for utility
	threads: */
	srv_active_wake_master_thread();

	DBUG_RETURN(0);
}

/*****************************************************************//**
Rolls back a transaction or the latest SQL statement.
@return	0 or error number */
static
int
innobase_rollback(
/*==============*/
        handlerton *hton, /*!< in: Innodb handlerton */ 
	THD*	thd,	/*!< in: handle to the MySQL thread of the user
			whose transaction should be rolled back */
	bool	all)	/*!< in:	TRUE - commit transaction
				FALSE - the current SQL statement ended */
{
	int	error = 0;
	trx_t*	trx;

	DBUG_ENTER("innobase_rollback");
	DBUG_ASSERT(hton == innodb_hton_ptr);
	DBUG_PRINT("trans", ("aborting transaction"));

	trx = check_trx_exists(thd);

	/* Release a possible FIFO ticket and search latch. Since we will
	reserve the kernel mutex, we have to release the search system latch
	first to obey the latching order. */

	innobase_release_stat_resources(trx);

	trx->n_autoinc_rows = 0; /* Reset the number AUTO-INC rows required */

	/* If we had reserved the auto-inc lock for some table (if
	we come here to roll back the latest SQL statement) we
	release it now before a possibly lengthy rollback */

	row_unlock_table_autoinc_for_mysql(trx);

	if (all
	    || !thd_test_options(thd, OPTION_NOT_AUTOCOMMIT | OPTION_BEGIN)) {

		error = trx_rollback_for_mysql(trx);
		trx_deregister_from_2pc(trx);
	} else {
		error = trx_rollback_last_sql_stat_for_mysql(trx);
	}

	DBUG_RETURN(convert_error_code_to_mysql(error, 0, NULL));
}

/*****************************************************************//**
Rolls back a transaction
@return	0 or error number */
static
int
innobase_rollback_trx(
/*==================*/
	trx_t*	trx)	/*!< in: transaction */
{
	int	error = 0;

	DBUG_ENTER("innobase_rollback_trx");
	DBUG_PRINT("trans", ("aborting transaction"));

	/* Release a possible FIFO ticket and search latch. Since we will
	reserve the kernel mutex, we have to release the search system latch
	first to obey the latching order. */

	innobase_release_stat_resources(trx);

	/* If we had reserved the auto-inc lock for some table (if
	we come here to roll back the latest SQL statement) we
	release it now before a possibly lengthy rollback */

	row_unlock_table_autoinc_for_mysql(trx);

	error = trx_rollback_for_mysql(trx);

	DBUG_RETURN(convert_error_code_to_mysql(error, 0, NULL));
}

/*****************************************************************//**
Rolls back a transaction to a savepoint.
@return 0 if success, HA_ERR_NO_SAVEPOINT if no savepoint with the
given name */
static
int
innobase_rollback_to_savepoint(
/*===========================*/
        handlerton *hton,       /*!< in: Innodb handlerton */ 
	THD*	thd,		/*!< in: handle to the MySQL thread of the user
				whose transaction should be rolled back */
	void*	savepoint)	/*!< in: savepoint data */
{
	ib_int64_t	mysql_binlog_cache_pos;
	int		error = 0;
	trx_t*		trx;
	char		name[64];

	DBUG_ENTER("innobase_rollback_to_savepoint");
	DBUG_ASSERT(hton == innodb_hton_ptr);

	trx = check_trx_exists(thd);

	/* Release a possible FIFO ticket and search latch. Since we will
	reserve the kernel mutex, we have to release the search system latch
	first to obey the latching order. */

	innobase_release_stat_resources(trx);

	/* TODO: use provided savepoint data area to store savepoint data */

	longlong2str((ulint)savepoint, name, 36);

	error = (int) trx_rollback_to_savepoint_for_mysql(trx, name,
						&mysql_binlog_cache_pos);
	DBUG_RETURN(convert_error_code_to_mysql(error, 0, NULL));
}

/*****************************************************************//**
Release transaction savepoint name.
@return 0 if success, HA_ERR_NO_SAVEPOINT if no savepoint with the
given name */
static
int
innobase_release_savepoint(
/*=======================*/
        handlerton*	hton,	/*!< in: handlerton for Innodb */
	THD*	thd,		/*!< in: handle to the MySQL thread of the user
				whose transaction should be rolled back */
	void*	savepoint)	/*!< in: savepoint data */
{
	int		error = 0;
	trx_t*		trx;
	char		name[64];

	DBUG_ENTER("innobase_release_savepoint");
	DBUG_ASSERT(hton == innodb_hton_ptr);

	trx = check_trx_exists(thd);

	/* TODO: use provided savepoint data area to store savepoint data */

	longlong2str((ulint)savepoint, name, 36);

	error = (int) trx_release_savepoint_for_mysql(trx, name);

	DBUG_RETURN(convert_error_code_to_mysql(error, 0, NULL));
}

/*****************************************************************//**
Sets a transaction savepoint.
@return	always 0, that is, always succeeds */
static
int
innobase_savepoint(
/*===============*/
	handlerton*	hton,   /*!< in: handle to the Innodb handlerton */
	THD*	thd,		/*!< in: handle to the MySQL thread */
	void*	savepoint)	/*!< in: savepoint data */
{
	int	error = 0;
	trx_t*	trx;

	DBUG_ENTER("innobase_savepoint");
	DBUG_ASSERT(hton == innodb_hton_ptr);

	/*
	  In the autocommit mode there is no sense to set a savepoint
	  (unless we are in sub-statement), so SQL layer ensures that
	  this method is never called in such situation.
	*/
#ifdef MYSQL_SERVER /* plugins cannot access thd->in_sub_stmt */
	DBUG_ASSERT(thd_test_options(thd, OPTION_NOT_AUTOCOMMIT | OPTION_BEGIN) ||
		thd->in_sub_stmt);
#endif /* MYSQL_SERVER */

	trx = check_trx_exists(thd);

	/* Release a possible FIFO ticket and search latch. Since we will
	reserve the kernel mutex, we have to release the search system latch
	first to obey the latching order. */

	innobase_release_stat_resources(trx);

	/* Cannot happen outside of transaction */
	DBUG_ASSERT(trx_is_registered_for_2pc(trx));

	/* TODO: use provided savepoint data area to store savepoint data */
	char name[64];
	longlong2str((ulint)savepoint,name,36);

	error = (int) trx_savepoint_for_mysql(trx, name, (ib_int64_t)0);

	DBUG_RETURN(convert_error_code_to_mysql(error, 0, NULL));
}

/*****************************************************************//**
Frees a possible InnoDB trx object associated with the current THD.
@return	0 or error number */
static
int
innobase_close_connection(
/*======================*/
        handlerton*	hton,	/*!< in:  innobase handlerton */
	THD*	thd)	/*!< in: handle to the MySQL thread of the user
			whose resources should be free'd */
{
	trx_t*	trx;

	DBUG_ENTER("innobase_close_connection");
	DBUG_ASSERT(hton == innodb_hton_ptr);
	trx = thd_to_trx(thd);

	ut_a(trx);

	if (!trx_is_registered_for_2pc(trx) && trx_is_started(trx)) {

		sql_print_error("Transaction not registered for MySQL 2PC, "
				"but transaction is active");
	}


	if (trx_is_started(trx) && global_system_variables.log_warnings) {

		sql_print_warning(
			"MySQL is closing a connection that has an active "
			"InnoDB transaction.  %llu row modifications will "
			"roll back.",
			(ullint) trx->undo_no);
	}

	innobase_rollback_trx(trx);

	trx_free_for_mysql(trx);

	DBUG_RETURN(0);
}


/*************************************************************************//**
** InnoDB database tables
*****************************************************************************/

/****************************************************************//**
Get the record format from the data dictionary.
@return one of ROW_TYPE_REDUNDANT, ROW_TYPE_COMPACT,
ROW_TYPE_COMPRESSED, ROW_TYPE_DYNAMIC */
UNIV_INTERN
enum row_type
ha_innobase::get_row_type() const
/*=============================*/
{
	if (prebuilt && prebuilt->table) {
		const ulint	flags = prebuilt->table->flags;

		if (UNIV_UNLIKELY(!flags)) {
			return(ROW_TYPE_REDUNDANT);
		}

		ut_ad(flags & DICT_TF_COMPACT);

		switch (flags & DICT_TF_FORMAT_MASK) {
		case DICT_TF_FORMAT_51 << DICT_TF_FORMAT_SHIFT:
			return(ROW_TYPE_COMPACT);
		case DICT_TF_FORMAT_ZIP << DICT_TF_FORMAT_SHIFT:
			if (flags & DICT_TF_ZSSIZE_MASK) {
				return(ROW_TYPE_COMPRESSED);
			} else {
				return(ROW_TYPE_DYNAMIC);
			}
#if DICT_TF_FORMAT_ZIP != DICT_TF_FORMAT_MAX
# error "DICT_TF_FORMAT_ZIP != DICT_TF_FORMAT_MAX"
#endif
		}
	}
	ut_ad(0);
	return(ROW_TYPE_NOT_USED);
}



/****************************************************************//**
Get the table flags to use for the statement.
@return	table flags */
UNIV_INTERN
handler::Table_flags
ha_innobase::table_flags() const
/*============================*/
{
       /* Need to use tx_isolation here since table flags is (also)
          called before prebuilt is inited. */
        ulong const tx_isolation = thd_tx_isolation(ha_thd());
        if (tx_isolation <= ISO_READ_COMMITTED)
                return int_table_flags;
        return int_table_flags | HA_BINLOG_STMT_CAPABLE;
}

/****************************************************************//**
Gives the file extension of an InnoDB single-table tablespace. */
static const char* ha_innobase_exts[] = {
  ".ibd",
  NullS
};

/****************************************************************//**
Returns the table type (storage engine name).
@return	table type */
UNIV_INTERN
const char*
ha_innobase::table_type() const
/*===========================*/
{
	return(innobase_hton_name);
}

/****************************************************************//**
Returns the index type. */
UNIV_INTERN
const char*
ha_innobase::index_type(
/*====================*/
	uint)
				/*!< out: index type */
{
	return("BTREE");
}

/****************************************************************//**
Returns the table file name extension.
@return	file extension string */
UNIV_INTERN
const char**
ha_innobase::bas_ext() const
/*========================*/
{
	return(ha_innobase_exts);
}

/****************************************************************//**
Returns the operations supported for indexes.
@return	flags of supported operations */
UNIV_INTERN
ulong
ha_innobase::index_flags(
/*=====================*/
	uint,
	uint,
	bool)
const
{
	return(HA_READ_NEXT | HA_READ_PREV | HA_READ_ORDER
	       | HA_READ_RANGE | HA_KEYREAD_ONLY);
}

/****************************************************************//**
Returns the maximum number of keys.
@return	MAX_KEY */
UNIV_INTERN
uint
ha_innobase::max_supported_keys() const
/*===================================*/
{
	return(MAX_KEY);
}

/****************************************************************//**
Returns the maximum key length.
@return	maximum supported key length, in bytes */
UNIV_INTERN
uint
ha_innobase::max_supported_key_length() const
/*=========================================*/
{
	/* An InnoDB page must store >= 2 keys; a secondary key record
	must also contain the primary key value: max key length is
	therefore set to slightly less than 1 / 4 of page size which
	is 16 kB; but currently MySQL does not work with keys whose
	size is > MAX_KEY_LENGTH */
	return(3500);
}

/****************************************************************//**
Returns the key map of keys that are usable for scanning.
@return	key_map_full */
UNIV_INTERN
const key_map*
ha_innobase::keys_to_use_for_scanning()
{
	return(&key_map_full);
}

/****************************************************************//**
Determines if table caching is supported.
@return	HA_CACHE_TBL_ASKTRANSACT */
UNIV_INTERN
uint8
ha_innobase::table_cache_type()
{
	return(HA_CACHE_TBL_ASKTRANSACT);
}

/****************************************************************//**
Determines if the primary key is clustered index.
@return	true */
UNIV_INTERN
bool
ha_innobase::primary_key_is_clustered()
{
	return(true);
}

/*****************************************************************//**
Normalizes a table name string. A normalized name consists of the
database name catenated to '/' and table name. An example:
test/mytable. On Windows normalization puts both the database name and the
table name always to lower case. */
static
void
normalize_table_name(
/*=================*/
	char*		norm_name,	/*!< out: normalized name as a
					null-terminated string */
	const char*	name)		/*!< in: table name string */
{
	char*	name_ptr;
	char*	db_ptr;
	char*	ptr;

	/* Scan name from the end */

	ptr = strend(name)-1;

	while (ptr >= name && *ptr != '\\' && *ptr != '/') {
		ptr--;
	}

	name_ptr = ptr + 1;

	DBUG_ASSERT(ptr > name);

	ptr--;

	while (ptr >= name && *ptr != '\\' && *ptr != '/') {
		ptr--;
	}

	db_ptr = ptr + 1;

	memcpy(norm_name, db_ptr, strlen(name) + 1 - (db_ptr - name));

	norm_name[name_ptr - db_ptr - 1] = '/';

#ifdef __WIN__
	innobase_casedn_str(norm_name);
#endif
}

/********************************************************************//**
Get the upper limit of the MySQL integral and floating-point type.
@return maximum allowed value for the field */
static
ulonglong
innobase_get_int_col_max_value(
/*===========================*/
	const Field*	field)	/*!< in: MySQL field */
{
	ulonglong	max_value = 0;

	switch(field->key_type()) {
	/* TINY */
	case HA_KEYTYPE_BINARY:
		max_value = 0xFFULL;
		break;
	case HA_KEYTYPE_INT8:
		max_value = 0x7FULL;
		break;
	/* SHORT */
	case HA_KEYTYPE_USHORT_INT:
		max_value = 0xFFFFULL;
		break;
	case HA_KEYTYPE_SHORT_INT:
		max_value = 0x7FFFULL;
		break;
	/* MEDIUM */
	case HA_KEYTYPE_UINT24:
		max_value = 0xFFFFFFULL;
		break;
	case HA_KEYTYPE_INT24:
		max_value = 0x7FFFFFULL;
		break;
	/* LONG */
	case HA_KEYTYPE_ULONG_INT:
		max_value = 0xFFFFFFFFULL;
		break;
	case HA_KEYTYPE_LONG_INT:
		max_value = 0x7FFFFFFFULL;
		break;
	/* BIG */
	case HA_KEYTYPE_ULONGLONG:
		max_value = 0xFFFFFFFFFFFFFFFFULL;
		break;
	case HA_KEYTYPE_LONGLONG:
		max_value = 0x7FFFFFFFFFFFFFFFULL;
		break;
	case HA_KEYTYPE_FLOAT:
		/* We use the maximum as per IEEE754-2008 standard, 2^24 */
		max_value = 0x1000000ULL;
		break;
	case HA_KEYTYPE_DOUBLE:
		/* We use the maximum as per IEEE754-2008 standard, 2^53 */
		max_value = 0x20000000000000ULL;
		break;
	default:
		ut_error;
	}

	return(max_value);
}

/*******************************************************************//**
This function checks whether the index column information
is consistent between KEY info from mysql and that from innodb index.
@return TRUE if all column types match. */
static
ibool
innobase_match_index_columns(
/*=========================*/
	const KEY*		key_info,	/*!< in: Index info
						from mysql */
	const dict_index_t*	index_info)	/*!< in: Index info
						from Innodb */
{
	const KEY_PART_INFO*	key_part;
	const KEY_PART_INFO*	key_end;
	const dict_field_t*	innodb_idx_fld;
	const dict_field_t*	innodb_idx_fld_end;

	DBUG_ENTER("innobase_match_index_columns");

	/* Check whether user defined index column count matches */
	if (key_info->key_parts != index_info->n_user_defined_cols) {
		DBUG_RETURN(FALSE);
	}

	key_part = key_info->key_part;
	key_end = key_part + key_info->key_parts;
	innodb_idx_fld = index_info->fields;
	innodb_idx_fld_end = index_info->fields + index_info->n_fields;

	/* Check each index column's datatype. We do not check
	column name because there exists case that index
	column name got modified in mysql but such change does not
	propagate to InnoDB.
	One hidden assumption here is that the index column sequences
	are matched up between those in mysql and Innodb. */
	for (; key_part != key_end; ++key_part) {
		ulint	col_type;
		ibool	is_unsigned;
		ulint	mtype = innodb_idx_fld->col->mtype;

		/* Need to translate to InnoDB column type before
		comparison. */
		col_type = get_innobase_type_from_mysql_type(&is_unsigned,
							     key_part->field);

		/* Ignore Innodb specific system columns. */
		while (mtype == DATA_SYS) {
			innodb_idx_fld++;

			if (innodb_idx_fld >= innodb_idx_fld_end) {
				DBUG_RETURN(FALSE);
			}
		}

		if (col_type != mtype) {
			/* Column Type mismatches */
			DBUG_RETURN(FALSE);
		}

		innodb_idx_fld++;
	}

	DBUG_RETURN(TRUE);
}

/*******************************************************************//**
This function builds a translation table in INNOBASE_SHARE
structure for fast index location with mysql array number from its
table->key_info structure. This also provides the necessary translation
between the key order in mysql key_info and Innodb ib_table->indexes if
they are not fully matched with each other.
Note we do not have any mutex protecting the translation table
building based on the assumption that there is no concurrent
index creation/drop and DMLs that requires index lookup. All table
handle will be closed before the index creation/drop.
@return TRUE if index translation table built successfully */
static
ibool
innobase_build_index_translation(
/*=============================*/
	const TABLE*		table,	  /*!< in: table in MySQL data
					  dictionary */
	dict_table_t*		ib_table, /*!< in: table in Innodb data
					  dictionary */
	INNOBASE_SHARE*		share)	  /*!< in/out: share structure
					  where index translation table
					  will be constructed in. */
{
	ulint		mysql_num_index;
	ulint		ib_num_index;
	dict_index_t**	index_mapping;
	ibool		ret = TRUE;

	DBUG_ENTER("innobase_build_index_translation");

	mutex_enter(&dict_sys->mutex);

	mysql_num_index = table->s->keys;
	ib_num_index = UT_LIST_GET_LEN(ib_table->indexes);

	index_mapping = share->idx_trans_tbl.index_mapping;

	/* If there exists inconsistency between MySQL and InnoDB dictionary
	(metadata) information, the number of index defined in MySQL
	could exceed that in InnoDB, do not build index translation
	table in such case */
	if (UNIV_UNLIKELY(ib_num_index < mysql_num_index)) {
		ret = FALSE;
		goto func_exit;
	}

	/* If index entry count is non-zero, nothing has
	changed since last update, directly return TRUE */
	if (share->idx_trans_tbl.index_count) {
		/* Index entry count should still match mysql_num_index */
		ut_a(share->idx_trans_tbl.index_count == mysql_num_index);
		goto func_exit;
	}

	/* The number of index increased, rebuild the mapping table */
	if (mysql_num_index > share->idx_trans_tbl.array_size) {
		index_mapping = (dict_index_t**) my_realloc(index_mapping,
							mysql_num_index *
							sizeof(*index_mapping),
							MYF(MY_ALLOW_ZERO_PTR));

		if (!index_mapping) {
			/* Report an error if index_mapping continues to be
			NULL and mysql_num_index is a non-zero value */
			sql_print_error("InnoDB: fail to allocate memory for "
					"index translation table. Number of "
					"Index:%lu, array size:%lu",
					mysql_num_index,
					share->idx_trans_tbl.array_size);
			ret = FALSE;
			goto func_exit;
		}

		share->idx_trans_tbl.array_size = mysql_num_index;
	}

	/* For each index in the mysql key_info array, fetch its
	corresponding InnoDB index pointer into index_mapping
	array. */
	for (ulint count = 0; count < mysql_num_index; count++) {

		/* Fetch index pointers into index_mapping according to mysql
		index sequence */
		index_mapping[count] = dict_table_get_index_on_name(
			ib_table, table->key_info[count].name);

		if (!index_mapping[count]) {
			sql_print_error("Cannot find index %s in InnoDB "
					"index dictionary.",
					table->key_info[count].name);
			ret = FALSE;
			goto func_exit;
		}

		/* Double check fetched index has the same
		column info as those in mysql key_info. */
		if (!innobase_match_index_columns(&table->key_info[count],
					          index_mapping[count])) {
			sql_print_error("Found index %s whose column info "
					"does not match that of MySQL.",
					table->key_info[count].name);
			ret = FALSE;
			goto func_exit;
		}
	}

	/* Successfully built the translation table */
	share->idx_trans_tbl.index_count = mysql_num_index;

func_exit:
	if (!ret) {
		/* Build translation table failed. */
		my_free(index_mapping);

		share->idx_trans_tbl.array_size = 0;
		share->idx_trans_tbl.index_count = 0;
		index_mapping = NULL;
	}

	share->idx_trans_tbl.index_mapping = index_mapping;

	mutex_exit(&dict_sys->mutex);

	DBUG_RETURN(ret);
}

/*******************************************************************//**
This function uses index translation table to quickly locate the
requested index structure.
Note we do not have mutex protection for the index translatoin table
access, it is based on the assumption that there is no concurrent
translation table rebuild (fter create/drop index) and DMLs that
require index lookup.
@return dict_index_t structure for requested index. NULL if
fail to locate the index structure. */
static
dict_index_t*
innobase_index_lookup(
/*==================*/
	INNOBASE_SHARE*	share,	/*!< in: share structure for index
				translation table. */
	uint		keynr)	/*!< in: index number for the requested
				index */
{
	if (!share->idx_trans_tbl.index_mapping
	    || keynr >= share->idx_trans_tbl.index_count) {
		return(NULL);
	}

	return(share->idx_trans_tbl.index_mapping[keynr]);
}

/************************************************************************
Set the autoinc column max value. This should only be called once from
ha_innobase::open(). Therefore there's no need for a covering lock. */
UNIV_INTERN
void
ha_innobase::innobase_initialize_autoinc()
/*======================================*/
{
	ulonglong	auto_inc;
	const Field*	field = table->found_next_number_field;

	if (field != NULL) {
		auto_inc = innobase_get_int_col_max_value(field);
	} else {
		/* We have no idea what's been passed in to us as the
		autoinc column. We set it to the 0, effectively disabling
		updates to the table. */
		auto_inc = 0;

		ut_print_timestamp(stderr);
		fprintf(stderr, "  InnoDB: Unable to determine the AUTOINC "
				"column name\n");
	}

	if (srv_force_recovery >= SRV_FORCE_NO_IBUF_MERGE) {
		/* If the recovery level is set so high that writes
		are disabled we force the AUTOINC counter to 0
		value effectively disabling writes to the table.
		Secondly, we avoid reading the table in case the read
		results in failure due to a corrupted table/index.

		We will not return an error to the client, so that the
		tables can be dumped with minimal hassle.  If an error
		were returned in this case, the first attempt to read
		the table would fail and subsequent SELECTs would succeed. */
		auto_inc = 0;
	} else if (field == NULL) {
		/* This is a far more serious error, best to avoid
		opening the table and return failure. */
		my_error(ER_AUTOINC_READ_FAILED, MYF(0));
	} else {
		dict_index_t*	index;
		const char*	col_name;
		ulonglong	read_auto_inc;
		ulint		err;

		update_thd(ha_thd());

		ut_a(prebuilt->trx == thd_to_trx(user_thd));

		col_name = field->field_name;
		index = innobase_get_index(table->s->next_number_index);

		/* Execute SELECT MAX(col_name) FROM TABLE; */
		err = row_search_max_autoinc(index, col_name, &read_auto_inc);

		switch (err) {
		case DB_SUCCESS: {
			ulonglong	col_max_value;

			col_max_value = innobase_get_int_col_max_value(field);

			/* At the this stage we do not know the increment
			nor the offset, so use a default increment of 1. */

			auto_inc = innobase_next_autoinc(
				read_auto_inc, 1, 1, col_max_value);

			break;
		}
		case DB_RECORD_NOT_FOUND:
			ut_print_timestamp(stderr);
			fprintf(stderr, "  InnoDB: MySQL and InnoDB data "
				"dictionaries are out of sync.\n"
				"InnoDB: Unable to find the AUTOINC column "
				"%s in the InnoDB table %s.\n"
				"InnoDB: We set the next AUTOINC column "
				"value to 0,\n"
				"InnoDB: in effect disabling the AUTOINC "
				"next value generation.\n"
				"InnoDB: You can either set the next "
				"AUTOINC value explicitly using ALTER TABLE\n"
				"InnoDB: or fix the data dictionary by "
				"recreating the table.\n",
				col_name, index->table->name);

			/* This will disable the AUTOINC generation. */
			auto_inc = 0;

			/* We want the open to succeed, so that the user can
			take corrective action. ie. reads should succeed but
			updates should fail. */
			err = DB_SUCCESS;
			break;
		default:
			/* row_search_max_autoinc() should only return
			one of DB_SUCCESS or DB_RECORD_NOT_FOUND. */
			ut_error;
		}
	}

	dict_table_autoinc_initialize(prebuilt->table, auto_inc);
}

/*****************************************************************//**
Creates and opens a handle to a table which already exists in an InnoDB
database.
@return	1 if error, 0 if success */
UNIV_INTERN
int
ha_innobase::open(
/*==============*/
	const char*	name,		/*!< in: table name */
	int		mode,		/*!< in: not used */
	uint		test_if_locked)	/*!< in: not used */
{
	dict_table_t*	ib_table;
	char		norm_name[1000];
	THD*		thd;
	ulint		retries = 0;
	char*		is_part = NULL;

	DBUG_ENTER("ha_innobase::open");

	UT_NOT_USED(mode);
	UT_NOT_USED(test_if_locked);

	thd = ha_thd();

	/* Under some cases MySQL seems to call this function while
	holding btr_search_latch. This breaks the latching order as
	we acquire dict_sys->mutex below and leads to a deadlock. */
	if (thd != NULL) {
		innobase_release_temporary_latches(ht, thd);
	}

	normalize_table_name(norm_name, name);

	user_thd = NULL;

	if (!(share=get_share(name))) {

		DBUG_RETURN(1);
	}

	/* Create buffers for packing the fields of a record. Why
	table->reclength did not work here? Obviously, because char
	fields when packed actually became 1 byte longer, when we also
	stored the string length as the first byte. */

	upd_and_key_val_buff_len =
				table->s->reclength + table->s->max_key_length
							+ MAX_REF_PARTS * 3;
	if (!(uchar*) my_multi_malloc(MYF(MY_WME),
			&upd_buff, upd_and_key_val_buff_len,
			&key_val_buff, upd_and_key_val_buff_len,
			NullS)) {
		free_share(share);

		DBUG_RETURN(1);
	}

	/* We look for pattern #P# to see if the table is partitioned
	MySQL table. The retry logic for partitioned tables is a
	workaround for http://bugs.mysql.com/bug.php?id=33349. Look
	at support issue https://support.mysql.com/view.php?id=21080
	for more details. */
	is_part = strstr(norm_name, "#P#");
retry:
	/* Get pointer to a table object in InnoDB dictionary cache */
	ib_table = dict_table_get(norm_name, TRUE);
	
	if (NULL == ib_table) {
		if (is_part && retries < 10) {
			++retries;
			os_thread_sleep(100000);
			goto retry;
		}

		if (is_part) {
			sql_print_error("Failed to open table %s after "
					"%lu attempts.\n", norm_name,
					retries);
		}

		sql_print_error("Cannot find or open table %s from\n"
				"the internal data dictionary of InnoDB "
				"though the .frm file for the\n"
				"table exists. Maybe you have deleted and "
				"recreated InnoDB data\n"
				"files but have forgotten to delete the "
				"corresponding .frm files\n"
				"of InnoDB tables, or you have moved .frm "
				"files to another database?\n"
				"or, the table contains indexes that this "
				"version of the engine\n"
				"doesn't support.\n"
				"See " REFMAN "innodb-troubleshooting.html\n"
				"how you can resolve the problem.\n",
				norm_name);
		free_share(share);
		my_free(upd_buff);
		my_errno = ENOENT;

		DBUG_RETURN(HA_ERR_NO_SUCH_TABLE);
	}

	if (ib_table->ibd_file_missing && !thd_tablespace_op(thd)) {
		sql_print_error("MySQL is trying to open a table handle but "
				"the .ibd file for\ntable %s does not exist.\n"
				"Have you deleted the .ibd file from the "
				"database directory under\nthe MySQL datadir, "
				"or have you used DISCARD TABLESPACE?\n"
				"See " REFMAN "innodb-troubleshooting.html\n"
				"how you can resolve the problem.\n",
				norm_name);
		free_share(share);
		my_free(upd_buff);
		my_errno = ENOENT;

		dict_table_decrement_handle_count(ib_table, FALSE);
		DBUG_RETURN(HA_ERR_NO_SUCH_TABLE);
	}

	prebuilt = row_create_prebuilt(ib_table);

	prebuilt->mysql_row_len = table->s->reclength;
	prebuilt->default_rec = table->s->default_values;
	ut_ad(prebuilt->default_rec);

	/* Looks like MySQL-3.23 sometimes has primary key number != 0 */

	primary_key = table->s->primary_key;
	key_used_on_scan = primary_key;

	if (!innobase_build_index_translation(table, ib_table, share)) {
		  sql_print_error("Build InnoDB index translation table for"
				  " Table %s failed", name);
	}

	/* Allocate a buffer for a 'row reference'. A row reference is
	a string of bytes of length ref_length which uniquely specifies
	a row in our table. Note that MySQL may also compare two row
	references for equality by doing a simple memcmp on the strings
	of length ref_length! */

	if (!row_table_got_default_clust_index(ib_table)) {

		prebuilt->clust_index_was_generated = FALSE;

		if (UNIV_UNLIKELY(primary_key >= MAX_KEY)) {
			sql_print_error("Table %s has a primary key in "
					"InnoDB data dictionary, but not "
					"in MySQL!", name);

			/* This mismatch could cause further problems
			if not attended, bring this to the user's attention
			by printing a warning in addition to log a message
			in the errorlog */
			push_warning_printf(thd, MYSQL_ERROR::WARN_LEVEL_WARN,
					    ER_NO_SUCH_INDEX,
					    "InnoDB: Table %s has a "
					    "primary key in InnoDB data "
					    "dictionary, but not in "
					    "MySQL!", name);

			/* If primary_key >= MAX_KEY, its (primary_key)
			value could be out of bound if continue to index
			into key_info[] array. Find InnoDB primary index,
			and assign its key_length to ref_length.
			In addition, since MySQL indexes are sorted starting
			with primary index, unique index etc., initialize
			ref_length to the first index key length in
			case we fail to find InnoDB cluster index.

			Please note, this will not resolve the primary
			index mismatch problem, other side effects are
			possible if users continue to use the table.
			However, we allow this table to be opened so
			that user can adopt necessary measures for the
			mismatch while still being accessible to the table
			date. */
			ref_length = table->key_info[0].key_length;

			/* Find correspoinding cluster index
			key length in MySQL's key_info[] array */
			for (ulint i = 0; i < table->s->keys; i++) {
				dict_index_t*	index;
				index = innobase_get_index(i);
				if (dict_index_is_clust(index)) {
					ref_length =
						 table->key_info[i].key_length;
				}
			}
		} else {
			/* MySQL allocates the buffer for ref.
			key_info->key_length includes space for all key
			columns + one byte for each column that may be
			NULL. ref_length must be as exact as possible to
			save space, because all row reference buffers are
			allocated based on ref_length. */

			ref_length = table->key_info[primary_key].key_length;
		}
	} else {
		if (primary_key != MAX_KEY) {
			sql_print_error(
				"Table %s has no primary key in InnoDB data "
				"dictionary, but has one in MySQL! If you "
				"created the table with a MySQL version < "
				"3.23.54 and did not define a primary key, "
				"but defined a unique key with all non-NULL "
				"columns, then MySQL internally treats that "
				"key as the primary key. You can fix this "
				"error by dump + DROP + CREATE + reimport "
				"of the table.", name);

			/* This mismatch could cause further problems
			if not attended, bring this to the user attention
			by printing a warning in addition to log a message
			in the errorlog */
			push_warning_printf(thd, MYSQL_ERROR::WARN_LEVEL_WARN,
					    ER_NO_SUCH_INDEX,
					    "InnoDB: Table %s has no "
					    "primary key in InnoDB data "
					    "dictionary, but has one in "
					    "MySQL!", name);
		}

		prebuilt->clust_index_was_generated = TRUE;

		ref_length = DATA_ROW_ID_LEN;

		/* If we automatically created the clustered index, then
		MySQL does not know about it, and MySQL must NOT be aware
		of the index used on scan, to make it avoid checking if we
		update the column of the index. That is why we assert below
		that key_used_on_scan is the undefined value MAX_KEY.
		The column is the row id in the automatical generation case,
		and it will never be updated anyway. */

		if (key_used_on_scan != MAX_KEY) {
			sql_print_warning(
				"Table %s key_used_on_scan is %lu even "
				"though there is no primary key inside "
				"InnoDB.", name, (ulong) key_used_on_scan);
		}
	}

	/* Index block size in InnoDB: used by MySQL in query optimization */
	stats.block_size = 16 * 1024;

	/* Init table lock structure */
	thr_lock_data_init(&share->lock,&lock,(void*) 0);

	if (prebuilt->table) {
		/* We update the highest file format in the system table
		space, if this table has higher file format setting. */

		trx_sys_file_format_max_upgrade(
			(const char**) &innobase_file_format_max,
			dict_table_get_format(prebuilt->table));
	}

	/* Only if the table has an AUTOINC column. */
	if (prebuilt->table != NULL && table->found_next_number_field != NULL) {
		dict_table_autoinc_lock(prebuilt->table);

		/* Since a table can already be "open" in InnoDB's internal
		data dictionary, we only init the autoinc counter once, the
		first time the table is loaded. We can safely reuse the
		autoinc value from a previous MySQL open. */
		if (dict_table_autoinc_read(prebuilt->table) == 0) {

			innobase_initialize_autoinc();
		}

		dict_table_autoinc_unlock(prebuilt->table);
	}

	info(HA_STATUS_NO_LOCK | HA_STATUS_VARIABLE | HA_STATUS_CONST);

	DBUG_RETURN(0);
}

UNIV_INTERN
uint
ha_innobase::max_supported_key_part_length() const
{
	/* A table format specific index column length check will be performed
	at ha_innobase::add_index() and row_create_index_for_mysql() */
	return(innobase_large_prefix
		? REC_VERSION_56_MAX_INDEX_COL_LEN
		: REC_ANTELOPE_MAX_INDEX_COL_LEN - 1);
}

/******************************************************************//**
Closes a handle to an InnoDB table.
@return	0 */
UNIV_INTERN
int
ha_innobase::close(void)
/*====================*/
{
	THD*	thd;

	DBUG_ENTER("ha_innobase::close");

	thd = ha_thd();
	if (thd != NULL) {
		innobase_release_temporary_latches(ht, thd);
	}

	row_prebuilt_free(prebuilt, FALSE);

	my_free(upd_buff);
	free_share(share);

	/* Tell InnoDB server that there might be work for
	utility threads: */

	srv_active_wake_master_thread();

	DBUG_RETURN(0);
}

/* The following accessor functions should really be inside MySQL code! */

/**************************************************************//**
Gets field offset for a field in a table.
@return	offset */
static inline
uint
get_field_offset(
/*=============*/
	TABLE*	table,	/*!< in: MySQL table object */
	Field*	field)	/*!< in: MySQL field object */
{
	return((uint) (field->ptr - table->record[0]));
}

/**************************************************************//**
Checks if a field in a record is SQL NULL. Uses the record format
information in table to track the null bit in record.
@return	1 if NULL, 0 otherwise */
static inline
uint
field_in_record_is_null(
/*====================*/
	TABLE*	table,	/*!< in: MySQL table object */
	Field*	field,	/*!< in: MySQL field object */
	char*	record)	/*!< in: a row in MySQL format */
{
	int	null_offset;

	if (!field->null_ptr) {

		return(0);
	}

	null_offset = (uint) ((char*) field->null_ptr
					- (char*) table->record[0]);

	if (record[null_offset] & field->null_bit) {

		return(1);
	}

	return(0);
}

/*************************************************************//**
InnoDB uses this function to compare two data fields for which the data type
is such that we must use MySQL code to compare them. NOTE that the prototype
of this function is in rem0cmp.c in InnoDB source code! If you change this
function, remember to update the prototype there!
@return	1, 0, -1, if a is greater, equal, less than b, respectively */
extern "C" UNIV_INTERN
int
innobase_mysql_cmp(
/*===============*/
	int		mysql_type,	/*!< in: MySQL type */
	uint		charset_number,	/*!< in: number of the charset */
	const unsigned char* a,		/*!< in: data field */
	unsigned int	a_length,	/*!< in: data field length,
					not UNIV_SQL_NULL */
	const unsigned char* b,		/*!< in: data field */
	unsigned int	b_length)	/*!< in: data field length,
					not UNIV_SQL_NULL */
{
	CHARSET_INFO*		charset;
	enum_field_types	mysql_tp;
	int			ret;

	DBUG_ASSERT(a_length != UNIV_SQL_NULL);
	DBUG_ASSERT(b_length != UNIV_SQL_NULL);

	mysql_tp = (enum_field_types) mysql_type;

	switch (mysql_tp) {

	case MYSQL_TYPE_BIT:
	case MYSQL_TYPE_STRING:
	case MYSQL_TYPE_VAR_STRING:
	case MYSQL_TYPE_TINY_BLOB:
	case MYSQL_TYPE_MEDIUM_BLOB:
	case MYSQL_TYPE_BLOB:
	case MYSQL_TYPE_LONG_BLOB:
	case MYSQL_TYPE_VARCHAR:
		/* Use the charset number to pick the right charset struct for
		the comparison. Since the MySQL function get_charset may be
		slow before Bar removes the mutex operation there, we first
		look at 2 common charsets directly. */

		if (charset_number == default_charset_info->number) {
			charset = default_charset_info;
		} else if (charset_number == my_charset_latin1.number) {
			charset = &my_charset_latin1;
		} else {
			charset = get_charset(charset_number, MYF(MY_WME));

			if (charset == NULL) {
			  sql_print_error("InnoDB needs charset %lu for doing "
					  "a comparison, but MySQL cannot "
					  "find that charset.",
					  (ulong) charset_number);
				ut_a(0);
			}
		}

		/* Starting from 4.1.3, we use strnncollsp() in comparisons of
		non-latin1_swedish_ci strings. NOTE that the collation order
		changes then: 'b\0\0...' is ordered BEFORE 'b  ...'. Users
		having indexes on such data need to rebuild their tables! */

		ret = charset->coll->strnncollsp(charset,
				  a, a_length,
						 b, b_length, 0);
		if (ret < 0) {
			return(-1);
		} else if (ret > 0) {
			return(1);
		} else {
			return(0);
		}
	default:
		ut_error;
	}

	return(0);
}

/**************************************************************//**
Converts a MySQL type to an InnoDB type. Note that this function returns
the 'mtype' of InnoDB. InnoDB differentiates between MySQL's old <= 4.1
VARCHAR and the new true VARCHAR in >= 5.0.3 by the 'prtype'.
@return	DATA_BINARY, DATA_VARCHAR, ... */
extern "C" UNIV_INTERN
ulint
get_innobase_type_from_mysql_type(
/*==============================*/
	ulint*		unsigned_flag,	/*!< out: DATA_UNSIGNED if an
					'unsigned type';
					at least ENUM and SET,
					and unsigned integer
					types are 'unsigned types' */
	const void*	f)		/*!< in: MySQL Field */
{
	const class Field* field = reinterpret_cast<const class Field*>(f);

	/* The following asserts try to check that the MySQL type code fits in
	8 bits: this is used in ibuf and also when DATA_NOT_NULL is ORed to
	the type */

	DBUG_ASSERT((ulint)MYSQL_TYPE_STRING < 256);
	DBUG_ASSERT((ulint)MYSQL_TYPE_VAR_STRING < 256);
	DBUG_ASSERT((ulint)MYSQL_TYPE_DOUBLE < 256);
	DBUG_ASSERT((ulint)MYSQL_TYPE_FLOAT < 256);
	DBUG_ASSERT((ulint)MYSQL_TYPE_DECIMAL < 256);

	if (field->flags & UNSIGNED_FLAG) {

		*unsigned_flag = DATA_UNSIGNED;
	} else {
		*unsigned_flag = 0;
	}

	if (field->real_type() == MYSQL_TYPE_ENUM
		|| field->real_type() == MYSQL_TYPE_SET) {

		/* MySQL has field->type() a string type for these, but the
		data is actually internally stored as an unsigned integer
		code! */

		*unsigned_flag = DATA_UNSIGNED; /* MySQL has its own unsigned
						flag set to zero, even though
						internally this is an unsigned
						integer type */
		return(DATA_INT);
	}

	switch (field->type()) {
		/* NOTE that we only allow string types in DATA_MYSQL and
		DATA_VARMYSQL */
	case MYSQL_TYPE_VAR_STRING: /* old <= 4.1 VARCHAR */
	case MYSQL_TYPE_VARCHAR:    /* new >= 5.0.3 true VARCHAR */
		if (field->binary()) {
			return(DATA_BINARY);
		} else if (strcmp(
				   field->charset()->name,
				   "latin1_swedish_ci") == 0) {
			return(DATA_VARCHAR);
		} else {
			return(DATA_VARMYSQL);
		}
	case MYSQL_TYPE_BIT:
	case MYSQL_TYPE_STRING: if (field->binary()) {

			return(DATA_FIXBINARY);
		} else if (strcmp(
				   field->charset()->name,
				   "latin1_swedish_ci") == 0) {
			return(DATA_CHAR);
		} else {
			return(DATA_MYSQL);
		}
	case MYSQL_TYPE_NEWDECIMAL:
		return(DATA_FIXBINARY);
	case MYSQL_TYPE_LONG:
	case MYSQL_TYPE_LONGLONG:
	case MYSQL_TYPE_TINY:
	case MYSQL_TYPE_SHORT:
	case MYSQL_TYPE_INT24:
	case MYSQL_TYPE_DATE:
	case MYSQL_TYPE_DATETIME:
	case MYSQL_TYPE_YEAR:
	case MYSQL_TYPE_NEWDATE:
	case MYSQL_TYPE_TIME:
	case MYSQL_TYPE_TIMESTAMP:
		return(DATA_INT);
	case MYSQL_TYPE_FLOAT:
		return(DATA_FLOAT);
	case MYSQL_TYPE_DOUBLE:
		return(DATA_DOUBLE);
	case MYSQL_TYPE_DECIMAL:
		return(DATA_DECIMAL);
	case MYSQL_TYPE_GEOMETRY:
	case MYSQL_TYPE_TINY_BLOB:
	case MYSQL_TYPE_MEDIUM_BLOB:
	case MYSQL_TYPE_BLOB:
	case MYSQL_TYPE_LONG_BLOB:
		return(DATA_BLOB);
	case MYSQL_TYPE_NULL:
		/* MySQL currently accepts "NULL" datatype, but will
		reject such datatype in the next release. We will cope
		with it and not trigger assertion failure in 5.1 */
		break;
	default:
		ut_error;
	}

	return(0);
}

/*******************************************************************//**
Writes an unsigned integer value < 64k to 2 bytes, in the little-endian
storage format. */
static inline
void
innobase_write_to_2_little_endian(
/*==============================*/
	byte*	buf,	/*!< in: where to store */
	ulint	val)	/*!< in: value to write, must be < 64k */
{
	ut_a(val < 256 * 256);

	buf[0] = (byte)(val & 0xFF);
	buf[1] = (byte)(val / 256);
}

/*******************************************************************//**
Reads an unsigned integer value < 64k from 2 bytes, in the little-endian
storage format.
@return	value */
static inline
uint
innobase_read_from_2_little_endian(
/*===============================*/
	const uchar*	buf)	/*!< in: from where to read */
{
	return (uint) ((ulint)(buf[0]) + 256 * ((ulint)(buf[1])));
}

/*******************************************************************//**
Stores a key value for a row to a buffer.
@return	key value length as stored in buff */
UNIV_INTERN
uint
ha_innobase::store_key_val_for_row(
/*===============================*/
	uint		keynr,	/*!< in: key number */
	char*		buff,	/*!< in/out: buffer for the key value (in MySQL
				format) */
	uint		buff_len,/*!< in: buffer length */
	const uchar*	record)/*!< in: row in MySQL format */
{
	KEY*		key_info	= table->key_info + keynr;
	KEY_PART_INFO*	key_part	= key_info->key_part;
	KEY_PART_INFO*	end		= key_part + key_info->key_parts;
	char*		buff_start	= buff;
	enum_field_types mysql_type;
	Field*		field;
	ibool		is_null;

	DBUG_ENTER("store_key_val_for_row");

	/* The format for storing a key field in MySQL is the following:

	1. If the column can be NULL, then in the first byte we put 1 if the
	field value is NULL, 0 otherwise.

	2. If the column is of a BLOB type (it must be a column prefix field
	in this case), then we put the length of the data in the field to the
	next 2 bytes, in the little-endian format. If the field is SQL NULL,
	then these 2 bytes are set to 0. Note that the length of data in the
	field is <= column prefix length.

	3. In a column prefix field, prefix_len next bytes are reserved for
	data. In a normal field the max field length next bytes are reserved
	for data. For a VARCHAR(n) the max field length is n. If the stored
	value is the SQL NULL then these data bytes are set to 0.

	4. We always use a 2 byte length for a true >= 5.0.3 VARCHAR. Note that
	in the MySQL row format, the length is stored in 1 or 2 bytes,
	depending on the maximum allowed length. But in the MySQL key value
	format, the length always takes 2 bytes.

	We have to zero-fill the buffer so that MySQL is able to use a
	simple memcmp to compare two key values to determine if they are
	equal. MySQL does this to compare contents of two 'ref' values. */

	bzero(buff, buff_len);

	for (; key_part != end; key_part++) {
		is_null = FALSE;

		if (key_part->null_bit) {
			if (record[key_part->null_offset]
						& key_part->null_bit) {
				*buff = 1;
				is_null = TRUE;
			} else {
				*buff = 0;
			}
			buff++;
		}

		field = key_part->field;
		mysql_type = field->type();

		if (mysql_type == MYSQL_TYPE_VARCHAR) {
						/* >= 5.0.3 true VARCHAR */
			ulint		lenlen;
			ulint		len;
			const byte*	data;
			ulint		key_len;
			ulint		true_len;
			CHARSET_INFO*	cs;
			int		error=0;

			key_len = key_part->length;

			if (is_null) {
				buff += key_len + 2;

				continue;
			}
			cs = field->charset();

			lenlen = (ulint)
				(((Field_varstring*)field)->length_bytes);

			data = row_mysql_read_true_varchar(&len,
				(byte*) (record
				+ (ulint)get_field_offset(table, field)),
				lenlen);

			true_len = len;

			/* For multi byte character sets we need to calculate
			the true length of the key */

			if (len > 0 && cs->mbmaxlen > 1) {
				true_len = (ulint) cs->cset->well_formed_len(cs,
						(const char *) data,
						(const char *) data + len,
                                                (uint) (key_len /
                                                        cs->mbmaxlen),
						&error);
			}

			/* In a column prefix index, we may need to truncate
			the stored value: */

			if (true_len > key_len) {
				true_len = key_len;
			}

			/* The length in a key value is always stored in 2
			bytes */

			row_mysql_store_true_var_len((byte*)buff, true_len, 2);
			buff += 2;

			memcpy(buff, data, true_len);

			/* Note that we always reserve the maximum possible
			length of the true VARCHAR in the key value, though
			only len first bytes after the 2 length bytes contain
			actual data. The rest of the space was reset to zero
			in the bzero() call above. */

			buff += key_len;

		} else if (mysql_type == MYSQL_TYPE_TINY_BLOB
			|| mysql_type == MYSQL_TYPE_MEDIUM_BLOB
			|| mysql_type == MYSQL_TYPE_BLOB
			|| mysql_type == MYSQL_TYPE_LONG_BLOB
			/* MYSQL_TYPE_GEOMETRY data is treated
			as BLOB data in innodb. */
			|| mysql_type == MYSQL_TYPE_GEOMETRY) {

			CHARSET_INFO*	cs;
			ulint		key_len;
			ulint		true_len;
			int		error=0;
			ulint		blob_len;
			const byte*	blob_data;

			ut_a(key_part->key_part_flag & HA_PART_KEY_SEG);

			key_len = key_part->length;

			if (is_null) {
				buff += key_len + 2;

				continue;
			}

			cs = field->charset();

			blob_data = row_mysql_read_blob_ref(&blob_len,
				(byte*) (record
				+ (ulint)get_field_offset(table, field)),
					(ulint) field->pack_length());

			true_len = blob_len;

			ut_a(get_field_offset(table, field)
				== key_part->offset);

			/* For multi byte character sets we need to calculate
			the true length of the key */

			if (blob_len > 0 && cs->mbmaxlen > 1) {
				true_len = (ulint) cs->cset->well_formed_len(cs,
						(const char *) blob_data,
						(const char *) blob_data
							+ blob_len,
                                                (uint) (key_len /
                                                        cs->mbmaxlen),
						&error);
			}

			/* All indexes on BLOB and TEXT are column prefix
			indexes, and we may need to truncate the data to be
			stored in the key value: */

			if (true_len > key_len) {
				true_len = key_len;
			}

			/* MySQL reserves 2 bytes for the length and the
			storage of the number is little-endian */

			innobase_write_to_2_little_endian(
					(byte*)buff, true_len);
			buff += 2;

			memcpy(buff, blob_data, true_len);

			/* Note that we always reserve the maximum possible
			length of the BLOB prefix in the key value. */

			buff += key_len;
		} else {
			/* Here we handle all other data types except the
			true VARCHAR, BLOB and TEXT. Note that the column
			value we store may be also in a column prefix
			index. */

			CHARSET_INFO*		cs;
			ulint			true_len;
			ulint			key_len;
			const uchar*		src_start;
			int			error=0;
			enum_field_types	real_type;

			key_len = key_part->length;

			if (is_null) {
				 buff += key_len;

				 continue;
			}

			src_start = record + key_part->offset;
			real_type = field->real_type();
			true_len = key_len;

			/* Character set for the field is defined only
			to fields whose type is string and real field
			type is not enum or set. For these fields check
			if character set is multi byte. */

			if (real_type != MYSQL_TYPE_ENUM
				&& real_type != MYSQL_TYPE_SET
				&& ( mysql_type == MYSQL_TYPE_VAR_STRING
					|| mysql_type == MYSQL_TYPE_STRING)) {

				cs = field->charset();

				/* For multi byte character sets we need to
				calculate the true length of the key */

				if (key_len > 0 && cs->mbmaxlen > 1) {

					true_len = (ulint)
						cs->cset->well_formed_len(cs,
							(const char *)src_start,
							(const char *)src_start
								+ key_len,
                                                        (uint) (key_len /
                                                                cs->mbmaxlen),
							&error);
				}
			}

			memcpy(buff, src_start, true_len);
			buff += true_len;

			/* Pad the unused space with spaces. */

			if (true_len < key_len) {
				ulint	pad_len = key_len - true_len;
				ut_a(!(pad_len % cs->mbminlen));

				cs->cset->fill(cs, buff, pad_len,
					       0x20 /* space */);
				buff += pad_len;
			}
		}
	}

	ut_a(buff <= buff_start + buff_len);

	DBUG_RETURN((uint)(buff - buff_start));
}

/**************************************************************//**
Builds a 'template' to the prebuilt struct. The template is used in fast
retrieval of just those column values MySQL needs in its processing. */
static
void
build_template(
/*===========*/
	row_prebuilt_t*	prebuilt,	/*!< in/out: prebuilt struct */
	THD*		thd,		/*!< in: current user thread, used
					only if templ_type is
					ROW_MYSQL_REC_FIELDS */
	TABLE*		table,		/*!< in: MySQL table */
	uint		templ_type)	/*!< in: ROW_MYSQL_WHOLE_ROW or
					ROW_MYSQL_REC_FIELDS */
{
	dict_index_t*	index;
	dict_index_t*	clust_index;
	mysql_row_templ_t* templ;
	Field*		field;
	ulint		n_fields;
	ulint		n_requested_fields	= 0;
	ibool		fetch_all_in_key	= FALSE;
	ibool		fetch_primary_key_cols	= FALSE;
	ulint		i;
	/* byte offset of the end of last requested column */
	ulint		mysql_prefix_len	= 0;

	if (prebuilt->select_lock_type == LOCK_X) {
		/* We always retrieve the whole clustered index record if we
		use exclusive row level locks, for example, if the read is
		done in an UPDATE statement. */

		templ_type = ROW_MYSQL_WHOLE_ROW;
	}

	if (templ_type == ROW_MYSQL_REC_FIELDS) {
		if (prebuilt->hint_need_to_fetch_extra_cols
			== ROW_RETRIEVE_ALL_COLS) {

			/* We know we must at least fetch all columns in the
			key, or all columns in the table */

			if (prebuilt->read_just_key) {
				/* MySQL has instructed us that it is enough
				to fetch the columns in the key; looks like
				MySQL can set this flag also when there is
				only a prefix of the column in the key: in
				that case we retrieve the whole column from
				the clustered index */

				fetch_all_in_key = TRUE;
			} else {
				templ_type = ROW_MYSQL_WHOLE_ROW;
			}
		} else if (prebuilt->hint_need_to_fetch_extra_cols
			== ROW_RETRIEVE_PRIMARY_KEY) {
			/* We must at least fetch all primary key cols. Note
			   that if the clustered index was internally generated
			   by InnoDB on the row id (no primary key was
			   defined), then row_search_for_mysql() will always
			   retrieve the row id to a special buffer in the
			   prebuilt struct. */

			fetch_primary_key_cols = TRUE;
		}
	}

	clust_index = dict_table_get_first_index(prebuilt->table);

	if (templ_type == ROW_MYSQL_REC_FIELDS) {
		index = prebuilt->index;
	} else {
		index = clust_index;
	}

	if (index == clust_index) {
		prebuilt->need_to_access_clustered = TRUE;
	} else {
		prebuilt->need_to_access_clustered = FALSE;
		/* Below we check column by column if we need to access
		the clustered index */
	}

	n_fields = (ulint)table->s->fields; /* number of columns */

	if (!prebuilt->mysql_template) {
		prebuilt->mysql_template = (mysql_row_templ_t*)
			mem_alloc(n_fields * sizeof(mysql_row_templ_t));
	}

	prebuilt->template_type = templ_type;
	prebuilt->null_bitmap_len = table->s->null_bytes;

	prebuilt->templ_contains_blob = FALSE;

	/* Note that in InnoDB, i is the column number. MySQL calls columns
	'fields'. */
	for (i = 0; i < n_fields; i++) {
		const dict_col_t* col = &index->table->cols[i];
		templ = prebuilt->mysql_template + n_requested_fields;
		field = table->field[i];

		if (UNIV_LIKELY(templ_type == ROW_MYSQL_REC_FIELDS)) {
			/* Decide which columns we should fetch
			and which we can skip. */
			register const ibool	index_contains_field =
				dict_index_contains_col_or_prefix(index, i);

			if (!index_contains_field && prebuilt->read_just_key) {
				/* If this is a 'key read', we do not need
				columns that are not in the key */

				goto skip_field;
			}

			if (index_contains_field && fetch_all_in_key) {
				/* This field is needed in the query */

				goto include_field;
			}

			if (bitmap_is_set(table->read_set, i) ||
			    bitmap_is_set(table->write_set, i)) {
				/* This field is needed in the query */

				goto include_field;
			}

			if (fetch_primary_key_cols
				&& dict_table_col_in_clustered_key(
					index->table, i)) {
				/* This field is needed in the query */

				goto include_field;
			}

			/* This field is not needed in the query, skip it */

			goto skip_field;
		}
include_field:
		n_requested_fields++;

		templ->col_no = i;
		templ->clust_rec_field_no = dict_col_get_clust_pos(
			col, clust_index);
		ut_ad(templ->clust_rec_field_no != ULINT_UNDEFINED);

		if (index == clust_index) {
			templ->rec_field_no = templ->clust_rec_field_no;
		} else {
			templ->rec_field_no = dict_index_get_nth_col_pos(
								index, i);
			if (templ->rec_field_no == ULINT_UNDEFINED) {
				prebuilt->need_to_access_clustered = TRUE;
			}
		}

		if (field->null_ptr) {
			templ->mysql_null_byte_offset =
				(ulint) ((char*) field->null_ptr
					- (char*) table->record[0]);

			templ->mysql_null_bit_mask = (ulint) field->null_bit;
		} else {
			templ->mysql_null_bit_mask = 0;
		}

		templ->mysql_col_offset = (ulint)
					get_field_offset(table, field);

		templ->mysql_col_len = (ulint) field->pack_length();
		if (mysql_prefix_len < templ->mysql_col_offset
				+ templ->mysql_col_len) {
			mysql_prefix_len = templ->mysql_col_offset
				+ templ->mysql_col_len;
		}
		templ->type = col->mtype;
		templ->mysql_type = (ulint)field->type();

		if (templ->mysql_type == DATA_MYSQL_TRUE_VARCHAR) {
			templ->mysql_length_bytes = (ulint)
				(((Field_varstring*)field)->length_bytes);
		}

		templ->charset = dtype_get_charset_coll(col->prtype);
		templ->mbminlen = dict_col_get_mbminlen(col);
		templ->mbmaxlen = dict_col_get_mbmaxlen(col);
		templ->is_unsigned = col->prtype & DATA_UNSIGNED;
		if (templ->type == DATA_BLOB) {
			prebuilt->templ_contains_blob = TRUE;
		}
skip_field:
		;
	}

	prebuilt->n_template = n_requested_fields;
	prebuilt->mysql_prefix_len = mysql_prefix_len;

	if (index != clust_index && prebuilt->need_to_access_clustered) {
		/* Change rec_field_no's to correspond to the clustered index
		record */
		for (i = 0; i < n_requested_fields; i++) {
			templ = prebuilt->mysql_template + i;

			templ->rec_field_no = templ->clust_rec_field_no;
		}
	}
}

/********************************************************************//**
This special handling is really to overcome the limitations of MySQL's
binlogging. We need to eliminate the non-determinism that will arise in
INSERT ... SELECT type of statements, since MySQL binlog only stores the
min value of the autoinc interval. Once that is fixed we can get rid of
the special lock handling.
@return	DB_SUCCESS if all OK else error code */
UNIV_INTERN
ulint
ha_innobase::innobase_lock_autoinc(void)
/*====================================*/
{
	ulint		error = DB_SUCCESS;

	switch (innobase_autoinc_lock_mode) {
	case AUTOINC_NO_LOCKING:
		/* Acquire only the AUTOINC mutex. */
		dict_table_autoinc_lock(prebuilt->table);
		break;

	case AUTOINC_NEW_STYLE_LOCKING:
		/* For simple (single/multi) row INSERTs, we fallback to the
		old style only if another transaction has already acquired
		the AUTOINC lock on behalf of a LOAD FILE or INSERT ... SELECT
		etc. type of statement. */
		if (thd_sql_command(user_thd) == SQLCOM_INSERT
		    || thd_sql_command(user_thd) == SQLCOM_REPLACE) {
			dict_table_t*	table = prebuilt->table;

			/* Acquire the AUTOINC mutex. */
			dict_table_autoinc_lock(table);

			/* We need to check that another transaction isn't
			already holding the AUTOINC lock on the table. */
			if (table->n_waiting_or_granted_auto_inc_locks) {
				/* Release the mutex to avoid deadlocks. */
				dict_table_autoinc_unlock(table);
			} else {
				break;
			}
		}
		/* Fall through to old style locking. */

	case AUTOINC_OLD_STYLE_LOCKING:
		error = row_lock_table_autoinc_for_mysql(prebuilt);

		if (error == DB_SUCCESS) {

			/* Acquire the AUTOINC mutex. */
			dict_table_autoinc_lock(prebuilt->table);
		}
		break;

	default:
		ut_error;
	}

	return(ulong(error));
}

/********************************************************************//**
Reset the autoinc value in the table.
@return	DB_SUCCESS if all went well else error code */
UNIV_INTERN
ulint
ha_innobase::innobase_reset_autoinc(
/*================================*/
	ulonglong	autoinc)	/*!< in: value to store */
{
	ulint		error;

	error = innobase_lock_autoinc();

	if (error == DB_SUCCESS) {

		dict_table_autoinc_initialize(prebuilt->table, autoinc);

		dict_table_autoinc_unlock(prebuilt->table);
	}

	return(ulong(error));
}

/********************************************************************//**
Store the autoinc value in the table. The autoinc value is only set if
it's greater than the existing autoinc value in the table.
@return	DB_SUCCESS if all went well else error code */
UNIV_INTERN
ulint
ha_innobase::innobase_set_max_autoinc(
/*==================================*/
	ulonglong	auto_inc)	/*!< in: value to store */
{
	ulint		error;

	error = innobase_lock_autoinc();

	if (error == DB_SUCCESS) {

		dict_table_autoinc_update_if_greater(prebuilt->table, auto_inc);

		dict_table_autoinc_unlock(prebuilt->table);
	}

	return(ulong(error));
}

/********************************************************************//**
Stores a row in an InnoDB database, to the table specified in this
handle.
@return	error code */
UNIV_INTERN
int
ha_innobase::write_row(
/*===================*/
	uchar*	record)	/*!< in: a row in MySQL format */
{
	ulint		error = 0;
        int             error_result= 0;
	ibool		auto_inc_used= FALSE;
	ulint		sql_command;
	trx_t*		trx = thd_to_trx(user_thd);

	DBUG_ENTER("ha_innobase::write_row");

	if (prebuilt->trx != trx) {
	  sql_print_error("The transaction object for the table handle is at "
			  "%p, but for the current thread it is at %p",
			  (const void*) prebuilt->trx, (const void*) trx);

		fputs("InnoDB: Dump of 200 bytes around prebuilt: ", stderr);
		ut_print_buf(stderr, ((const byte*)prebuilt) - 100, 200);
		fputs("\n"
			"InnoDB: Dump of 200 bytes around ha_data: ",
			stderr);
		ut_print_buf(stderr, ((const byte*) trx) - 100, 200);
		putc('\n', stderr);
		ut_error;
	}

	ha_statistic_increment(&SSV::ha_write_count);

	if (table->timestamp_field_type & TIMESTAMP_AUTO_SET_ON_INSERT)
		table->timestamp_field->set_time();

	sql_command = thd_sql_command(user_thd);

	if ((sql_command == SQLCOM_ALTER_TABLE
	     || sql_command == SQLCOM_OPTIMIZE
	     || sql_command == SQLCOM_CREATE_INDEX
	     || sql_command == SQLCOM_DROP_INDEX)
	    && num_write_row >= 10000) {
		/* ALTER TABLE is COMMITted at every 10000 copied rows.
		The IX table lock for the original table has to be re-issued.
		As this method will be called on a temporary table where the
		contents of the original table is being copied to, it is
		a bit tricky to determine the source table.  The cursor
		position in the source table need not be adjusted after the
		intermediate COMMIT, since writes by other transactions are
		being blocked by a MySQL table lock TL_WRITE_ALLOW_READ. */

		dict_table_t*	src_table;
		enum lock_mode	mode;

		num_write_row = 0;

		/* Commit the transaction.  This will release the table
		locks, so they have to be acquired again. */

		/* Altering an InnoDB table */
		/* Get the source table. */
		src_table = lock_get_src_table(
				prebuilt->trx, prebuilt->table, &mode);
		if (!src_table) {
no_commit:
			/* Unknown situation: do not commit */
			/*
			ut_print_timestamp(stderr);
			fprintf(stderr,
				"  InnoDB: ALTER TABLE is holding lock"
				" on %lu tables!\n",
				prebuilt->trx->mysql_n_tables_locked);
			*/
			;
		} else if (src_table == prebuilt->table) {
			/* Source table is not in InnoDB format:
			no need to re-acquire locks on it. */

			/* Altering to InnoDB format */
			innobase_commit(ht, user_thd, 1);
			/* Note that this transaction is still active. */
			trx_register_for_2pc(prebuilt->trx);
			/* We will need an IX lock on the destination table. */
			prebuilt->sql_stat_start = TRUE;
		} else {
			/* Ensure that there are no other table locks than
			LOCK_IX and LOCK_AUTO_INC on the destination table. */

			if (!lock_is_table_exclusive(prebuilt->table,
							prebuilt->trx)) {
				goto no_commit;
			}

			/* Commit the transaction.  This will release the table
			locks, so they have to be acquired again. */
			innobase_commit(ht, user_thd, 1);
			/* Note that this transaction is still active. */
			trx_register_for_2pc(prebuilt->trx);
			/* Re-acquire the table lock on the source table. */
			row_lock_table_for_mysql(prebuilt, src_table, mode);
			/* We will need an IX lock on the destination table. */
			prebuilt->sql_stat_start = TRUE;
		}
	}

	num_write_row++;

	/* This is the case where the table has an auto-increment column */
	if (table->next_number_field && record == table->record[0]) {

		/* Reset the error code before calling
		innobase_get_auto_increment(). */
		prebuilt->autoinc_error = DB_SUCCESS;

		if ((error = update_auto_increment())) {
			/* We don't want to mask autoinc overflow errors. */

			/* Handle the case where the AUTOINC sub-system
			failed during initialization. */
			if (prebuilt->autoinc_error == DB_UNSUPPORTED) {
				error_result = ER_AUTOINC_READ_FAILED;
				/* Set the error message to report too. */
				my_error(ER_AUTOINC_READ_FAILED, MYF(0));
				goto func_exit;
			} else if (prebuilt->autoinc_error != DB_SUCCESS) {
				error = (int) prebuilt->autoinc_error;
				goto report_error;
			}

			/* MySQL errors are passed straight back. */
			error_result = (int) error;
			goto func_exit;
		}

		auto_inc_used = TRUE;
	}

	if (prebuilt->mysql_template == NULL
	    || prebuilt->template_type != ROW_MYSQL_WHOLE_ROW) {

		/* Build the template used in converting quickly between
		the two database formats */

		build_template(prebuilt, NULL, table, ROW_MYSQL_WHOLE_ROW);
	}

	innodb_srv_conc_enter_innodb(prebuilt->trx);

	error = row_insert_for_mysql((byte*) record, prebuilt);

	/* Handle duplicate key errors */
	if (auto_inc_used) {
		ulint		err;
		ulonglong	auto_inc;
		ulonglong	col_max_value;

		/* Note the number of rows processed for this statement, used
		by get_auto_increment() to determine the number of AUTO-INC
		values to reserve. This is only useful for a mult-value INSERT
		and is a statement level counter.*/
		if (trx->n_autoinc_rows > 0) {
			--trx->n_autoinc_rows;
		}

		/* We need the upper limit of the col type to check for
		whether we update the table autoinc counter or not. */
		col_max_value = innobase_get_int_col_max_value(
			table->next_number_field);

		/* Get the value that MySQL attempted to store in the table.*/
		auto_inc = table->next_number_field->val_int();

		switch (error) {
		case DB_DUPLICATE_KEY:

			/* A REPLACE command and LOAD DATA INFILE REPLACE
			handle a duplicate key error themselves, but we
			must update the autoinc counter if we are performing
			those statements. */

			switch (sql_command) {
			case SQLCOM_LOAD:
				if (trx->duplicates) {

					goto set_max_autoinc;
				}
				break;

			case SQLCOM_REPLACE:
			case SQLCOM_INSERT_SELECT:
			case SQLCOM_REPLACE_SELECT:
				goto set_max_autoinc;

			default:
				break;
			}

			break;

		case DB_SUCCESS:
			/* If the actual value inserted is greater than
			the upper limit of the interval, then we try and
			update the table upper limit. Note: last_value
			will be 0 if get_auto_increment() was not called.*/

			if (auto_inc >= prebuilt->autoinc_last_value) {
set_max_autoinc:
				/* This should filter out the negative
				values set explicitly by the user. */
				if (auto_inc <= col_max_value) {
					ut_a(prebuilt->autoinc_increment > 0);

					ulonglong	need;
					ulonglong	offset;

					offset = prebuilt->autoinc_offset;
					need = prebuilt->autoinc_increment;

					auto_inc = innobase_next_autoinc(
						auto_inc,
						need, offset, col_max_value);

					err = innobase_set_max_autoinc(
						auto_inc);

					if (err != DB_SUCCESS) {
						error = err;
					}
				}
			}
			break;
		}
	}

	innodb_srv_conc_exit_innodb(prebuilt->trx);

report_error:
	error_result = convert_error_code_to_mysql((int) error,
						   prebuilt->table->flags,
						   user_thd);

func_exit:
	innobase_active_small();

	DBUG_RETURN(error_result);
}

/**********************************************************************//**
Checks which fields have changed in a row and stores information
of them to an update vector.
@return	error number or 0 */
static
int
calc_row_difference(
/*================*/
	upd_t*		uvect,		/*!< in/out: update vector */
	uchar*		old_row,	/*!< in: old row in MySQL format */
	uchar*		new_row,	/*!< in: new row in MySQL format */
	TABLE*		table,		/*!< in: table in MySQL data
					dictionary */
	uchar*		upd_buff,	/*!< in: buffer to use */
	ulint		buff_len,	/*!< in: buffer length */
	row_prebuilt_t*	prebuilt,	/*!< in: InnoDB prebuilt struct */
	THD*		thd)		/*!< in: user thread */
{
	uchar*		original_upd_buff = upd_buff;
	Field*		field;
	enum_field_types field_mysql_type;
	uint		n_fields;
	ulint		o_len;
	ulint		n_len;
	ulint		col_pack_len;
	const byte*	new_mysql_row_col;
	const byte*	o_ptr;
	const byte*	n_ptr;
	byte*		buf;
	upd_field_t*	ufield;
	ulint		col_type;
	ulint		n_changed = 0;
	dfield_t	dfield;
	dict_index_t*	clust_index;
	uint		i;

	n_fields = table->s->fields;
	clust_index = dict_table_get_first_index(prebuilt->table);

	/* We use upd_buff to convert changed fields */
	buf = (byte*) upd_buff;

	for (i = 0; i < n_fields; i++) {
		field = table->field[i];

		o_ptr = (const byte*) old_row + get_field_offset(table, field);
		n_ptr = (const byte*) new_row + get_field_offset(table, field);

		/* Use new_mysql_row_col and col_pack_len save the values */

		new_mysql_row_col = n_ptr;
		col_pack_len = field->pack_length();

		o_len = col_pack_len;
		n_len = col_pack_len;

		/* We use o_ptr and n_ptr to dig up the actual data for
		comparison. */

		field_mysql_type = field->type();

		col_type = prebuilt->table->cols[i].mtype;

		switch (col_type) {

		case DATA_BLOB:
			o_ptr = row_mysql_read_blob_ref(&o_len, o_ptr, o_len);
			n_ptr = row_mysql_read_blob_ref(&n_len, n_ptr, n_len);

			break;

		case DATA_VARCHAR:
		case DATA_BINARY:
		case DATA_VARMYSQL:
			if (field_mysql_type == MYSQL_TYPE_VARCHAR) {
				/* This is a >= 5.0.3 type true VARCHAR where
				the real payload data length is stored in
				1 or 2 bytes */

				o_ptr = row_mysql_read_true_varchar(
					&o_len, o_ptr,
					(ulint)
					(((Field_varstring*)field)->length_bytes));

				n_ptr = row_mysql_read_true_varchar(
					&n_len, n_ptr,
					(ulint)
					(((Field_varstring*)field)->length_bytes));
			}

			break;
		default:
			;
		}

		if (field->null_ptr) {
			if (field_in_record_is_null(table, field,
							(char*) old_row)) {
				o_len = UNIV_SQL_NULL;
			}

			if (field_in_record_is_null(table, field,
							(char*) new_row)) {
				n_len = UNIV_SQL_NULL;
			}
		}

		if (o_len != n_len || (o_len != UNIV_SQL_NULL &&
					0 != memcmp(o_ptr, n_ptr, o_len))) {
			/* The field has changed */

			ufield = uvect->fields + n_changed;
			UNIV_MEM_INVALID(ufield, sizeof *ufield);

			/* Let us use a dummy dfield to make the conversion
			from the MySQL column format to the InnoDB format */

			if (n_len != UNIV_SQL_NULL) {
<<<<<<< HEAD
				dict_col_copy_type(prebuilt->table->cols + i,
						   dfield_get_type(&dfield));
=======
				dict_col_copy_type_noninline(
					prebuilt->table->cols + i,
					&dfield.type);
>>>>>>> 4de17022

				buf = row_mysql_store_col_in_innobase_format(
					&dfield,
					(byte*)buf,
					TRUE,
					new_mysql_row_col,
					col_pack_len,
<<<<<<< HEAD
					dict_table_is_comp(prebuilt->table));
				dfield_copy(&ufield->new_val, &dfield);
=======
					dict_table_is_comp_noninline(
							prebuilt->table));
				ufield->new_val.data = dfield.data;
				ufield->new_val.len = dfield.len;
				ufield->new_val.type = dfield.type;
>>>>>>> 4de17022
			} else {
				dfield_set_null(&ufield->new_val);
			}

			ufield->extern_storage = FALSE;
			ufield->exp = NULL;
			ufield->orig_len = 0;
			ufield->field_no = dict_col_get_clust_pos(
				&prebuilt->table->cols[i], clust_index);
			n_changed++;
		}
	}

	uvect->n_fields = n_changed;
	uvect->info_bits = 0;

	ut_a(buf <= (byte*)original_upd_buff + buff_len);

	return(0);
}

/**********************************************************************//**
Updates a row given as a parameter to a new value. Note that we are given
whole rows, not just the fields which are updated: this incurs some
overhead for CPU when we check which fields are actually updated.
TODO: currently InnoDB does not prevent the 'Halloween problem':
in a searched update a single row can get updated several times
if its index columns are updated!
@return	error number or 0 */
UNIV_INTERN
int
ha_innobase::update_row(
/*====================*/
	const uchar*	old_row,	/*!< in: old row in MySQL format */
	uchar*		new_row)	/*!< in: new row in MySQL format */
{
	upd_t*		uvect;
	int		error = 0;
	trx_t*		trx = thd_to_trx(user_thd);

	DBUG_ENTER("ha_innobase::update_row");

	ut_a(prebuilt->trx == trx);

	ha_statistic_increment(&SSV::ha_update_count);

	if (table->timestamp_field_type & TIMESTAMP_AUTO_SET_ON_UPDATE)
		table->timestamp_field->set_time();

	if (prebuilt->upd_node) {
		uvect = prebuilt->upd_node->update;
	} else {
		uvect = row_get_prebuilt_update_vector(prebuilt);
	}

	/* Build an update vector from the modified fields in the rows
	(uses upd_buff of the handle) */

	calc_row_difference(uvect, (uchar*) old_row, new_row, table,
			upd_buff, (ulint)upd_and_key_val_buff_len,
			prebuilt, user_thd);

	/* This is not a delete */
	prebuilt->upd_node->is_delete = FALSE;

	ut_a(prebuilt->template_type == ROW_MYSQL_WHOLE_ROW);

	innodb_srv_conc_enter_innodb(trx);

	error = row_update_for_mysql((byte*) old_row, prebuilt);

	/* We need to do some special AUTOINC handling for the following case:

	INSERT INTO t (c1,c2) VALUES(x,y) ON DUPLICATE KEY UPDATE ...

	We need to use the AUTOINC counter that was actually used by
	MySQL in the UPDATE statement, which can be different from the
	value used in the INSERT statement.*/

	if (error == DB_SUCCESS
	    && table->next_number_field
	    && new_row == table->record[0]
	    && thd_sql_command(user_thd) == SQLCOM_INSERT
	    && trx->duplicates)  {

		ulonglong	auto_inc;
		ulonglong	col_max_value;

		auto_inc = table->next_number_field->val_int();

		/* We need the upper limit of the col type to check for
		whether we update the table autoinc counter or not. */
		col_max_value = innobase_get_int_col_max_value(
			table->next_number_field);

		if (auto_inc <= col_max_value && auto_inc != 0) {

			ulonglong	need;
			ulonglong	offset;

			offset = prebuilt->autoinc_offset;
			need = prebuilt->autoinc_increment;

			auto_inc = innobase_next_autoinc(
				auto_inc, need, offset, col_max_value);

			error = innobase_set_max_autoinc(auto_inc);
		}
	}

	innodb_srv_conc_exit_innodb(trx);

	error = convert_error_code_to_mysql(error,
					    prebuilt->table->flags, user_thd);

	if (error == 0 /* success */
	    && uvect->n_fields == 0 /* no columns were updated */) {

		/* This is the same as success, but instructs
		MySQL that the row is not really updated and it
		should not increase the count of updated rows.
		This is fix for http://bugs.mysql.com/29157 */
		error = HA_ERR_RECORD_IS_THE_SAME;
	}

	/* Tell InnoDB server that there might be work for
	utility threads: */

	innobase_active_small();

	DBUG_RETURN(error);
}

/**********************************************************************//**
Deletes a row given as the parameter.
@return	error number or 0 */
UNIV_INTERN
int
ha_innobase::delete_row(
/*====================*/
	const uchar*	record)	/*!< in: a row in MySQL format */
{
	int		error = 0;
	trx_t*		trx = thd_to_trx(user_thd);

	DBUG_ENTER("ha_innobase::delete_row");

	ut_a(prebuilt->trx == trx);

	ha_statistic_increment(&SSV::ha_delete_count);

	if (!prebuilt->upd_node) {
		row_get_prebuilt_update_vector(prebuilt);
	}

	/* This is a delete */

	prebuilt->upd_node->is_delete = TRUE;

	innodb_srv_conc_enter_innodb(trx);

	error = row_update_for_mysql((byte*) record, prebuilt);

	innodb_srv_conc_exit_innodb(trx);

	error = convert_error_code_to_mysql(
		error, prebuilt->table->flags, user_thd);

	/* Tell the InnoDB server that there might be work for
	utility threads: */

	innobase_active_small();

	DBUG_RETURN(error);
}

/**********************************************************************//**
Removes a new lock set on a row, if it was not read optimistically. This can
be called after a row has been read in the processing of an UPDATE or a DELETE
query, if the option innodb_locks_unsafe_for_binlog is set. */
UNIV_INTERN
void
ha_innobase::unlock_row(void)
/*=========================*/
{
	DBUG_ENTER("ha_innobase::unlock_row");

	/* Consistent read does not take any locks, thus there is
	nothing to unlock. */

	if (prebuilt->select_lock_type == LOCK_NONE) {
		DBUG_VOID_RETURN;
	}

	switch (prebuilt->row_read_type) {
	case ROW_READ_WITH_LOCKS:
		if (!srv_locks_unsafe_for_binlog
		    && prebuilt->trx->isolation_level
		    > TRX_ISO_READ_COMMITTED) {
			break;
		}
		/* fall through */
	case ROW_READ_TRY_SEMI_CONSISTENT:
		row_unlock_for_mysql(prebuilt, FALSE);
		break;
	case ROW_READ_DID_SEMI_CONSISTENT:
		prebuilt->row_read_type = ROW_READ_TRY_SEMI_CONSISTENT;
		break;
	}

	DBUG_VOID_RETURN;
}

/* See handler.h and row0mysql.h for docs on this function. */
UNIV_INTERN
bool
ha_innobase::was_semi_consistent_read(void)
/*=======================================*/
{
	return(prebuilt->row_read_type == ROW_READ_DID_SEMI_CONSISTENT);
}

/* See handler.h and row0mysql.h for docs on this function. */
UNIV_INTERN
void
ha_innobase::try_semi_consistent_read(bool yes)
/*===========================================*/
{
	ut_a(prebuilt->trx == thd_to_trx(ha_thd()));

	/* Row read type is set to semi consistent read if this was
	requested by the MySQL and either innodb_locks_unsafe_for_binlog
	option is used or this session is using READ COMMITTED isolation
	level. */

	if (yes
	    && (srv_locks_unsafe_for_binlog
		|| prebuilt->trx->isolation_level <= TRX_ISO_READ_COMMITTED)) {
		prebuilt->row_read_type = ROW_READ_TRY_SEMI_CONSISTENT;
	} else {
		prebuilt->row_read_type = ROW_READ_WITH_LOCKS;
	}
}

/******************************************************************//**
Initializes a handle to use an index.
@return	0 or error number */
UNIV_INTERN
int
ha_innobase::index_init(
/*====================*/
	uint	keynr,	/*!< in: key (index) number */
	bool sorted)	/*!< in: 1 if result MUST be sorted according to index */
{
	DBUG_ENTER("index_init");

	DBUG_RETURN(change_active_index(keynr));
}

/******************************************************************//**
Currently does nothing.
@return	0 */
UNIV_INTERN
int
ha_innobase::index_end(void)
/*========================*/
{
	int	error	= 0;
	DBUG_ENTER("index_end");
	active_index=MAX_KEY;
	DBUG_RETURN(error);
}

/*********************************************************************//**
Converts a search mode flag understood by MySQL to a flag understood
by InnoDB. */
static inline
ulint
convert_search_mode_to_innobase(
/*============================*/
	enum ha_rkey_function	find_flag)
{
	switch (find_flag) {
	case HA_READ_KEY_EXACT:
		/* this does not require the index to be UNIQUE */
		return(PAGE_CUR_GE);
	case HA_READ_KEY_OR_NEXT:
		return(PAGE_CUR_GE);
	case HA_READ_KEY_OR_PREV:
		return(PAGE_CUR_LE);
	case HA_READ_AFTER_KEY:	
		return(PAGE_CUR_G);
	case HA_READ_BEFORE_KEY:
		return(PAGE_CUR_L);
	case HA_READ_PREFIX:
		return(PAGE_CUR_GE);
	case HA_READ_PREFIX_LAST:
		return(PAGE_CUR_LE);
	case HA_READ_PREFIX_LAST_OR_PREV:
		return(PAGE_CUR_LE);
		/* In MySQL-4.0 HA_READ_PREFIX and HA_READ_PREFIX_LAST always
		pass a complete-field prefix of a key value as the search
		tuple. I.e., it is not allowed that the last field would
		just contain n first bytes of the full field value.
		MySQL uses a 'padding' trick to convert LIKE 'abc%'
		type queries so that it can use as a search tuple
		a complete-field-prefix of a key value. Thus, the InnoDB
		search mode PAGE_CUR_LE_OR_EXTENDS is never used.
		TODO: when/if MySQL starts to use also partial-field
		prefixes, we have to deal with stripping of spaces
		and comparison of non-latin1 char type fields in
		innobase_mysql_cmp() to get PAGE_CUR_LE_OR_EXTENDS to
		work correctly. */
	case HA_READ_MBR_CONTAIN:
	case HA_READ_MBR_INTERSECT:
	case HA_READ_MBR_WITHIN:
	case HA_READ_MBR_DISJOINT:
	case HA_READ_MBR_EQUAL:
		return(PAGE_CUR_UNSUPP);
	/* do not use "default:" in order to produce a gcc warning:
	enumeration value '...' not handled in switch
	(if -Wswitch or -Wall is used) */
	}

	my_error(ER_CHECK_NOT_IMPLEMENTED, MYF(0), "this functionality");

	return(PAGE_CUR_UNSUPP);
}

/*
   BACKGROUND INFO: HOW A SELECT SQL QUERY IS EXECUTED
   ---------------------------------------------------
The following does not cover all the details, but explains how we determine
the start of a new SQL statement, and what is associated with it.

For each table in the database the MySQL interpreter may have several
table handle instances in use, also in a single SQL query. For each table
handle instance there is an InnoDB  'prebuilt' struct which contains most
of the InnoDB data associated with this table handle instance.

  A) if the user has not explicitly set any MySQL table level locks:

  1) MySQL calls ::external_lock to set an 'intention' table level lock on
the table of the handle instance. There we set
prebuilt->sql_stat_start = TRUE. The flag sql_stat_start should be set
true if we are taking this table handle instance to use in a new SQL
statement issued by the user. We also increment trx->n_mysql_tables_in_use.

  2) If prebuilt->sql_stat_start == TRUE we 'pre-compile' the MySQL search
instructions to prebuilt->template of the table handle instance in
::index_read. The template is used to save CPU time in large joins.

  3) In row_search_for_mysql, if prebuilt->sql_stat_start is true, we
allocate a new consistent read view for the trx if it does not yet have one,
or in the case of a locking read, set an InnoDB 'intention' table level
lock on the table.

  4) We do the SELECT. MySQL may repeatedly call ::index_read for the
same table handle instance, if it is a join.

  5) When the SELECT ends, MySQL removes its intention table level locks
in ::external_lock. When trx->n_mysql_tables_in_use drops to zero,
 (a) we execute a COMMIT there if the autocommit is on,
 (b) we also release possible 'SQL statement level resources' InnoDB may
have for this SQL statement. The MySQL interpreter does NOT execute
autocommit for pure read transactions, though it should. That is why the
table handler in that case has to execute the COMMIT in ::external_lock.

  B) If the user has explicitly set MySQL table level locks, then MySQL
does NOT call ::external_lock at the start of the statement. To determine
when we are at the start of a new SQL statement we at the start of
::index_read also compare the query id to the latest query id where the
table handle instance was used. If it has changed, we know we are at the
start of a new SQL statement. Since the query id can theoretically
overwrap, we use this test only as a secondary way of determining the
start of a new SQL statement. */


/**********************************************************************//**
Positions an index cursor to the index specified in the handle. Fetches the
row if any.
@return	0, HA_ERR_KEY_NOT_FOUND, or error number */
UNIV_INTERN
int
ha_innobase::index_read(
/*====================*/
	uchar*		buf,		/*!< in/out: buffer for the returned
					row */
	const uchar*	key_ptr,	/*!< in: key value; if this is NULL
					we position the cursor at the
					start or end of index; this can
					also contain an InnoDB row id, in
					which case key_len is the InnoDB
					row id length; the key value can
					also be a prefix of a full key value,
					and the last column can be a prefix
					of a full column */
	uint			key_len,/*!< in: key value length */
	enum ha_rkey_function find_flag)/*!< in: search flags from my_base.h */
{
	ulint		mode;
	dict_index_t*	index;
	ulint		match_mode	= 0;
	int		error;
	ulint		ret;

	DBUG_ENTER("index_read");

	ut_a(prebuilt->trx == thd_to_trx(user_thd));

	ha_statistic_increment(&SSV::ha_read_key_count);

	index = prebuilt->index;

	if (UNIV_UNLIKELY(index == NULL) || dict_index_is_corrupted(index)) {
		prebuilt->index_usable = FALSE;
		DBUG_RETURN(HA_ERR_CRASHED);
	}
	if (UNIV_UNLIKELY(!prebuilt->index_usable)) {
		DBUG_RETURN(dict_index_is_corrupted(index)
			    ? HA_ERR_INDEX_CORRUPT
			    : HA_ERR_TABLE_DEF_CHANGED);
	}

	/* Note that if the index for which the search template is built is not
	necessarily prebuilt->index, but can also be the clustered index */

	if (prebuilt->sql_stat_start) {
		build_template(prebuilt, user_thd, table, ROW_MYSQL_REC_FIELDS);
	}

	if (key_ptr) {
		/* Convert the search key value to InnoDB format into
		prebuilt->search_tuple */

		row_sel_convert_mysql_key_to_innobase(
			prebuilt->search_tuple,
			(byte*) key_val_buff,
			(ulint)upd_and_key_val_buff_len,
			index,
			(byte*) key_ptr,
			(ulint) key_len,
			prebuilt->trx);
		DBUG_ASSERT(prebuilt->search_tuple->n_fields > 0);
	} else {
		/* We position the cursor to the last or the first entry
		in the index */

		dtuple_set_n_fields(prebuilt->search_tuple, 0);
	}

	mode = convert_search_mode_to_innobase(find_flag);

	match_mode = 0;

	if (find_flag == HA_READ_KEY_EXACT) {

		match_mode = ROW_SEL_EXACT;

	} else if (find_flag == HA_READ_PREFIX
		   || find_flag == HA_READ_PREFIX_LAST) {

		match_mode = ROW_SEL_EXACT_PREFIX;
	}

	last_match_mode = (uint) match_mode;

	if (mode != PAGE_CUR_UNSUPP) {

		innodb_srv_conc_enter_innodb(prebuilt->trx);

		ret = row_search_for_mysql((byte*) buf, mode, prebuilt,
					   match_mode, 0);

		innodb_srv_conc_exit_innodb(prebuilt->trx);
	} else {

		ret = DB_UNSUPPORTED;
	}

	switch (ret) {
	case DB_SUCCESS:
		error = 0;
		table->status = 0;
		break;
	case DB_RECORD_NOT_FOUND:
		error = HA_ERR_KEY_NOT_FOUND;
		table->status = STATUS_NOT_FOUND;
		break;
	case DB_END_OF_INDEX:
		error = HA_ERR_KEY_NOT_FOUND;
		table->status = STATUS_NOT_FOUND;
		break;
	default:
		error = convert_error_code_to_mysql((int) ret,
						    prebuilt->table->flags,
						    user_thd);
		table->status = STATUS_NOT_FOUND;
		break;
	}

	DBUG_RETURN(error);
}

/*******************************************************************//**
The following functions works like index_read, but it find the last
row with the current key value or prefix.
@return	0, HA_ERR_KEY_NOT_FOUND, or an error code */
UNIV_INTERN
int
ha_innobase::index_read_last(
/*=========================*/
	uchar*		buf,	/*!< out: fetched row */
	const uchar*	key_ptr,/*!< in: key value, or a prefix of a full
				key value */
	uint		key_len)/*!< in: length of the key val or prefix
				in bytes */
{
	return(index_read(buf, key_ptr, key_len, HA_READ_PREFIX_LAST));
}

/********************************************************************//**
Get the index for a handle. Does not change active index.
@return	NULL or index instance. */
UNIV_INTERN
dict_index_t*
ha_innobase::innobase_get_index(
/*============================*/
	uint		keynr)	/*!< in: use this index; MAX_KEY means always
				clustered index, even if it was internally
				generated by InnoDB */
{
	KEY*		key = 0;
	dict_index_t*	index = 0;

	DBUG_ENTER("innobase_get_index");
	ha_statistic_increment(&SSV::ha_read_key_count);

	if (keynr != MAX_KEY && table->s->keys > 0) {
		key = table->key_info + keynr;

		index = innobase_index_lookup(share, keynr);

		if (index) {
			ut_a(ut_strcmp(index->name, key->name) == 0);
		} else {
			/* Can't find index with keynr in the translation
			table. Only print message if the index translation
			table exists */
			if (share->idx_trans_tbl.index_mapping) {
				sql_print_warning("InnoDB could not find "
						  "index %s key no %u for "
						  "table %s through its "
						  "index translation table",
						  key ? key->name : "NULL",
						  keynr,
						  prebuilt->table->name);
			}

			index = dict_table_get_index_on_name(prebuilt->table,
							     key->name);
		}
	} else {
		index = dict_table_get_first_index(prebuilt->table);
	}

	if (!index) {
		sql_print_error(
			"Innodb could not find key n:o %u with name %s "
			"from dict cache for table %s",
			keynr, key ? key->name : "NULL",
			prebuilt->table->name);
	}

	DBUG_RETURN(index);
}

/********************************************************************//**
Changes the active index of a handle.
@return	0 or error code */
UNIV_INTERN
int
ha_innobase::change_active_index(
/*=============================*/
	uint	keynr)	/*!< in: use this index; MAX_KEY means always clustered
			index, even if it was internally generated by
			InnoDB */
{
	DBUG_ENTER("change_active_index");

	ut_ad(user_thd == ha_thd());
	ut_a(prebuilt->trx == thd_to_trx(user_thd));

	active_index = keynr;

	prebuilt->index = innobase_get_index(keynr);

	if (UNIV_UNLIKELY(!prebuilt->index)) {
		sql_print_warning("InnoDB: change_active_index(%u) failed",
				  keynr);
		prebuilt->index_usable = FALSE;
		DBUG_RETURN(1);
	}

	prebuilt->index_usable = row_merge_is_index_usable(prebuilt->trx,
							   prebuilt->index);

	if (UNIV_UNLIKELY(!prebuilt->index_usable)) {
		if (dict_index_is_corrupted(prebuilt->index)) {
			char	index_name[MAX_FULL_NAME_LEN + 1];
			char	table_name[MAX_FULL_NAME_LEN + 1];

			innobase_format_name(
				index_name, sizeof index_name,
				prebuilt->index->name, TRUE);

			innobase_format_name(
				table_name, sizeof table_name,
				prebuilt->index->table->name, FALSE);

			push_warning_printf(
				user_thd, MYSQL_ERROR::WARN_LEVEL_WARN,
				HA_ERR_INDEX_CORRUPT,
				"InnoDB: Index %s for table %s is"
				" marked as corrupted",
				index_name, table_name);
			DBUG_RETURN(1);
		} else {
			push_warning_printf(
				user_thd, MYSQL_ERROR::WARN_LEVEL_WARN,
				HA_ERR_TABLE_DEF_CHANGED,
				"InnoDB: insufficient history for index %u",
				keynr);
		}

		/* The caller seems to ignore this.  Thus, we must check
		this again in row_search_for_mysql(). */
		DBUG_RETURN(2);
	}

	ut_a(prebuilt->search_tuple != 0);

	dtuple_set_n_fields(prebuilt->search_tuple, prebuilt->index->n_fields);

	dict_index_copy_types(prebuilt->search_tuple, prebuilt->index,
			      prebuilt->index->n_fields);

	/* MySQL changes the active index for a handle also during some
	queries, for example SELECT MAX(a), SUM(a) first retrieves the MAX()
	and then calculates the sum. Previously we played safe and used
	the flag ROW_MYSQL_WHOLE_ROW below, but that caused unnecessary
	copying. Starting from MySQL-4.1 we use a more efficient flag here. */

	build_template(prebuilt, user_thd, table, ROW_MYSQL_REC_FIELDS);

	DBUG_RETURN(0);
}

/**********************************************************************//**
Positions an index cursor to the index specified in keynr. Fetches the
row if any.
??? This is only used to read whole keys ???
@return	error number or 0 */
UNIV_INTERN
int
ha_innobase::index_read_idx(
/*========================*/
	uchar*		buf,		/*!< in/out: buffer for the returned
					row */
	uint		keynr,		/*!< in: use this index */
	const uchar*	key,		/*!< in: key value; if this is NULL
					we position the cursor at the
					start or end of index */
	uint		key_len,	/*!< in: key value length */
	enum ha_rkey_function find_flag)/*!< in: search flags from my_base.h */
{
	if (change_active_index(keynr)) {

		return(1);
	}

	return(index_read(buf, key, key_len, find_flag));
}

/***********************************************************************//**
Reads the next or previous row from a cursor, which must have previously been
positioned using index_read.
@return	0, HA_ERR_END_OF_FILE, or error number */
UNIV_INTERN
int
ha_innobase::general_fetch(
/*=======================*/
	uchar*	buf,		/*!< in/out: buffer for next row in MySQL
				format */
	uint	direction,	/*!< in: ROW_SEL_NEXT or ROW_SEL_PREV */
	uint	match_mode)	/*!< in: 0, ROW_SEL_EXACT, or
				ROW_SEL_EXACT_PREFIX */
{
	ulint		ret;
	int		error	= 0;

	DBUG_ENTER("general_fetch");

	ut_a(prebuilt->trx == thd_to_trx(user_thd));

	innodb_srv_conc_enter_innodb(prebuilt->trx);

	ret = row_search_for_mysql(
		(byte*)buf, 0, prebuilt, match_mode, direction);

	innodb_srv_conc_exit_innodb(prebuilt->trx);

	switch (ret) {
	case DB_SUCCESS:
		error = 0;
		table->status = 0;
		break;
	case DB_RECORD_NOT_FOUND:
		error = HA_ERR_END_OF_FILE;
		table->status = STATUS_NOT_FOUND;
		break;
	case DB_END_OF_INDEX:
		error = HA_ERR_END_OF_FILE;
		table->status = STATUS_NOT_FOUND;
		break;
	default:
		error = convert_error_code_to_mysql(
			(int) ret, prebuilt->table->flags, user_thd);
		table->status = STATUS_NOT_FOUND;
		break;
	}

	DBUG_RETURN(error);
}

/***********************************************************************//**
Reads the next row from a cursor, which must have previously been
positioned using index_read.
@return	0, HA_ERR_END_OF_FILE, or error number */
UNIV_INTERN
int
ha_innobase::index_next(
/*====================*/
	uchar*		buf)	/*!< in/out: buffer for next row in MySQL
				format */
{
	ha_statistic_increment(&SSV::ha_read_next_count);

	return(general_fetch(buf, ROW_SEL_NEXT, 0));
}

/*******************************************************************//**
Reads the next row matching to the key value given as the parameter.
@return	0, HA_ERR_END_OF_FILE, or error number */
UNIV_INTERN
int
ha_innobase::index_next_same(
/*=========================*/
	uchar*		buf,	/*!< in/out: buffer for the row */
	const uchar*	key,	/*!< in: key value */
	uint		keylen)	/*!< in: key value length */
{
	ha_statistic_increment(&SSV::ha_read_next_count);

	return(general_fetch(buf, ROW_SEL_NEXT, last_match_mode));
}

/***********************************************************************//**
Reads the previous row from a cursor, which must have previously been
positioned using index_read.
@return	0, HA_ERR_END_OF_FILE, or error number */
UNIV_INTERN
int
ha_innobase::index_prev(
/*====================*/
	uchar*	buf)	/*!< in/out: buffer for previous row in MySQL format */
{
	ha_statistic_increment(&SSV::ha_read_prev_count);

	return(general_fetch(buf, ROW_SEL_PREV, 0));
}

/********************************************************************//**
Positions a cursor on the first record in an index and reads the
corresponding row to buf.
@return	0, HA_ERR_END_OF_FILE, or error code */
UNIV_INTERN
int
ha_innobase::index_first(
/*=====================*/
	uchar*	buf)	/*!< in/out: buffer for the row */
{
	int	error;

	DBUG_ENTER("index_first");
	ha_statistic_increment(&SSV::ha_read_first_count);

	error = index_read(buf, NULL, 0, HA_READ_AFTER_KEY);

	/* MySQL does not seem to allow this to return HA_ERR_KEY_NOT_FOUND */

	if (error == HA_ERR_KEY_NOT_FOUND) {
		error = HA_ERR_END_OF_FILE;
	}

	DBUG_RETURN(error);
}

/********************************************************************//**
Positions a cursor on the last record in an index and reads the
corresponding row to buf.
@return	0, HA_ERR_END_OF_FILE, or error code */
UNIV_INTERN
int
ha_innobase::index_last(
/*====================*/
	uchar*	buf)	/*!< in/out: buffer for the row */
{
	int	error;

	DBUG_ENTER("index_last");
	ha_statistic_increment(&SSV::ha_read_last_count);

	error = index_read(buf, NULL, 0, HA_READ_BEFORE_KEY);

	/* MySQL does not seem to allow this to return HA_ERR_KEY_NOT_FOUND */

	if (error == HA_ERR_KEY_NOT_FOUND) {
		error = HA_ERR_END_OF_FILE;
	}

	DBUG_RETURN(error);
}

/****************************************************************//**
Initialize a table scan.
@return	0 or error number */
UNIV_INTERN
int
ha_innobase::rnd_init(
/*==================*/
	bool	scan)	/*!< in: TRUE if table/index scan FALSE otherwise */
{
	int	err;

	/* Store the active index value so that we can restore the original
	value after a scan */

	if (prebuilt->clust_index_was_generated) {
		err = change_active_index(MAX_KEY);
	} else {
		err = change_active_index(primary_key);
	}

	/* Don't use semi-consistent read in random row reads (by position).
	This means we must disable semi_consistent_read if scan is false */

	if (!scan) {
		try_semi_consistent_read(0);
	}

	start_of_scan = 1;

	return(err);
}

/*****************************************************************//**
Ends a table scan.
@return	0 or error number */
UNIV_INTERN
int
ha_innobase::rnd_end(void)
/*======================*/
{
	return(index_end());
}

/*****************************************************************//**
Reads the next row in a table scan (also used to read the FIRST row
in a table scan).
@return	0, HA_ERR_END_OF_FILE, or error number */
UNIV_INTERN
int
ha_innobase::rnd_next(
/*==================*/
	uchar*	buf)	/*!< in/out: returns the row in this buffer,
			in MySQL format */
{
	int	error;

	DBUG_ENTER("rnd_next");
	ha_statistic_increment(&SSV::ha_read_rnd_next_count);

	if (start_of_scan) {
		error = index_first(buf);

		if (error == HA_ERR_KEY_NOT_FOUND) {
			error = HA_ERR_END_OF_FILE;
		}

		start_of_scan = 0;
	} else {
		error = general_fetch(buf, ROW_SEL_NEXT, 0);
	}

	DBUG_RETURN(error);
}

/**********************************************************************//**
Fetches a row from the table based on a row reference.
@return	0, HA_ERR_KEY_NOT_FOUND, or error code */
UNIV_INTERN
int
ha_innobase::rnd_pos(
/*=================*/
	uchar*	buf,	/*!< in/out: buffer for the row */
	uchar*	pos)	/*!< in: primary key value of the row in the
			MySQL format, or the row id if the clustered
			index was internally generated by InnoDB; the
			length of data in pos has to be ref_length */
{
	int		error;
	uint		keynr	= active_index;
	DBUG_ENTER("rnd_pos");
	DBUG_DUMP("key", pos, ref_length);

	ha_statistic_increment(&SSV::ha_read_rnd_count);

	ut_a(prebuilt->trx == thd_to_trx(ha_thd()));

	if (prebuilt->clust_index_was_generated) {
		/* No primary key was defined for the table and we
		generated the clustered index from the row id: the
		row reference is the row id, not any key value
		that MySQL knows of */

		error = change_active_index(MAX_KEY);
	} else {
		error = change_active_index(primary_key);
	}

	if (error) {
		DBUG_PRINT("error", ("Got error: %d", error));
		DBUG_RETURN(error);
	}

	/* Note that we assume the length of the row reference is fixed
	for the table, and it is == ref_length */

	error = index_read(buf, pos, ref_length, HA_READ_KEY_EXACT);

	if (error) {
		DBUG_PRINT("error", ("Got error: %d", error));
	}

	change_active_index(keynr);

	DBUG_RETURN(error);
}

/*********************************************************************//**
Stores a reference to the current row to 'ref' field of the handle. Note
that in the case where we have generated the clustered index for the
table, the function parameter is illogical: we MUST ASSUME that 'record'
is the current 'position' of the handle, because if row ref is actually
the row id internally generated in InnoDB, then 'record' does not contain
it. We just guess that the row id must be for the record where the handle
was positioned the last time. */
UNIV_INTERN
void
ha_innobase::position(
/*==================*/
	const uchar*	record)	/*!< in: row in MySQL format */
{
	uint		len;

	ut_a(prebuilt->trx == thd_to_trx(ha_thd()));

	if (prebuilt->clust_index_was_generated) {
		/* No primary key was defined for the table and we
		generated the clustered index from row id: the
		row reference will be the row id, not any key value
		that MySQL knows of */

		len = DATA_ROW_ID_LEN;

		memcpy(ref, prebuilt->row_id, len);
	} else {
		len = store_key_val_for_row(primary_key, (char*)ref,
							 ref_length, record);
	}

	/* We assume that the 'ref' value len is always fixed for the same
	table. */

	if (len != ref_length) {
	  sql_print_error("Stored ref len is %lu, but table ref len is %lu",
			  (ulong) len, (ulong) ref_length);
	}
}

/* limit innodb monitor access to users with PROCESS privilege.
See http://bugs.mysql.com/32710 for expl. why we choose PROCESS. */
#define IS_MAGIC_TABLE_AND_USER_DENIED_ACCESS(table_name, thd) \
	(row_is_magic_monitor_table(table_name) \
	 && check_global_access(thd, PROCESS_ACL))

/*****************************************************************//**
Creates a table definition to an InnoDB database. */
static
int
create_table_def(
/*=============*/
	trx_t*		trx,		/*!< in: InnoDB transaction handle */
	TABLE*		form,		/*!< in: information on table
					columns and indexes */
	const char*	table_name,	/*!< in: table name */
	const char*	path_of_temp_table,/*!< in: if this is a table explicitly
					created by the user with the
					TEMPORARY keyword, then this
					parameter is the dir path where the
					table should be placed if we create
					an .ibd file for it (no .ibd extension
					in the path, though); otherwise this
					is NULL */
	ulint		flags)		/*!< in: table flags */
{
	Field*		field;
	dict_table_t*	table;
	ulint		n_cols;
	int		error;
	ulint		col_type;
	ulint		col_len;
	ulint		nulls_allowed;
	ulint		unsigned_type;
	ulint		binary_type;
	ulint		long_true_varchar;
	ulint		charset_no;
	ulint		i;

	DBUG_ENTER("create_table_def");
	DBUG_PRINT("enter", ("table_name: %s", table_name));

	ut_a(trx->mysql_thd != NULL);

	/* MySQL does the name length check. But we do additional check
	on the name length here */
	if (strlen(table_name) > MAX_FULL_NAME_LEN) {
		push_warning_printf(
			(THD*) trx->mysql_thd, MYSQL_ERROR::WARN_LEVEL_WARN,
			ER_TABLE_NAME,
			"InnoDB: Table Name or Database Name is too long");

		DBUG_RETURN(ER_TABLE_NAME);
	}

	n_cols = form->s->fields;

	/* We pass 0 as the space id, and determine at a lower level the space
	id where to store the table */

	table = dict_mem_table_create(table_name, 0, n_cols, flags);

	if (path_of_temp_table) {
		table->dir_path_of_temp_table =
			mem_heap_strdup(table->heap, path_of_temp_table);
	}

	for (i = 0; i < n_cols; i++) {
		field = form->field[i];

		col_type = get_innobase_type_from_mysql_type(&unsigned_type,
							     field);

		if (!col_type) {
			push_warning_printf(
				(THD*) trx->mysql_thd,
				MYSQL_ERROR::WARN_LEVEL_WARN,
				ER_CANT_CREATE_TABLE,
				"Error creating table '%s' with "
				"column '%s'. Please check its "
				"column type and try to re-create "
				"the table with an appropriate "
				"column type.",
				table->name, (char*) field->field_name);
			goto err_col;
		}

		if (field->null_ptr) {
			nulls_allowed = 0;
		} else {
			nulls_allowed = DATA_NOT_NULL;
		}

		if (field->binary()) {
			binary_type = DATA_BINARY_TYPE;
		} else {
			binary_type = 0;
		}

		charset_no = 0;

		if (dtype_is_string_type(col_type)) {

			charset_no = (ulint)field->charset()->number;

			if (UNIV_UNLIKELY(charset_no >= 256)) {
				/* in data0type.h we assume that the
				number fits in one byte in prtype */
				push_warning_printf(
					(THD*) trx->mysql_thd,
					MYSQL_ERROR::WARN_LEVEL_WARN,
					ER_CANT_CREATE_TABLE,
					"In InnoDB, charset-collation codes"
					" must be below 256."
					" Unsupported code %lu.",
					(ulong) charset_no);
				DBUG_RETURN(ER_CANT_CREATE_TABLE);
			}
		}

		ut_a(field->type() < 256); /* we assume in dtype_form_prtype()
					   that this fits in one byte */
		col_len = field->pack_length();

		/* The MySQL pack length contains 1 or 2 bytes length field
		for a true VARCHAR. Let us subtract that, so that the InnoDB
		column length in the InnoDB data dictionary is the real
		maximum byte length of the actual data. */

		long_true_varchar = 0;

		if (field->type() == MYSQL_TYPE_VARCHAR) {
			col_len -= ((Field_varstring*)field)->length_bytes;

			if (((Field_varstring*)field)->length_bytes == 2) {
				long_true_varchar = DATA_LONG_TRUE_VARCHAR;
			}
		}

		/* First check whether the column to be added has a
		system reserved name. */
		if (dict_col_name_is_reserved(field->field_name)){
			my_error(ER_WRONG_COLUMN_NAME, MYF(0),
				 field->field_name);
err_col:
			dict_mem_table_free(table);
			trx_commit_for_mysql(trx);

			error = DB_ERROR;
			goto error_ret;
		}

		dict_mem_table_add_col(table, table->heap,
			(char*) field->field_name,
			col_type,
			dtype_form_prtype(
				(ulint)field->type()
				| nulls_allowed | unsigned_type
				| binary_type | long_true_varchar,
				charset_no),
			col_len);
	}

	error = row_create_table_for_mysql(table, trx);

	if (error == DB_DUPLICATE_KEY) {
		char buf[100];
		char* buf_end = innobase_convert_identifier(
			buf, sizeof buf - 1, table_name, strlen(table_name),
			trx->mysql_thd, TRUE);

		*buf_end = '\0';
		my_error(ER_TABLE_EXISTS_ERROR, MYF(0), buf);
	}

error_ret:
	error = convert_error_code_to_mysql(error, flags, NULL);

	DBUG_RETURN(error);
}

/*****************************************************************//**
Creates an index in an InnoDB database. */
static
int
create_index(
/*=========*/
	trx_t*		trx,		/*!< in: InnoDB transaction handle */
	TABLE*		form,		/*!< in: information on table
					columns and indexes */
	ulint		flags,		/*!< in: InnoDB table flags */
	const char*	table_name,	/*!< in: table name */
	uint		key_num)	/*!< in: index number */
{
	Field*		field;
	dict_index_t*	index;
	int		error;
	ulint		n_fields;
	KEY*		key;
	KEY_PART_INFO*	key_part;
	ulint		ind_type;
	ulint		col_type;
	ulint		prefix_len;
	ulint		is_unsigned;
	ulint		i;
	ulint		j;
	ulint*		field_lengths;

	DBUG_ENTER("create_index");

	key = form->key_info + key_num;

	n_fields = key->key_parts;

	/* Assert that "GEN_CLUST_INDEX" cannot be used as non-primary index */
	ut_a(innobase_strcasecmp(key->name, innobase_index_reserve_name) != 0);

	ind_type = 0;

	if (key_num == form->s->primary_key) {
		ind_type = ind_type | DICT_CLUSTERED;
	}

	if (key->flags & HA_NOSAME ) {
		ind_type = ind_type | DICT_UNIQUE;
	}

	/* We pass 0 as the space id, and determine at a lower level the space
	id where to store the table */

	index = dict_mem_index_create(table_name, key->name, 0,
				      ind_type, n_fields);

	field_lengths = (ulint*) my_malloc(sizeof(ulint) * n_fields,
		MYF(MY_FAE));

	for (i = 0; i < n_fields; i++) {
		key_part = key->key_part + i;

		/* (The flag HA_PART_KEY_SEG denotes in MySQL a column prefix
		field in an index: we only store a specified number of first
		bytes of the column to the index field.) The flag does not
		seem to be properly set by MySQL. Let us fall back on testing
		the length of the key part versus the column. */

		field = NULL;
		for (j = 0; j < form->s->fields; j++) {

			field = form->field[j];

			if (0 == innobase_strcasecmp(
					field->field_name,
					key_part->field->field_name)) {
				/* Found the corresponding column */

				break;
			}
		}

		ut_a(j < form->s->fields);

		col_type = get_innobase_type_from_mysql_type(
					&is_unsigned, key_part->field);

		if (DATA_BLOB == col_type
			|| (key_part->length < field->pack_length()
				&& field->type() != MYSQL_TYPE_VARCHAR)
			|| (field->type() == MYSQL_TYPE_VARCHAR
				&& key_part->length < field->pack_length()
				- ((Field_varstring*)field)->length_bytes)) {

			prefix_len = key_part->length;

			if (col_type == DATA_INT
				|| col_type == DATA_FLOAT
				|| col_type == DATA_DOUBLE
				|| col_type == DATA_DECIMAL) {
				sql_print_error(
					"MySQL is trying to create a column "
					"prefix index field, on an "
					"inappropriate data type. Table "
					"name %s, column name %s.",
					table_name,
					key_part->field->field_name);

				prefix_len = 0;
			}
		} else {
			prefix_len = 0;
		}

		field_lengths[i] = key_part->length;

		dict_mem_index_add_field(index,
			(char*) key_part->field->field_name, prefix_len);
	}

	/* Even though we've defined max_supported_key_part_length, we
	still do our own checking using field_lengths to be absolutely
	sure we don't create too long indexes. */
	error = row_create_index_for_mysql(index, trx, field_lengths);

	error = convert_error_code_to_mysql(error, flags, NULL);

	my_free(field_lengths);

	DBUG_RETURN(error);
}

/*****************************************************************//**
Creates an index to an InnoDB table when the user has defined no
primary index. */
static
int
create_clustered_index_when_no_primary(
/*===================================*/
	trx_t*		trx,		/*!< in: InnoDB transaction handle */
	ulint		flags,		/*!< in: InnoDB table flags */
	const char*	table_name)	/*!< in: table name */
{
	dict_index_t*	index;
	int		error;

	/* We pass 0 as the space id, and determine at a lower level the space
	id where to store the table */
	index = dict_mem_index_create(table_name,
				      innobase_index_reserve_name,
				      0, DICT_CLUSTERED, 0);

	error = row_create_index_for_mysql(index, trx, NULL);

	error = convert_error_code_to_mysql(error, flags, NULL);

	return(error);
}

/*****************************************************************//**
Return a display name for the row format
@return row format name */
UNIV_INTERN
const char*
get_row_format_name(
/*================*/
	enum row_type	row_format)		/*!< in: Row Format */
{
	switch (row_format) {
	case ROW_TYPE_COMPACT:
		return("COMPACT");
	case ROW_TYPE_COMPRESSED:
		return("COMPRESSED");
	case ROW_TYPE_DYNAMIC:
		return("DYNAMIC");
	case ROW_TYPE_REDUNDANT:
		return("REDUNDANT");
	case ROW_TYPE_DEFAULT:
		return("DEFAULT");
	case ROW_TYPE_FIXED:
		return("FIXED");
	case ROW_TYPE_PAGE:
	case ROW_TYPE_NOT_USED:
		break;
	}
	return("NOT USED");
}

/** If file-per-table is missing, issue warning and set ret false */
#define CHECK_ERROR_ROW_TYPE_NEEDS_FILE_PER_TABLE		\
	if (!srv_file_per_table) {				\
		push_warning_printf(				\
			thd, MYSQL_ERROR::WARN_LEVEL_WARN,	\
			ER_ILLEGAL_HA_CREATE_OPTION,		\
			"InnoDB: ROW_FORMAT=%s requires"	\
			" innodb_file_per_table.",		\
			get_row_format_name(row_format));	\
		ret = FALSE;					\
	}

/** If file-format is Antelope, issue warning and set ret false */
#define CHECK_ERROR_ROW_TYPE_NEEDS_GT_ANTELOPE			\
	if (srv_file_format < DICT_TF_FORMAT_ZIP) {		\
		push_warning_printf(				\
			thd, MYSQL_ERROR::WARN_LEVEL_WARN,	\
			ER_ILLEGAL_HA_CREATE_OPTION,		\
			"InnoDB: ROW_FORMAT=%s requires"	\
			" innodb_file_format > Antelope.",	\
			get_row_format_name(row_format));	\
		ret = FALSE;					\
	}


/*****************************************************************//**
Validates the create options. We may build on this function
in future. For now, it checks two specifiers:
KEY_BLOCK_SIZE and ROW_FORMAT
If innodb_strict_mode is not set then this function is a no-op
@return	TRUE if valid. */
static
ibool
create_options_are_valid(
/*=====================*/
	THD*		thd,		/*!< in: connection thread. */
	TABLE*		form,		/*!< in: information on table
					columns and indexes */
	HA_CREATE_INFO*	create_info)	/*!< in: create info. */
{
	ibool	kbs_specified	= FALSE;
	ibool	ret		= TRUE;
	enum row_type	row_format	= form->s->row_type;

	ut_ad(thd != NULL);

	/* If innodb_strict_mode is not set don't do any validation. */
	if (!(THDVAR(thd, strict_mode))) {
		return(TRUE);
	}

	ut_ad(form != NULL);
	ut_ad(create_info != NULL);

	/* First check if a non-zero KEY_BLOCK_SIZE was specified. */
	if (create_info->key_block_size) {
		kbs_specified = TRUE;
		switch (create_info->key_block_size) {
		case 1:
		case 2:
		case 4:
		case 8:
		case 16:
			/* Valid KEY_BLOCK_SIZE, check its dependencies. */
			if (!srv_file_per_table) {
				push_warning(
					thd, MYSQL_ERROR::WARN_LEVEL_WARN,
					ER_ILLEGAL_HA_CREATE_OPTION,
					"InnoDB: KEY_BLOCK_SIZE requires"
					" innodb_file_per_table.");
				ret = FALSE;
			}
			if (srv_file_format < DICT_TF_FORMAT_ZIP) {
				push_warning(
					thd, MYSQL_ERROR::WARN_LEVEL_WARN,
					ER_ILLEGAL_HA_CREATE_OPTION,
					"InnoDB: KEY_BLOCK_SIZE requires"
					" innodb_file_format > Antelope.");
					ret = FALSE;
			}
			break;
		default:
			push_warning_printf(
				thd, MYSQL_ERROR::WARN_LEVEL_WARN,
				ER_ILLEGAL_HA_CREATE_OPTION,
				"InnoDB: invalid KEY_BLOCK_SIZE = %lu."
				" Valid values are [1, 2, 4, 8, 16]",
				create_info->key_block_size);
			ret = FALSE;
			break;
		}
	}
	
	/* Check for a valid Innodb ROW_FORMAT specifier and
	other incompatibilities. */
	switch (row_format) {
	case ROW_TYPE_COMPRESSED:
		CHECK_ERROR_ROW_TYPE_NEEDS_FILE_PER_TABLE;
		CHECK_ERROR_ROW_TYPE_NEEDS_GT_ANTELOPE;
		break;
	case ROW_TYPE_DYNAMIC:
		CHECK_ERROR_ROW_TYPE_NEEDS_FILE_PER_TABLE;
		CHECK_ERROR_ROW_TYPE_NEEDS_GT_ANTELOPE;
		/* fall through since dynamic also shuns KBS */
	case ROW_TYPE_COMPACT:
	case ROW_TYPE_REDUNDANT:
		if (kbs_specified) {
			push_warning_printf(
				thd, MYSQL_ERROR::WARN_LEVEL_WARN,
				ER_ILLEGAL_HA_CREATE_OPTION,
				"InnoDB: cannot specify ROW_FORMAT = %s"
				" with KEY_BLOCK_SIZE.",
				get_row_format_name(row_format));
			ret = FALSE;
		}
		break;
	case ROW_TYPE_DEFAULT:
		break;
	case ROW_TYPE_FIXED:
	case ROW_TYPE_PAGE:
	case ROW_TYPE_NOT_USED:
		push_warning(
			thd, MYSQL_ERROR::WARN_LEVEL_WARN,
			ER_ILLEGAL_HA_CREATE_OPTION,		\
			"InnoDB: invalid ROW_FORMAT specifier.");
		ret = FALSE;
		break;
	}

	return(ret);
}

/*****************************************************************//**
Update create_info.  Used in SHOW CREATE TABLE et al. */
UNIV_INTERN
void
ha_innobase::update_create_info(
/*============================*/
	HA_CREATE_INFO* create_info)	/*!< in/out: create info */
{
  if (!(create_info->used_fields & HA_CREATE_USED_AUTO)) {
    ha_innobase::info(HA_STATUS_AUTO);
    create_info->auto_increment_value = stats.auto_increment_value;
  }
}

/*****************************************************************//**
Creates a new table to an InnoDB database.
@return	error number */
UNIV_INTERN
int
ha_innobase::create(
/*================*/
	const char*	name,		/*!< in: table name */
	TABLE*		form,		/*!< in: information on table
					columns and indexes */
	HA_CREATE_INFO*	create_info)	/*!< in: more information of the
					created table, contains also the
					create statement string */
{
	int		error;
	dict_table_t*	innobase_table;
	trx_t*		parent_trx;
	trx_t*		trx;
	int		primary_key_no;
	uint		i;
	char		name2[FN_REFLEN];
	char		norm_name[FN_REFLEN];
	THD*		thd = ha_thd();
	ib_int64_t	auto_inc_value;
	ulint		flags;
	/* Cache the value of innodb_file_format, in case it is
	modified by another thread while the table is being created. */
	const ulint	file_format = srv_file_format;
	const char*	stmt;
	size_t		stmt_len;
	enum row_type	row_format;

	DBUG_ENTER("ha_innobase::create");

	DBUG_ASSERT(thd != NULL);
	DBUG_ASSERT(create_info != NULL);

#ifdef __WIN__
	/* Names passed in from server are in two formats:
	1. <database_name>/<table_name>: for normal table creation
	2. full path: for temp table creation, or sym link

	When srv_file_per_table is on and mysqld_embedded is off,
	check for full path pattern, i.e.
	X:\dir\...,		X is a driver letter, or
	\\dir1\dir2\...,	UNC path
	returns error if it is in full path format, but not creating a temp.
	table. Currently InnoDB does not support symbolic link on Windows. */

	if (srv_file_per_table
	    && !mysqld_embedded
	    && (!create_info->options & HA_LEX_CREATE_TMP_TABLE)) {

		if ((name[1] == ':')
		    || (name[0] == '\\' && name[1] == '\\')) {
			sql_print_error("Cannot create table %s\n", name);
			DBUG_RETURN(HA_ERR_GENERIC);
		}
	}
#endif

	if (form->s->fields > 1000) {
		/* The limit probably should be REC_MAX_N_FIELDS - 3 = 1020,
		but we play safe here */

		DBUG_RETURN(HA_ERR_TO_BIG_ROW);
	}

	strcpy(name2, name);

	normalize_table_name(norm_name, name2);

	/* Create the table definition in InnoDB */

	flags = 0;

	/* Validate create options if innodb_strict_mode is set. */
	if (!create_options_are_valid(thd, form, create_info)) {
		DBUG_RETURN(ER_ILLEGAL_HA_CREATE_OPTION);
	}

	if (create_info->key_block_size) {
		/* Determine the page_zip.ssize corresponding to the
		requested page size (key_block_size) in kilobytes. */

		ulint	ssize, ksize;
		ulint	key_block_size = create_info->key_block_size;

		/*  Set 'flags' to the correct key_block_size.
		It will be zero if key_block_size is an invalid number.*/
		for (ssize = ksize = 1; ssize <= DICT_TF_ZSSIZE_MAX;
		     ssize++, ksize <<= 1) {
			if (key_block_size == ksize) {
				flags = ssize << DICT_TF_ZSSIZE_SHIFT
					| DICT_TF_COMPACT
					| DICT_TF_FORMAT_ZIP
					  << DICT_TF_FORMAT_SHIFT;
				break;
			}
		}

		if (!srv_file_per_table) {
			push_warning(
				thd, MYSQL_ERROR::WARN_LEVEL_WARN,
				ER_ILLEGAL_HA_CREATE_OPTION,
				"InnoDB: KEY_BLOCK_SIZE requires"
				" innodb_file_per_table.");
			flags = 0;
		}

		if (file_format < DICT_TF_FORMAT_ZIP) {
			push_warning(
				thd, MYSQL_ERROR::WARN_LEVEL_WARN,
				ER_ILLEGAL_HA_CREATE_OPTION,
				"InnoDB: KEY_BLOCK_SIZE requires"
				" innodb_file_format > Antelope.");
			flags = 0;
		}

		if (!flags) {
			push_warning_printf(
				thd, MYSQL_ERROR::WARN_LEVEL_WARN,
				ER_ILLEGAL_HA_CREATE_OPTION,
				"InnoDB: ignoring KEY_BLOCK_SIZE=%lu.",
				create_info->key_block_size);
		}
	}

	row_format = form->s->row_type;

	if (flags) {
		/* if ROW_FORMAT is set to default,
		automatically change it to COMPRESSED.*/
		if (row_format == ROW_TYPE_DEFAULT) {
			row_format = ROW_TYPE_COMPRESSED;
		} else if (row_format != ROW_TYPE_COMPRESSED) {
			/* ROW_FORMAT other than COMPRESSED
			ignores KEY_BLOCK_SIZE.  It does not
			make sense to reject conflicting
			KEY_BLOCK_SIZE and ROW_FORMAT, because
			such combinations can be obtained
			with ALTER TABLE anyway. */
			push_warning_printf(
				thd, MYSQL_ERROR::WARN_LEVEL_WARN,
				ER_ILLEGAL_HA_CREATE_OPTION,
				"InnoDB: ignoring KEY_BLOCK_SIZE=%lu"
				" unless ROW_FORMAT=COMPRESSED.",
				create_info->key_block_size);
			flags = 0;
		}
	} else {
		/* flags == 0 means no KEY_BLOCK_SIZE.*/
		if (row_format == ROW_TYPE_COMPRESSED) {
			/* ROW_FORMAT=COMPRESSED without
			KEY_BLOCK_SIZE implies half the
			maximum KEY_BLOCK_SIZE. */
			flags = (DICT_TF_ZSSIZE_MAX - 1)
				<< DICT_TF_ZSSIZE_SHIFT
				| DICT_TF_COMPACT
				| DICT_TF_FORMAT_ZIP
				<< DICT_TF_FORMAT_SHIFT;
#if DICT_TF_ZSSIZE_MAX < 1
# error "DICT_TF_ZSSIZE_MAX < 1"
#endif
		}
	}

	switch (row_format) {
	case ROW_TYPE_REDUNDANT:
		break;
	case ROW_TYPE_COMPRESSED:
	case ROW_TYPE_DYNAMIC:
		if (!srv_file_per_table) {
			push_warning_printf(
				thd, MYSQL_ERROR::WARN_LEVEL_WARN,
				ER_ILLEGAL_HA_CREATE_OPTION,
				"InnoDB: ROW_FORMAT=%s requires"
				" innodb_file_per_table.",
				get_row_format_name(row_format));
		} else if (file_format < DICT_TF_FORMAT_ZIP) {
			push_warning_printf(
				thd, MYSQL_ERROR::WARN_LEVEL_WARN,
				ER_ILLEGAL_HA_CREATE_OPTION,
				"InnoDB: ROW_FORMAT=%s requires"
				" innodb_file_format > Antelope.",
				get_row_format_name(row_format));
		} else {
			flags |= DICT_TF_COMPACT
			         | (DICT_TF_FORMAT_ZIP
			            << DICT_TF_FORMAT_SHIFT);
			break;
		}

		/* fall through */
	case ROW_TYPE_NOT_USED:
	case ROW_TYPE_FIXED:
	case ROW_TYPE_PAGE:
		push_warning(
			thd, MYSQL_ERROR::WARN_LEVEL_WARN,
			ER_ILLEGAL_HA_CREATE_OPTION,
			"InnoDB: assuming ROW_FORMAT=COMPACT.");
	case ROW_TYPE_DEFAULT:
	case ROW_TYPE_COMPACT:
		flags = DICT_TF_COMPACT;
		break;
	}

	/* Look for a primary key */

	primary_key_no= (form->s->primary_key != MAX_KEY ?
			 (int) form->s->primary_key :
			 -1);

	/* Our function innobase_get_mysql_key_number_for_index assumes
	the primary key is always number 0, if it exists */

	ut_a(primary_key_no == -1 || primary_key_no == 0);

	/* Check for name conflicts (with reserved name) for
	any user indices to be created. */
	if (innobase_index_name_is_reserved(thd, form->key_info,
					    form->s->keys)) {
		DBUG_RETURN(-1);
	}

	if (IS_MAGIC_TABLE_AND_USER_DENIED_ACCESS(norm_name, thd)) {
		DBUG_RETURN(HA_ERR_GENERIC);
	}

	if (create_info->options & HA_LEX_CREATE_TMP_TABLE) {
		flags |= DICT_TF2_TEMPORARY << DICT_TF2_SHIFT;
	}

	/* Get the transaction associated with the current thd, or create one
	if not yet created */

	parent_trx = check_trx_exists(thd);

	/* In case MySQL calls this in the middle of a SELECT query, release
	possible adaptive hash latch to avoid deadlocks of threads */

	trx_search_latch_release_if_reserved(parent_trx);

	trx = innobase_trx_allocate(thd);

	/* Latch the InnoDB data dictionary exclusively so that no deadlocks
	or lock waits can happen in it during a table create operation.
	Drop table etc. do this latching in row0mysql.c. */

	row_mysql_lock_data_dictionary(trx);

	error = create_table_def(trx, form, norm_name,
		create_info->options & HA_LEX_CREATE_TMP_TABLE ? name2 : NULL,
		flags);

	if (error) {
		goto cleanup;
	}


	/* Create the keys */

	if (form->s->keys == 0 || primary_key_no == -1) {
		/* Create an index which is used as the clustered index;
		order the rows by their row id which is internally generated
		by InnoDB */

		error = create_clustered_index_when_no_primary(
			trx, flags, norm_name);
		if (error) {
			goto cleanup;
		}
	}

	if (primary_key_no != -1) {
		/* In InnoDB the clustered index must always be created
		first */
		if ((error = create_index(trx, form, flags, norm_name,
					  (uint) primary_key_no))) {
			goto cleanup;
		}
	}

	for (i = 0; i < form->s->keys; i++) {

		if (i != (uint) primary_key_no) {

			if ((error = create_index(trx, form, flags,
						  norm_name, i))) {
				goto cleanup;
			}
		}
	}

	stmt = innobase_get_stmt(thd, &stmt_len);

	if (stmt) {
		error = row_table_add_foreign_constraints(
			trx, stmt, stmt_len, norm_name,
			create_info->options & HA_LEX_CREATE_TMP_TABLE);

		switch (error) {

		case DB_PARENT_NO_INDEX:
			push_warning_printf(
				thd, MYSQL_ERROR::WARN_LEVEL_WARN,
				HA_ERR_CANNOT_ADD_FOREIGN,
				"Create table '%s' with foreign key constraint"
				" failed. There is no index in the referenced"
				" table where the referenced columns appear"
				" as the first columns.\n", norm_name);
			break;

		case DB_CHILD_NO_INDEX:
			push_warning_printf(
				thd, MYSQL_ERROR::WARN_LEVEL_WARN,
				HA_ERR_CANNOT_ADD_FOREIGN,
				"Create table '%s' with foreign key constraint"
				" failed. There is no index in the referencing"
				" table where referencing columns appear"
				" as the first columns.\n", norm_name);
			break;
                }

		error = convert_error_code_to_mysql(error, flags, NULL);

		if (error) {
			goto cleanup;
		}
	}

	innobase_commit_low(trx);

	row_mysql_unlock_data_dictionary(trx);

	/* Flush the log to reduce probability that the .frm files and
	the InnoDB data dictionary get out-of-sync if the user runs
	with innodb_flush_log_at_trx_commit = 0 */

	log_buffer_flush_to_disk();

	innobase_table = dict_table_get(norm_name, FALSE);

	DBUG_ASSERT(innobase_table != 0);

	if (innobase_table) {
		/* We update the highest file format in the system table
		space, if this table has higher file format setting. */

		trx_sys_file_format_max_upgrade(
			(const char**) &innobase_file_format_max,
			dict_table_get_format(innobase_table));
	}

	/* Note: We can't call update_thd() as prebuilt will not be
	setup at this stage and so we use thd. */

	/* We need to copy the AUTOINC value from the old table if
	this is an ALTER|OPTIMIZE TABLE or CREATE INDEX because CREATE INDEX
	does a table copy too. If query was one of :

		CREATE TABLE ...AUTO_INCREMENT = x; or
		ALTER TABLE...AUTO_INCREMENT = x;   or
		OPTIMIZE TABLE t; or
		CREATE INDEX x on t(...);

	Find out a table definition from the dictionary and get
	the current value of the auto increment field. Set a new
	value to the auto increment field if the value is greater
	than the maximum value in the column. */

	if (((create_info->used_fields & HA_CREATE_USED_AUTO)
	    || thd_sql_command(thd) == SQLCOM_ALTER_TABLE
	    || thd_sql_command(thd) == SQLCOM_OPTIMIZE
	    || thd_sql_command(thd) == SQLCOM_CREATE_INDEX)
	    && create_info->auto_increment_value > 0) {

		auto_inc_value = create_info->auto_increment_value;

		dict_table_autoinc_lock(innobase_table);
		dict_table_autoinc_initialize(innobase_table, auto_inc_value);
		dict_table_autoinc_unlock(innobase_table);
	}

	/* Tell the InnoDB server that there might be work for
	utility threads: */

	srv_active_wake_master_thread();

	trx_free_for_mysql(trx);

	DBUG_RETURN(0);

cleanup:
	innobase_commit_low(trx);

	row_mysql_unlock_data_dictionary(trx);

	trx_free_for_mysql(trx);

	DBUG_RETURN(error);
}

/*****************************************************************//**
Discards or imports an InnoDB tablespace.
@return	0 == success, -1 == error */
UNIV_INTERN
int
ha_innobase::discard_or_import_tablespace(
/*======================================*/
	my_bool discard)	/*!< in: TRUE if discard, else import */
{
	dict_table_t*	dict_table;
	trx_t*		trx;
	int		err;

	DBUG_ENTER("ha_innobase::discard_or_import_tablespace");

	ut_a(prebuilt->trx);
	ut_a(prebuilt->trx->magic_n == TRX_MAGIC_N);
	ut_a(prebuilt->trx == thd_to_trx(ha_thd()));

	dict_table = prebuilt->table;
	trx = prebuilt->trx;

	if (discard) {
		err = row_discard_tablespace_for_mysql(dict_table->name, trx);
	} else {
		err = row_import_tablespace_for_mysql(dict_table->name, trx);
	}

	err = convert_error_code_to_mysql(err, dict_table->flags, NULL);

	DBUG_RETURN(err);
}

/*****************************************************************//**
Deletes all rows of an InnoDB table.
@return	error number */
UNIV_INTERN
int
ha_innobase::truncate(void)
/*==============================*/
{
	int		error;

	DBUG_ENTER("ha_innobase::truncate");

	/* Get the transaction associated with the current thd, or create one
	if not yet created, and update prebuilt->trx */

	update_thd(ha_thd());

	/* Truncate the table in InnoDB */

	error = row_truncate_table_for_mysql(prebuilt->table, prebuilt->trx);

	error = convert_error_code_to_mysql(error, prebuilt->table->flags,
					    NULL);

	DBUG_RETURN(error);
}

/*****************************************************************//**
Drops a table from an InnoDB database. Before calling this function,
MySQL calls innobase_commit to commit the transaction of the current user.
Then the current user cannot have locks set on the table. Drop table
operation inside InnoDB will remove all locks any user has on the table
inside InnoDB.
@return	error number */
UNIV_INTERN
int
ha_innobase::delete_table(
/*======================*/
	const char*	name)	/*!< in: table name */
{
	ulint	name_len;
	int	error;
	trx_t*	parent_trx;
	trx_t*	trx;
	THD	*thd = ha_thd();
	char	norm_name[1000];

	DBUG_ENTER("ha_innobase::delete_table");

	/* Strangely, MySQL passes the table name without the '.frm'
	extension, in contrast to ::create */
	normalize_table_name(norm_name, name);

	if (IS_MAGIC_TABLE_AND_USER_DENIED_ACCESS(norm_name, thd)) {
		DBUG_RETURN(HA_ERR_GENERIC);
	}

	/* Get the transaction associated with the current thd, or create one
	if not yet created */

	parent_trx = check_trx_exists(thd);

	/* In case MySQL calls this in the middle of a SELECT query, release
	possible adaptive hash latch to avoid deadlocks of threads */

	trx_search_latch_release_if_reserved(parent_trx);

	trx = innobase_trx_allocate(thd);

	name_len = strlen(name);

	ut_a(name_len < 1000);

	/* Drop the table in InnoDB */

	error = row_drop_table_for_mysql(norm_name, trx,
					 thd_sql_command(thd)
					 == SQLCOM_DROP_DB);

	/* Flush the log to reduce probability that the .frm files and
	the InnoDB data dictionary get out-of-sync if the user runs
	with innodb_flush_log_at_trx_commit = 0 */

	log_buffer_flush_to_disk();

	/* Tell the InnoDB server that there might be work for
	utility threads: */

	srv_active_wake_master_thread();

	innobase_commit_low(trx);

	trx_free_for_mysql(trx);

	error = convert_error_code_to_mysql(error, 0, NULL);

	DBUG_RETURN(error);
}

/*****************************************************************//**
Removes all tables in the named database inside InnoDB. */
static
void
innobase_drop_database(
/*===================*/
	handlerton *hton, /*!< in: handlerton of Innodb */
	char*	path)	/*!< in: database path; inside InnoDB the name
			of the last directory in the path is used as
			the database name: for example, in 'mysql/data/test'
			the database name is 'test' */
{
	ulint	len		= 0;
	trx_t*	trx;
	char*	ptr;
	char*	namebuf;
	THD*	thd		= current_thd;

	/* Get the transaction associated with the current thd, or create one
	if not yet created */

	DBUG_ASSERT(hton == innodb_hton_ptr);

	/* In the Windows plugin, thd = current_thd is always NULL */
	if (thd) {
		trx_t*	parent_trx = check_trx_exists(thd);

		/* In case MySQL calls this in the middle of a SELECT
		query, release possible adaptive hash latch to avoid
		deadlocks of threads */

		trx_search_latch_release_if_reserved(parent_trx);
	}

	ptr = strend(path) - 2;

	while (ptr >= path && *ptr != '\\' && *ptr != '/') {
		ptr--;
		len++;
	}

	ptr++;
	namebuf = (char*) my_malloc((uint) len + 2, MYF(0));

	memcpy(namebuf, ptr, len);
	namebuf[len] = '/';
	namebuf[len + 1] = '\0';
#ifdef	__WIN__
	innobase_casedn_str(namebuf);
#endif
#if defined __WIN__ && !defined MYSQL_SERVER
	/* In the Windows plugin, thd = current_thd is always NULL */
	trx = trx_allocate_for_mysql();
	trx->mysql_thd = NULL;
#else
	trx = innobase_trx_allocate(thd);
#endif
	row_drop_database_for_mysql(namebuf, trx);
	my_free(namebuf);

	/* Flush the log to reduce probability that the .frm files and
	the InnoDB data dictionary get out-of-sync if the user runs
	with innodb_flush_log_at_trx_commit = 0 */

	log_buffer_flush_to_disk();

	/* Tell the InnoDB server that there might be work for
	utility threads: */

	srv_active_wake_master_thread();

	innobase_commit_low(trx);
	trx_free_for_mysql(trx);
}
/*********************************************************************//**
Renames an InnoDB table.
@return	0 or error code */
static
int
innobase_rename_table(
/*==================*/
	trx_t*		trx,	/*!< in: transaction */
	const char*	from,	/*!< in: old name of the table */
	const char*	to,	/*!< in: new name of the table */
	ibool		lock_and_commit)
				/*!< in: TRUE=lock data dictionary and commit */
{
	int	error;
	char*	norm_to;
	char*	norm_from;

	// Magic number 64 arbitrary
	norm_to = (char*) my_malloc(strlen(to) + 64, MYF(0));
	norm_from = (char*) my_malloc(strlen(from) + 64, MYF(0));

	normalize_table_name(norm_to, to);
	normalize_table_name(norm_from, from);

	/* Serialize data dictionary operations with dictionary mutex:
	no deadlocks can occur then in these operations */

	if (lock_and_commit) {
		row_mysql_lock_data_dictionary(trx);
	}

	error = row_rename_table_for_mysql(
		norm_from, norm_to, trx, lock_and_commit);

	if (error != DB_SUCCESS) {
		FILE* ef = dict_foreign_err_file;

		fputs("InnoDB: Renaming table ", ef);
		ut_print_name(ef, trx, TRUE, norm_from);
		fputs(" to ", ef);
		ut_print_name(ef, trx, TRUE, norm_to);
		fputs(" failed!\n", ef);
	}

	if (lock_and_commit) {
		row_mysql_unlock_data_dictionary(trx);

		/* Flush the log to reduce probability that the .frm
		files and the InnoDB data dictionary get out-of-sync
		if the user runs with innodb_flush_log_at_trx_commit = 0 */

		log_buffer_flush_to_disk();
	}

	my_free(norm_to);
	my_free(norm_from);

	return error;
}
/*********************************************************************//**
Renames an InnoDB table.
@return	0 or error code */
UNIV_INTERN
int
ha_innobase::rename_table(
/*======================*/
	const char*	from,	/*!< in: old name of the table */
	const char*	to)	/*!< in: new name of the table */
{
	trx_t*	trx;
	int	error;
	trx_t*	parent_trx;
	THD*	thd		= ha_thd();

	DBUG_ENTER("ha_innobase::rename_table");

	/* Get the transaction associated with the current thd, or create one
	if not yet created */

	parent_trx = check_trx_exists(thd);

	/* In case MySQL calls this in the middle of a SELECT query, release
	possible adaptive hash latch to avoid deadlocks of threads */

	trx_search_latch_release_if_reserved(parent_trx);

	trx = innobase_trx_allocate(thd);

	error = innobase_rename_table(trx, from, to, TRUE);

	/* Tell the InnoDB server that there might be work for
	utility threads: */

	srv_active_wake_master_thread();

	innobase_commit_low(trx);
	trx_free_for_mysql(trx);

	/* Add a special case to handle the Duplicated Key error
	and return DB_ERROR instead.
	This is to avoid a possible SIGSEGV error from mysql error
	handling code. Currently, mysql handles the Duplicated Key
	error by re-entering the storage layer and getting dup key
	info by calling get_dup_key(). This operation requires a valid
	table handle ('row_prebuilt_t' structure) which could no
	longer be available in the error handling stage. The suggested
	solution is to report a 'table exists' error message (since
	the dup key error here is due to an existing table whose name
	is the one we are trying to rename to) and return the generic
	error code. */
	if (error == (int) DB_DUPLICATE_KEY) {
		my_error(ER_TABLE_EXISTS_ERROR, MYF(0), to);

		error = DB_ERROR;
	}

	error = convert_error_code_to_mysql(error, 0, NULL);

	DBUG_RETURN(error);
}

/*********************************************************************//**
Estimates the number of index records in a range.
@return	estimated number of rows */
UNIV_INTERN
ha_rows
ha_innobase::records_in_range(
/*==========================*/
	uint			keynr,		/*!< in: index number */
	key_range		*min_key,	/*!< in: start key value of the
						   range, may also be 0 */
	key_range		*max_key)	/*!< in: range end key val, may
						   also be 0 */
{
	KEY*		key;
	dict_index_t*	index;
	uchar*		key_val_buff2	= (uchar*) my_malloc(
						  table->s->reclength
					+ table->s->max_key_length + 100,
								MYF(MY_FAE));
	ulint		buff2_len = table->s->reclength
					+ table->s->max_key_length + 100;
	dtuple_t*	range_start;
	dtuple_t*	range_end;
	ib_int64_t	n_rows;
	ulint		mode1;
	ulint		mode2;
	mem_heap_t*	heap;

	DBUG_ENTER("records_in_range");
	DBUG_ASSERT(min_key || max_key);

	ut_a(prebuilt->trx == thd_to_trx(ha_thd()));

	prebuilt->trx->op_info = (char*)"estimating records in index range";

	/* In case MySQL calls this in the middle of a SELECT query, release
	possible adaptive hash latch to avoid deadlocks of threads */

	trx_search_latch_release_if_reserved(prebuilt->trx);

	active_index = keynr;

	key = table->key_info + active_index;

	index = innobase_get_index(keynr);

	/* There exists possibility of not being able to find requested
	index due to inconsistency between MySQL and InoDB dictionary info.
	Necessary message should have been printed in innobase_get_index() */
	if (UNIV_UNLIKELY(!index)) {
		n_rows = HA_POS_ERROR;
		goto func_exit;
	}
	if (dict_index_is_corrupted(index)) {
		n_rows = HA_ERR_INDEX_CORRUPT;
		goto func_exit;
	}
	if (UNIV_UNLIKELY(!row_merge_is_index_usable(prebuilt->trx, index))) {
		n_rows = HA_ERR_TABLE_DEF_CHANGED;
		goto func_exit;
	}

	heap = mem_heap_create(2 * (key->key_parts * sizeof(dfield_t)
				    + sizeof(dtuple_t)));

	range_start = dtuple_create(heap, key->key_parts);
	dict_index_copy_types(range_start, index, key->key_parts);

	range_end = dtuple_create(heap, key->key_parts);
	dict_index_copy_types(range_end, index, key->key_parts);

	row_sel_convert_mysql_key_to_innobase(
				range_start, (byte*) key_val_buff,
				(ulint)upd_and_key_val_buff_len,
				index,
				(byte*) (min_key ? min_key->key :
					 (const uchar*) 0),
				(ulint) (min_key ? min_key->length : 0),
				prebuilt->trx);
	DBUG_ASSERT(min_key
		    ? range_start->n_fields > 0
		    : range_start->n_fields == 0);

	row_sel_convert_mysql_key_to_innobase(
				range_end, (byte*) key_val_buff2,
				buff2_len, index,
				(byte*) (max_key ? max_key->key :
					 (const uchar*) 0),
				(ulint) (max_key ? max_key->length : 0),
				prebuilt->trx);
	DBUG_ASSERT(max_key
		    ? range_end->n_fields > 0
		    : range_end->n_fields == 0);

	mode1 = convert_search_mode_to_innobase(min_key ? min_key->flag :
						HA_READ_KEY_EXACT);
	mode2 = convert_search_mode_to_innobase(max_key ? max_key->flag :
						HA_READ_KEY_EXACT);

	if (mode1 != PAGE_CUR_UNSUPP && mode2 != PAGE_CUR_UNSUPP) {

		n_rows = btr_estimate_n_rows_in_range(index, range_start,
						      mode1, range_end,
						      mode2);
	} else {

		n_rows = HA_POS_ERROR;
	}

	mem_heap_free(heap);

func_exit:
	my_free(key_val_buff2);

	prebuilt->trx->op_info = (char*)"";

	/* The MySQL optimizer seems to believe an estimate of 0 rows is
	always accurate and may return the result 'Empty set' based on that.
	The accuracy is not guaranteed, and even if it were, for a locking
	read we should anyway perform the search to set the next-key lock.
	Add 1 to the value to make sure MySQL does not make the assumption! */

	if (n_rows == 0) {
		n_rows = 1;
	}

	DBUG_RETURN((ha_rows) n_rows);
}

/*********************************************************************//**
Gives an UPPER BOUND to the number of rows in a table. This is used in
filesort.cc.
@return	upper bound of rows */
UNIV_INTERN
ha_rows
ha_innobase::estimate_rows_upper_bound(void)
/*======================================*/
{
	dict_index_t*	index;
	ulonglong	estimate;
	ulonglong	local_data_file_length;
	ulint		stat_n_leaf_pages;

	DBUG_ENTER("estimate_rows_upper_bound");

	/* We do not know if MySQL can call this function before calling
	external_lock(). To be safe, update the thd of the current table
	handle. */

	update_thd(ha_thd());

	prebuilt->trx->op_info = (char*)
				 "calculating upper bound for table rows";

	/* In case MySQL calls this in the middle of a SELECT query, release
	possible adaptive hash latch to avoid deadlocks of threads */

	trx_search_latch_release_if_reserved(prebuilt->trx);

	index = dict_table_get_first_index(prebuilt->table);

	stat_n_leaf_pages = index->stat_n_leaf_pages;

	ut_a(stat_n_leaf_pages > 0);

	local_data_file_length =
		((ulonglong) stat_n_leaf_pages) * UNIV_PAGE_SIZE;


	/* Calculate a minimum length for a clustered index record and from
	that an upper bound for the number of rows. Since we only calculate
	new statistics in row0mysql.c when a table has grown by a threshold
	factor, we must add a safety factor 2 in front of the formula below. */

	estimate = 2 * local_data_file_length /
					 dict_index_calc_min_rec_len(index);

	prebuilt->trx->op_info = (char*)"";

	DBUG_RETURN((ha_rows) estimate);
}

/*********************************************************************//**
How many seeks it will take to read through the table. This is to be
comparable to the number returned by records_in_range so that we can
decide if we should scan the table or use keys.
@return	estimated time measured in disk seeks */
UNIV_INTERN
double
ha_innobase::scan_time()
/*====================*/
{
	/* Since MySQL seems to favor table scans too much over index
	searches, we pretend that a sequential read takes the same time
	as a random disk read, that is, we do not divide the following
	by 10, which would be physically realistic. */

	return((double) (prebuilt->table->stat_clustered_index_size));
}

/******************************************************************//**
Calculate the time it takes to read a set of ranges through an index
This enables us to optimise reads for clustered indexes.
@return	estimated time measured in disk seeks */
UNIV_INTERN
double
ha_innobase::read_time(
/*===================*/
	uint	index,	/*!< in: key number */
	uint	ranges,	/*!< in: how many ranges */
	ha_rows rows)	/*!< in: estimated number of rows in the ranges */
{
	ha_rows total_rows;
	double	time_for_scan;

	if (index != table->s->primary_key) {
		/* Not clustered */
		return(handler::read_time(index, ranges, rows));
	}

	if (rows <= 2) {

		return((double) rows);
	}

	/* Assume that the read time is proportional to the scan time for all
	rows + at most one seek per range. */

	time_for_scan = scan_time();

	if ((total_rows = estimate_rows_upper_bound()) < rows) {

		return(time_for_scan);
	}

	return(ranges + (double) rows / (double) total_rows * time_for_scan);
}

/*********************************************************************//**
Calculates the key number used inside MySQL for an Innobase index. We will
first check the "index translation table" for a match of the index to get
the index number. If there does not exist an "index translation table",
or not able to find the index in the translation table, then we will fall back
to the traditional way of looping through dict_index_t list to find a
match. In this case, we have to take into account if we generated a
default clustered index for the table
@return the key number used inside MySQL */
static
unsigned int
innobase_get_mysql_key_number_for_index(
/*====================================*/
	INNOBASE_SHARE*		share,	/*!< in: share structure for index
					translation table. */
	const TABLE*		table,	/*!< in: table in MySQL data
					dictionary */
	dict_table_t*		ib_table,/*!< in: table in Innodb data
					dictionary */
        const dict_index_t*     index)	/*!< in: index */
{
	const dict_index_t*	ind;
	unsigned int		i;

        ut_a(index);

	/* If index does not belong to the table of share structure. Search
	index->table instead */
	if (index->table != ib_table) {
		i = 0;
		ind = dict_table_get_first_index(index->table);

		while (index != ind) {
			ind = dict_table_get_next_index(ind);
			i++;
		}

		if (row_table_got_default_clust_index(index->table)) {
			ut_a(i > 0);
			i--;
		}

		return(i);
	}

	/* If index translation table exists, we will first check
	the index through index translation table for a match. */
        if (share->idx_trans_tbl.index_mapping) {
		for (i = 0; i < share->idx_trans_tbl.index_count; i++) {
			if (share->idx_trans_tbl.index_mapping[i] == index) {
				return(i);
			}
		}

		/* Print an error message if we cannot find the index
		** in the "index translation table". */
		sql_print_error("Cannot find index %s in InnoDB index "
				"translation table.", index->name);
	}

	/* If we do not have an "index translation table", or not able
	to find the index in the translation table, we'll directly find
	matching index with information from mysql TABLE structure and
	InnoDB dict_index_t list */
	for (i = 0; i < table->s->keys; i++) {
		ind = dict_table_get_index_on_name(
			ib_table, table->key_info[i].name);

		if (index == ind) {
			return(i);
		}
        }

	ut_error;

        return(0);
}

/*********************************************************************//**
Calculate Record Per Key value. Need to exclude the NULL value if
innodb_stats_method is set to "nulls_ignored"
@return estimated record per key value */
static
ha_rows
innodb_rec_per_key(
/*===============*/
	dict_index_t*	index,		/*!< in: dict_index_t structure */
	ulint		i,		/*!< in: the column we are
					calculating rec per key */
	ha_rows		records)	/*!< in: estimated total records */
{
	ha_rows		rec_per_key;

	ut_ad(i < dict_index_get_n_unique(index));

	/* Note the stat_n_diff_key_vals[] stores the diff value with
	n-prefix indexing, so it is always stat_n_diff_key_vals[i + 1] */
	if (index->stat_n_diff_key_vals[i + 1] == 0) {

		rec_per_key = records;
	} else if (srv_innodb_stats_method == SRV_STATS_NULLS_IGNORED) {
		ib_int64_t	num_null;

		/* Number of rows with NULL value in this
		field */
		num_null = records - index->stat_n_non_null_key_vals[i];

		/* In theory, index->stat_n_non_null_key_vals[i]
		should always be less than the number of records.
		Since this is statistics value, the value could
		have slight discrepancy. But we will make sure
		the number of null values is not a negative number. */
		num_null = (num_null < 0) ? 0 : num_null;

		/* If the number of NULL values is the same as or
		large than that of the distinct values, we could
		consider that the table consists mostly of NULL value. 
		Set rec_per_key to 1. */
		if (index->stat_n_diff_key_vals[i + 1] <= num_null) {
			rec_per_key = 1;
		} else {
			/* Need to exclude rows with NULL values from
			rec_per_key calculation */
			rec_per_key = (ha_rows)(
				(records - num_null)
				/ (index->stat_n_diff_key_vals[i + 1]
				   - num_null));
		}
	} else {
		rec_per_key = (ha_rows)
			 (records / index->stat_n_diff_key_vals[i + 1]);
	}

	return(rec_per_key);
}

/*********************************************************************//**
Returns statistics information of the table to the MySQL interpreter,
in various fields of the handle object. */
UNIV_INTERN
int
ha_innobase::info_low(
/*==================*/
	uint	flag,			/*!< in: what information MySQL
					requests */
	bool	called_from_analyze)	/* in: TRUE if called from
					::analyze() */
{
	dict_table_t*	ib_table;
	dict_index_t*	index;
	ha_rows		rec_per_key;
	ib_int64_t	n_rows;
	char		path[FN_REFLEN];
	os_file_stat_t	stat_info;

	DBUG_ENTER("info");

	/* If we are forcing recovery at a high level, we will suppress
	statistics calculation on tables, because that may crash the
	server if an index is badly corrupted. */

	/* We do not know if MySQL can call this function before calling
	external_lock(). To be safe, update the thd of the current table
	handle. */

	update_thd(ha_thd());

	/* In case MySQL calls this in the middle of a SELECT query, release
	possible adaptive hash latch to avoid deadlocks of threads */

	prebuilt->trx->op_info = (char*)"returning various info to MySQL";

	trx_search_latch_release_if_reserved(prebuilt->trx);

	ib_table = prebuilt->table;

	if (flag & HA_STATUS_TIME) {
		if (called_from_analyze || innobase_stats_on_metadata) {
			/* In sql_show we call with this flag: update
			then statistics so that they are up-to-date */

			prebuilt->trx->op_info = "updating table statistics";

			dict_update_statistics(ib_table,
					       FALSE /* update even if stats
						     are initialized */);

			prebuilt->trx->op_info = "returning various info to MySQL";
		}

		my_snprintf(path, sizeof(path), "%s/%s%s",
				mysql_data_home, ib_table->name, reg_ext);

		unpack_filename(path,path);

		/* Note that we do not know the access time of the table,
		nor the CHECK TABLE time, nor the UPDATE or INSERT time. */

		if (os_file_get_status(path,&stat_info)) {
			stats.create_time = (ulong) stat_info.ctime;
		}
	}

	if (flag & HA_STATUS_VARIABLE) {

		ulint	page_size;

		dict_table_stats_lock(ib_table, RW_S_LATCH);

		n_rows = ib_table->stat_n_rows;

		/* Because we do not protect stat_n_rows by any mutex in a
		delete, it is theoretically possible that the value can be
		smaller than zero! TODO: fix this race.

		The MySQL optimizer seems to assume in a left join that n_rows
		is an accurate estimate if it is zero. Of course, it is not,
		since we do not have any locks on the rows yet at this phase.
		Since SHOW TABLE STATUS seems to call this function with the
		HA_STATUS_TIME flag set, while the left join optimizer does not
		set that flag, we add one to a zero value if the flag is not
		set. That way SHOW TABLE STATUS will show the best estimate,
		while the optimizer never sees the table empty. */

		if (n_rows < 0) {
			n_rows = 0;
		}

		if (n_rows == 0 && !(flag & HA_STATUS_TIME)) {
			n_rows++;
		}

		/* Fix bug#40386: Not flushing query cache after truncate.
		n_rows can not be 0 unless the table is empty, set to 1
		instead. The original problem of bug#29507 is actually
		fixed in the server code. */
		if (thd_sql_command(user_thd) == SQLCOM_TRUNCATE) {

			n_rows = 1;

			/* We need to reset the prebuilt value too, otherwise
			checks for values greater than the last value written
			to the table will fail and the autoinc counter will
			not be updated. This will force write_row() into
			attempting an update of the table's AUTOINC counter. */

			prebuilt->autoinc_last_value = 0;
		}

		page_size = dict_table_zip_size(ib_table);
		if (page_size == 0) {
			page_size = UNIV_PAGE_SIZE;
		}

		stats.records = (ha_rows)n_rows;
		stats.deleted = 0;
		stats.data_file_length
			= ((ulonglong) ib_table->stat_clustered_index_size)
			* page_size;
		stats.index_file_length =
			((ulonglong) ib_table->stat_sum_of_other_index_sizes)
			* page_size;

		dict_table_stats_unlock(ib_table, RW_S_LATCH);

		/* Since fsp_get_available_space_in_free_extents() is
		acquiring latches inside InnoDB, we do not call it if we
		are asked by MySQL to avoid locking. Another reason to
		avoid the call is that it uses quite a lot of CPU.
		See Bug#38185. */
		if (flag & HA_STATUS_NO_LOCK
		    || !(flag & HA_STATUS_VARIABLE_EXTRA)) {
			/* We do not update delete_length if no
			locking is requested so the "old" value can
			remain. delete_length is initialized to 0 in
			the ha_statistics' constructor. Also we only
			need delete_length to be set when
			HA_STATUS_VARIABLE_EXTRA is set */
		} else if (UNIV_UNLIKELY
			   (srv_force_recovery >= SRV_FORCE_NO_IBUF_MERGE)) {
			/* Avoid accessing the tablespace if
			innodb_crash_recovery is set to a high value. */
			stats.delete_length = 0;
		} else {
			ullint	avail_space;

			avail_space = fsp_get_available_space_in_free_extents(
				ib_table->space);

			if (avail_space == ULLINT_UNDEFINED) {
				THD*	thd;

				thd = ha_thd();

				push_warning_printf(
					thd,
					MYSQL_ERROR::WARN_LEVEL_WARN,
					ER_CANT_GET_STAT,
					"InnoDB: Trying to get the free "
					"space for table %s but its "
					"tablespace has been discarded or "
					"the .ibd file is missing. Setting "
					"the free space to zero.",
					ib_table->name);

				stats.delete_length = 0;
			} else {
				stats.delete_length = avail_space * 1024;
			}
		}

		stats.check_time = 0;

		if (stats.records == 0) {
			stats.mean_rec_length = 0;
		} else {
			stats.mean_rec_length = (ulong) (stats.data_file_length / stats.records);
		}
	}

	if (flag & HA_STATUS_CONST) {
		ulong	i;
		/* Verify the number of index in InnoDB and MySQL
		matches up. If prebuilt->clust_index_was_generated
		holds, InnoDB defines GEN_CLUST_INDEX internally */
		ulint	num_innodb_index = UT_LIST_GET_LEN(ib_table->indexes)
					- prebuilt->clust_index_was_generated;

		if (table->s->keys != num_innodb_index) {
			sql_print_error("Table %s contains %lu "
					"indexes inside InnoDB, which "
					"is different from the number of "
					"indexes %u defined in the MySQL ",
					ib_table->name, num_innodb_index,
					table->s->keys);
		}

		dict_table_stats_lock(ib_table, RW_S_LATCH);

		for (i = 0; i < table->s->keys; i++) {
			ulong	j;
			/* We could get index quickly through internal
			index mapping with the index translation table.
			The identity of index (match up index name with
			that of table->key_info[i]) is already verified in
			innobase_get_index().  */
			index = innobase_get_index(i);

			if (index == NULL) {
				sql_print_error("Table %s contains fewer "
						"indexes inside InnoDB than "
						"are defined in the MySQL "
						".frm file. Have you mixed up "
						".frm files from different "
						"installations? See "
						REFMAN
						"innodb-troubleshooting.html\n",
						ib_table->name);
				break;
			}

			for (j = 0; j < table->key_info[i].key_parts; j++) {

				if (j + 1 > index->n_uniq) {
					sql_print_error(
"Index %s of %s has %lu columns unique inside InnoDB, but MySQL is asking "
"statistics for %lu columns. Have you mixed up .frm files from different "
"installations? "
"See " REFMAN "innodb-troubleshooting.html\n",
							index->name,
							ib_table->name,
							(unsigned long)
							index->n_uniq, j + 1);
					break;
				}

				rec_per_key = innodb_rec_per_key(
					index, j, stats.records);

				/* Since MySQL seems to favor table scans
				too much over index searches, we pretend
				index selectivity is 2 times better than
				our estimate: */

				rec_per_key = rec_per_key / 2;

				if (rec_per_key == 0) {
					rec_per_key = 1;
				}

				table->key_info[i].rec_per_key[j]=
				  rec_per_key >= ~(ulong) 0 ? ~(ulong) 0 :
				  (ulong) rec_per_key;
			}
		}

		dict_table_stats_unlock(ib_table, RW_S_LATCH);
	}

	if (srv_force_recovery >= SRV_FORCE_NO_IBUF_MERGE) {

		goto func_exit;
	}

	if (flag & HA_STATUS_ERRKEY) {
		const dict_index_t*	err_index;

		ut_a(prebuilt->trx);
		ut_a(prebuilt->trx->magic_n == TRX_MAGIC_N);

		err_index = trx_get_error_info(prebuilt->trx);

		if (err_index) {
			errkey = innobase_get_mysql_key_number_for_index(
					share, table, ib_table, err_index);
		} else {
			errkey = (unsigned int) prebuilt->trx->error_key_num;
		}
	}

	if ((flag & HA_STATUS_AUTO) && table->found_next_number_field) {
		stats.auto_increment_value = innobase_peek_autoinc();
	}

func_exit:
	prebuilt->trx->op_info = (char*)"";

	DBUG_RETURN(0);
}

/*********************************************************************//**
Returns statistics information of the table to the MySQL interpreter,
in various fields of the handle object. */
UNIV_INTERN
int
ha_innobase::info(
/*==============*/
	uint	flag)	/*!< in: what information MySQL requests */
{
	return(info_low(flag, false /* not called from analyze */));
}

/**********************************************************************//**
Updates index cardinalities of the table, based on 8 random dives into
each index tree. This does NOT calculate exact statistics on the table.
@return	returns always 0 (success) */
UNIV_INTERN
int
ha_innobase::analyze(
/*=================*/
	THD*		thd,		/*!< in: connection thread handle */
	HA_CHECK_OPT*	check_opt)	/*!< in: currently ignored */
{
	/* Simply call ::info() with all the flags */
	info_low(HA_STATUS_TIME | HA_STATUS_CONST | HA_STATUS_VARIABLE,
		 true /* called from analyze */);

	return(0);
}

/**********************************************************************//**
This is mapped to "ALTER TABLE tablename ENGINE=InnoDB", which rebuilds
the table in MySQL. */
UNIV_INTERN
int
ha_innobase::optimize(
/*==================*/
	THD*		thd,		/*!< in: connection thread handle */
	HA_CHECK_OPT*	check_opt)	/*!< in: currently ignored */
{
	return(HA_ADMIN_TRY_ALTER);
}

/*******************************************************************//**
Tries to check that an InnoDB table is not corrupted. If corruption is
noticed, prints to stderr information about it. In case of corruption
may also assert a failure and crash the server.
@return	HA_ADMIN_CORRUPT or HA_ADMIN_OK */
UNIV_INTERN
int
ha_innobase::check(
/*===============*/
	THD*		thd,		/*!< in: user thread handle */
	HA_CHECK_OPT*	check_opt)	/*!< in: check options, currently
					ignored */
{
	dict_index_t*	index;
	ulint		n_rows;
	ulint		n_rows_in_table	= ULINT_UNDEFINED;
	ibool		is_ok		= TRUE;
	ulint		old_isolation_level;
	ibool		table_corrupted;

	DBUG_ENTER("ha_innobase::check");
	DBUG_ASSERT(thd == ha_thd());
	ut_a(prebuilt->trx);
	ut_a(prebuilt->trx->magic_n == TRX_MAGIC_N);
	ut_a(prebuilt->trx == thd_to_trx(thd));

	if (prebuilt->mysql_template == NULL) {
		/* Build the template; we will use a dummy template
		in index scans done in checking */

		build_template(prebuilt, NULL, table, ROW_MYSQL_WHOLE_ROW);
	}

	if (prebuilt->table->ibd_file_missing) {
		sql_print_error("InnoDB: Error:\n"
			"InnoDB: MySQL is trying to use a table handle"
			" but the .ibd file for\n"
			"InnoDB: table %s does not exist.\n"
			"InnoDB: Have you deleted the .ibd file"
			" from the database directory under\n"
			"InnoDB: the MySQL datadir, or have you"
			" used DISCARD TABLESPACE?\n"
			"InnoDB: Please refer to\n"
			"InnoDB: " REFMAN "innodb-troubleshooting.html\n"
			"InnoDB: how you can resolve the problem.\n",
			prebuilt->table->name);
		DBUG_RETURN(HA_ADMIN_CORRUPT);
	}

	prebuilt->trx->op_info = "checking table";

	old_isolation_level = prebuilt->trx->isolation_level;

	/* We must run the index record counts at an isolation level
	>= READ COMMITTED, because a dirty read can see a wrong number
	of records in some index; to play safe, we use always
	REPEATABLE READ here */

	prebuilt->trx->isolation_level = TRX_ISO_REPEATABLE_READ;

	/* Check whether the table is already marked as corrupted
	before running the check table */
	table_corrupted = prebuilt->table->corrupted;

	/* Reset table->corrupted bit so that check table can proceed to
	do additional check */
	prebuilt->table->corrupted = FALSE;

	/* Enlarge the fatal lock wait timeout during CHECK TABLE. */
	mutex_enter(&kernel_mutex);
	srv_fatal_semaphore_wait_threshold += 7200; /* 2 hours */
	mutex_exit(&kernel_mutex);

	for (index = dict_table_get_first_index(prebuilt->table);
	     index != NULL;
	     index = dict_table_get_next_index(index)) {
		char	index_name[MAX_FULL_NAME_LEN + 1];
#if 0
		fputs("Validating index ", stderr);
		ut_print_name(stderr, trx, FALSE, index->name);
		putc('\n', stderr);
#endif

		/* If this is an index being created, break */
		if (*index->name == TEMP_INDEX_PREFIX) {
			break;
		}  else if (!btr_validate_index(index, prebuilt->trx)) {
			is_ok = FALSE;

			innobase_format_name(
				index_name, sizeof index_name,
				prebuilt->index->name, TRUE);

			push_warning_printf(thd, MYSQL_ERROR::WARN_LEVEL_WARN,
					    ER_NOT_KEYFILE,
					    "InnoDB: The B-tree of"
					    " index %s is corrupted.",
					    index_name);
			continue;
		}

		/* Instead of invoking change_active_index(), set up
		a dummy template for non-locking reads, disabling
		access to the clustered index. */
		prebuilt->index = index;

		prebuilt->index_usable = row_merge_is_index_usable(
			prebuilt->trx, prebuilt->index);

		if (UNIV_UNLIKELY(!prebuilt->index_usable)) {
			innobase_format_name(
				index_name, sizeof index_name,
				prebuilt->index->name, TRUE);

			if (dict_index_is_corrupted(prebuilt->index)) {
				push_warning_printf(
					user_thd, MYSQL_ERROR::WARN_LEVEL_WARN,
					HA_ERR_INDEX_CORRUPT,
					"InnoDB: Index %s is marked as"
					" corrupted",
					index_name);
				is_ok = FALSE;
			} else {
				push_warning_printf(
					thd, MYSQL_ERROR::WARN_LEVEL_WARN,
					HA_ERR_TABLE_DEF_CHANGED,
					"InnoDB: Insufficient history for"
					" index %s",
					index_name);
			}
			continue;
		}

		prebuilt->sql_stat_start = TRUE;
		prebuilt->template_type = ROW_MYSQL_DUMMY_TEMPLATE;
		prebuilt->n_template = 0;
		prebuilt->need_to_access_clustered = FALSE;

		dtuple_set_n_fields(prebuilt->search_tuple, 0);

		prebuilt->select_lock_type = LOCK_NONE;

		if (!row_check_index_for_mysql(prebuilt, index, &n_rows)) {
			innobase_format_name(
				index_name, sizeof index_name,
				index->name, TRUE);

			push_warning_printf(thd, MYSQL_ERROR::WARN_LEVEL_WARN,
					    ER_NOT_KEYFILE,
					    "InnoDB: The B-tree of"
					    " index %s is corrupted.",
					    index_name);
			is_ok = FALSE;
			row_mysql_lock_data_dictionary(prebuilt->trx);
			dict_set_corrupted(index);
			row_mysql_unlock_data_dictionary(prebuilt->trx);
		}

		if (thd_killed(user_thd)) {
			break;
		}

#if 0
		fprintf(stderr, "%lu entries in index %s\n", n_rows,
			index->name);
#endif

		if (index == dict_table_get_first_index(prebuilt->table)) {
			n_rows_in_table = n_rows;
		} else if (n_rows != n_rows_in_table) {
			push_warning_printf(thd, MYSQL_ERROR::WARN_LEVEL_WARN,
					    ER_NOT_KEYFILE,
					    "InnoDB: Index '%-.200s'"
					    " contains %lu entries,"
					    " should be %lu.",
					    index->name,
					    (ulong) n_rows,
					    (ulong) n_rows_in_table);
			is_ok = FALSE;
		}
	}

	if (table_corrupted) {
		/* If some previous operation has marked the table as
		corrupted in memory, and has not propagated such to
		clustered index, we will do so here */
		index = dict_table_get_first_index(prebuilt->table);

		if (!dict_index_is_corrupted(index)) {
			mutex_enter(&dict_sys->mutex);
			dict_set_corrupted(index);
			mutex_exit(&dict_sys->mutex);
		}
		prebuilt->table->corrupted = TRUE;
	}

	/* Restore the original isolation level */
	prebuilt->trx->isolation_level = old_isolation_level;

	/* We validate also the whole adaptive hash index for all tables
	at every CHECK TABLE */

	if (!btr_search_validate()) {
		push_warning(thd, MYSQL_ERROR::WARN_LEVEL_WARN,
			     ER_NOT_KEYFILE,
			     "InnoDB: The adaptive hash index is corrupted.");
		is_ok = FALSE;
	}

	/* Restore the fatal lock wait timeout after CHECK TABLE. */
	mutex_enter(&kernel_mutex);
	srv_fatal_semaphore_wait_threshold -= 7200; /* 2 hours */
	mutex_exit(&kernel_mutex);

	prebuilt->trx->op_info = "";
	if (thd_killed(user_thd)) {
		my_error(ER_QUERY_INTERRUPTED, MYF(0));
	}

	DBUG_RETURN(is_ok ? HA_ADMIN_OK : HA_ADMIN_CORRUPT);
}

/*************************************************************//**
Adds information about free space in the InnoDB tablespace to a table comment
which is printed out when a user calls SHOW TABLE STATUS. Adds also info on
foreign keys.
@return	table comment + InnoDB free space + info on foreign keys */
UNIV_INTERN
char*
ha_innobase::update_table_comment(
/*==============================*/
	const char*	comment)/*!< in: table comment defined by user */
{
	uint	length = (uint) strlen(comment);
	char*	str;
	long	flen;

	/* We do not know if MySQL can call this function before calling
	external_lock(). To be safe, update the thd of the current table
	handle. */

	if (length > 64000 - 3) {
		return((char*)comment); /* string too long */
	}

	update_thd(ha_thd());

	prebuilt->trx->op_info = (char*)"returning table comment";

	/* In case MySQL calls this in the middle of a SELECT query, release
	possible adaptive hash latch to avoid deadlocks of threads */

	trx_search_latch_release_if_reserved(prebuilt->trx);
	str = NULL;

	/* output the data to a temporary file */

	mutex_enter(&srv_dict_tmpfile_mutex);
	rewind(srv_dict_tmpfile);

	fprintf(srv_dict_tmpfile, "InnoDB free: %llu kB",
		fsp_get_available_space_in_free_extents(
			prebuilt->table->space));

	dict_print_info_on_foreign_keys(FALSE, srv_dict_tmpfile,
				prebuilt->trx, prebuilt->table);
	flen = ftell(srv_dict_tmpfile);
	if (flen < 0) {
		flen = 0;
	} else if (length + flen + 3 > 64000) {
		flen = 64000 - 3 - length;
	}

	/* allocate buffer for the full string, and
	read the contents of the temporary file */

	str = (char*) my_malloc(length + flen + 3, MYF(0));

	if (str) {
		char* pos	= str + length;
		if (length) {
			memcpy(str, comment, length);
			*pos++ = ';';
			*pos++ = ' ';
		}
		rewind(srv_dict_tmpfile);
		flen = (uint) fread(pos, 1, flen, srv_dict_tmpfile);
		pos[flen] = 0;
	}

	mutex_exit(&srv_dict_tmpfile_mutex);

	prebuilt->trx->op_info = (char*)"";

	return(str ? str : (char*) comment);
}

/*******************************************************************//**
Gets the foreign key create info for a table stored in InnoDB.
@return own: character string in the form which can be inserted to the
CREATE TABLE statement, MUST be freed with
ha_innobase::free_foreign_key_create_info */
UNIV_INTERN
char*
ha_innobase::get_foreign_key_create_info(void)
/*==========================================*/
{
	char*	str	= 0;
	long	flen;

	ut_a(prebuilt != NULL);

	/* We do not know if MySQL can call this function before calling
	external_lock(). To be safe, update the thd of the current table
	handle. */

	update_thd(ha_thd());

	prebuilt->trx->op_info = (char*)"getting info on foreign keys";

	/* In case MySQL calls this in the middle of a SELECT query,
	release possible adaptive hash latch to avoid
	deadlocks of threads */

	trx_search_latch_release_if_reserved(prebuilt->trx);

	mutex_enter(&srv_dict_tmpfile_mutex);
	rewind(srv_dict_tmpfile);

	/* output the data to a temporary file */
	dict_print_info_on_foreign_keys(TRUE, srv_dict_tmpfile,
				prebuilt->trx, prebuilt->table);
	prebuilt->trx->op_info = (char*)"";

	flen = ftell(srv_dict_tmpfile);
	if (flen < 0) {
		flen = 0;
	}

	/* allocate buffer for the string, and
	read the contents of the temporary file */

	str = (char*) my_malloc(flen + 1, MYF(0));

	if (str) {
		rewind(srv_dict_tmpfile);
		flen = (uint) fread(str, 1, flen, srv_dict_tmpfile);
		str[flen] = 0;
	}

	mutex_exit(&srv_dict_tmpfile_mutex);

	return(str);
}


/***********************************************************************//**
Maps a InnoDB foreign key constraint to a equivalent MySQL foreign key info.
@return pointer to foreign key info */
static
FOREIGN_KEY_INFO*
get_foreign_key_info(
/*=================*/
	THD*			thd,		/*!< in: user thread handle */
	dict_foreign_t*		foreign)	/*!< in: foreign key constraint */
{
	FOREIGN_KEY_INFO	f_key_info;
	FOREIGN_KEY_INFO*	pf_key_info;
	uint			i = 0;
	ulint			len;
	char			tmp_buff[NAME_LEN+1];
	char			name_buff[NAME_LEN+1];
	const char*		ptr;
	LEX_STRING*		referenced_key_name;
	LEX_STRING*		name = NULL;

	ptr = dict_remove_db_name(foreign->id);
	f_key_info.foreign_id = thd_make_lex_string(thd, 0, ptr,
						    (uint) strlen(ptr), 1);

	/* Name format: database name, '/', table name, '\0' */

	/* Referenced (parent) database name */
	len = dict_get_db_name_len(foreign->referenced_table_name);
	ut_a(len < sizeof(tmp_buff));
	ut_memcpy(tmp_buff, foreign->referenced_table_name, len);
	tmp_buff[len] = 0;

	len = filename_to_tablename(tmp_buff, name_buff, sizeof(name_buff));
	f_key_info.referenced_db = thd_make_lex_string(thd, 0, name_buff, len, 1);

	/* Referenced (parent) table name */
	ptr = dict_remove_db_name(foreign->referenced_table_name);
	len = filename_to_tablename(ptr, name_buff, sizeof(name_buff));
	f_key_info.referenced_table = thd_make_lex_string(thd, 0, name_buff, len, 1);

	/* Dependent (child) database name */
	len = dict_get_db_name_len(foreign->foreign_table_name);
	ut_a(len < sizeof(tmp_buff));
	ut_memcpy(tmp_buff, foreign->foreign_table_name, len);
	tmp_buff[len] = 0;

	len = filename_to_tablename(tmp_buff, name_buff, sizeof(name_buff));
	f_key_info.foreign_db = thd_make_lex_string(thd, 0, name_buff, len, 1);

	/* Dependent (child) table name */
	ptr = dict_remove_db_name(foreign->foreign_table_name);
	len = filename_to_tablename(ptr, name_buff, sizeof(name_buff));
	f_key_info.foreign_table = thd_make_lex_string(thd, 0, name_buff, len, 1);

	do {
		ptr = foreign->foreign_col_names[i];
		name = thd_make_lex_string(thd, name, ptr,
					   (uint) strlen(ptr), 1);
		f_key_info.foreign_fields.push_back(name);
		ptr = foreign->referenced_col_names[i];
		name = thd_make_lex_string(thd, name, ptr,
					   (uint) strlen(ptr), 1);
		f_key_info.referenced_fields.push_back(name);
	} while (++i < foreign->n_fields);

	if (foreign->type & DICT_FOREIGN_ON_DELETE_CASCADE) {
		len = 7;
		ptr = "CASCADE";
	} else if (foreign->type & DICT_FOREIGN_ON_DELETE_SET_NULL) {
		len = 8;
		ptr = "SET NULL";
	} else if (foreign->type & DICT_FOREIGN_ON_DELETE_NO_ACTION) {
		len = 9;
		ptr = "NO ACTION";
	} else {
		len = 8;
		ptr = "RESTRICT";
	}

	f_key_info.delete_method = thd_make_lex_string(thd,
						       f_key_info.delete_method,
						       ptr, len, 1);

	if (foreign->type & DICT_FOREIGN_ON_UPDATE_CASCADE) {
		len = 7;
		ptr = "CASCADE";
	} else if (foreign->type & DICT_FOREIGN_ON_UPDATE_SET_NULL) {
		len = 8;
		ptr = "SET NULL";
	} else if (foreign->type & DICT_FOREIGN_ON_UPDATE_NO_ACTION) {
		len = 9;
		ptr = "NO ACTION";
	} else {
		len = 8;
		ptr = "RESTRICT";
	}

	f_key_info.update_method = thd_make_lex_string(thd,
						       f_key_info.update_method,
						       ptr, len, 1);

	if (foreign->referenced_index && foreign->referenced_index->name) {
		referenced_key_name = thd_make_lex_string(thd,
					f_key_info.referenced_key_name,
					foreign->referenced_index->name,
					 (uint) strlen(foreign->referenced_index->name),
					1);
	} else {
		referenced_key_name = NULL;
	}

	f_key_info.referenced_key_name = referenced_key_name;

	pf_key_info = (FOREIGN_KEY_INFO *) thd_memdup(thd, &f_key_info,
						      sizeof(FOREIGN_KEY_INFO));

	return(pf_key_info);
}

/*******************************************************************//**
Gets the list of foreign keys in this table.
@return always 0, that is, always succeeds */
UNIV_INTERN
int
ha_innobase::get_foreign_key_list(
/*==============================*/
	THD*			thd,		/*!< in: user thread handle */
	List<FOREIGN_KEY_INFO>*	f_key_list)	/*!< out: foreign key list */
{
	FOREIGN_KEY_INFO*	pf_key_info;
	dict_foreign_t*		foreign;

	ut_a(prebuilt != NULL);
	update_thd(ha_thd());

	prebuilt->trx->op_info = "getting list of foreign keys";

	trx_search_latch_release_if_reserved(prebuilt->trx);

	mutex_enter(&(dict_sys->mutex));

	for (foreign = UT_LIST_GET_FIRST(prebuilt->table->foreign_list);
	     foreign != NULL;
	     foreign = UT_LIST_GET_NEXT(foreign_list, foreign)) {
		pf_key_info = get_foreign_key_info(thd, foreign);
		if (pf_key_info) {
			f_key_list->push_back(pf_key_info);
		}
	}

	mutex_exit(&(dict_sys->mutex));

	prebuilt->trx->op_info = "";

	return(0);
}

/*******************************************************************//**
Gets the set of foreign keys where this table is the referenced table.
@return always 0, that is, always succeeds */
UNIV_INTERN
int
ha_innobase::get_parent_foreign_key_list(
/*=====================================*/
	THD*			thd,		/*!< in: user thread handle */
	List<FOREIGN_KEY_INFO>*	f_key_list)	/*!< out: foreign key list */
{
	FOREIGN_KEY_INFO*	pf_key_info;
	dict_foreign_t*		foreign;

	ut_a(prebuilt != NULL);
	update_thd(ha_thd());

	prebuilt->trx->op_info = "getting list of referencing foreign keys";

	trx_search_latch_release_if_reserved(prebuilt->trx);

	mutex_enter(&(dict_sys->mutex));

	for (foreign = UT_LIST_GET_FIRST(prebuilt->table->referenced_list);
	     foreign != NULL;
	     foreign = UT_LIST_GET_NEXT(referenced_list, foreign)) {
		pf_key_info = get_foreign_key_info(thd, foreign);
		if (pf_key_info) {
			f_key_list->push_back(pf_key_info);
		}
	}

	mutex_exit(&(dict_sys->mutex));

	prebuilt->trx->op_info = "";

	return(0);
}

/*****************************************************************//**
Checks if ALTER TABLE may change the storage engine of the table.
Changing storage engines is not allowed for tables for which there
are foreign key constraints (parent or child tables).
@return	TRUE if can switch engines */
UNIV_INTERN
bool
ha_innobase::can_switch_engines(void)
/*=================================*/
{
	bool	can_switch;

	DBUG_ENTER("ha_innobase::can_switch_engines");

	ut_a(prebuilt->trx == thd_to_trx(ha_thd()));

	prebuilt->trx->op_info =
			"determining if there are foreign key constraints";
	row_mysql_lock_data_dictionary(prebuilt->trx);

	can_switch = !UT_LIST_GET_FIRST(prebuilt->table->referenced_list)
			&& !UT_LIST_GET_FIRST(prebuilt->table->foreign_list);

	row_mysql_unlock_data_dictionary(prebuilt->trx);
	prebuilt->trx->op_info = "";

	DBUG_RETURN(can_switch);
}

/*******************************************************************//**
Checks if a table is referenced by a foreign key. The MySQL manual states that
a REPLACE is either equivalent to an INSERT, or DELETE(s) + INSERT. Only a
delete is then allowed internally to resolve a duplicate key conflict in
REPLACE, not an update.
@return	> 0 if referenced by a FOREIGN KEY */
UNIV_INTERN
uint
ha_innobase::referenced_by_foreign_key(void)
/*========================================*/
{
	if (dict_table_is_referenced_by_foreign_key(prebuilt->table)) {

		return(1);
	}

	return(0);
}

/*******************************************************************//**
Frees the foreign key create info for a table stored in InnoDB, if it is
non-NULL. */
UNIV_INTERN
void
ha_innobase::free_foreign_key_create_info(
/*======================================*/
	char*	str)	/*!< in, own: create info string to free */
{
	if (str) {
		my_free(str);
	}
}

/*******************************************************************//**
Tells something additional to the handler about how to do things.
@return	0 or error number */
UNIV_INTERN
int
ha_innobase::extra(
/*===============*/
	enum ha_extra_function operation)
			   /*!< in: HA_EXTRA_FLUSH or some other flag */
{
	/* Warning: since it is not sure that MySQL calls external_lock
	before calling this function, the trx field in prebuilt can be
	obsolete! */

	switch (operation) {
		case HA_EXTRA_FLUSH:
			if (prebuilt->blob_heap) {
				row_mysql_prebuilt_free_blob_heap(prebuilt);
			}
			break;
		case HA_EXTRA_RESET_STATE:
			reset_template(prebuilt);
			thd_to_trx(ha_thd())->duplicates = 0;
			break;
		case HA_EXTRA_NO_KEYREAD:
			prebuilt->read_just_key = 0;
			break;
		case HA_EXTRA_KEYREAD:
			prebuilt->read_just_key = 1;
			break;
		case HA_EXTRA_KEYREAD_PRESERVE_FIELDS:
			prebuilt->keep_other_fields_on_keyread = 1;
			break;

			/* IMPORTANT: prebuilt->trx can be obsolete in
			this method, because it is not sure that MySQL
			calls external_lock before this method with the
			parameters below.  We must not invoke update_thd()
			either, because the calling threads may change.
			CAREFUL HERE, OR MEMORY CORRUPTION MAY OCCUR! */
		case HA_EXTRA_INSERT_WITH_UPDATE:
			thd_to_trx(ha_thd())->duplicates |= TRX_DUP_IGNORE;
			break;
		case HA_EXTRA_NO_IGNORE_DUP_KEY:
			thd_to_trx(ha_thd())->duplicates &= ~TRX_DUP_IGNORE;
			break;
		case HA_EXTRA_WRITE_CAN_REPLACE:
			thd_to_trx(ha_thd())->duplicates |= TRX_DUP_REPLACE;
			break;
		case HA_EXTRA_WRITE_CANNOT_REPLACE:
			thd_to_trx(ha_thd())->duplicates &= ~TRX_DUP_REPLACE;
			break;
		default:/* Do nothing */
			;
	}

	return(0);
}

UNIV_INTERN
int
ha_innobase::reset()
{
	if (prebuilt->blob_heap) {
		row_mysql_prebuilt_free_blob_heap(prebuilt);
	}

	reset_template(prebuilt);

	/* TODO: This should really be reset in reset_template() but for now
	it's safer to do it explicitly here. */

	/* This is a statement level counter. */
	prebuilt->autoinc_last_value = 0;

	return(0);
}

/******************************************************************//**
MySQL calls this function at the start of each SQL statement inside LOCK
TABLES. Inside LOCK TABLES the ::external_lock method does not work to
mark SQL statement borders. Note also a special case: if a temporary table
is created inside LOCK TABLES, MySQL has not called external_lock() at all
on that table.
MySQL-5.0 also calls this before each statement in an execution of a stored
procedure. To make the execution more deterministic for binlogging, MySQL-5.0
locks all tables involved in a stored procedure with full explicit table
locks (thd_in_lock_tables(thd) holds in store_lock()) before executing the
procedure.
@return	0 or error code */
UNIV_INTERN
int
ha_innobase::start_stmt(
/*====================*/
	THD*		thd,	/*!< in: handle to the user thread */
	thr_lock_type	lock_type)
{
	trx_t*		trx;

	update_thd(thd);

	trx = prebuilt->trx;

	/* Here we release the search latch and the InnoDB thread FIFO ticket
	if they were reserved. They should have been released already at the
	end of the previous statement, but because inside LOCK TABLES the
	lock count method does not work to mark the end of a SELECT statement,
	that may not be the case. We MUST release the search latch before an
	INSERT, for example. */

	innobase_release_stat_resources(trx);

	/* Reset the AUTOINC statement level counter for multi-row INSERTs. */
	trx->n_autoinc_rows = 0;

	prebuilt->sql_stat_start = TRUE;
	prebuilt->hint_need_to_fetch_extra_cols = 0;
	reset_template(prebuilt);

	if (!prebuilt->mysql_has_locked) {
		/* This handle is for a temporary table created inside
		this same LOCK TABLES; since MySQL does NOT call external_lock
		in this case, we must use x-row locks inside InnoDB to be
		prepared for an update of a row */

		prebuilt->select_lock_type = LOCK_X;

	} else if (trx->isolation_level != TRX_ISO_SERIALIZABLE
		   && thd_sql_command(thd) == SQLCOM_SELECT
		   && lock_type == TL_READ) {

		/* For other than temporary tables, we obtain
		no lock for consistent read (plain SELECT). */

		prebuilt->select_lock_type = LOCK_NONE;
	} else {
		/* Not a consistent read: restore the
		select_lock_type value. The value of
		stored_select_lock_type was decided in:
		1) ::store_lock(),
		2) ::external_lock(),
		3) ::init_table_handle_for_HANDLER(), and
		4) ::transactional_table_lock(). */

		prebuilt->select_lock_type = prebuilt->stored_select_lock_type;
	}

	*trx->detailed_error = 0;

	innobase_register_trx(ht, thd, trx);

	return(0);
}

/******************************************************************//**
Maps a MySQL trx isolation level code to the InnoDB isolation level code
@return	InnoDB isolation level */
static inline
ulint
innobase_map_isolation_level(
/*=========================*/
	enum_tx_isolation	iso)	/*!< in: MySQL isolation level code */
{
	switch(iso) {
		case ISO_REPEATABLE_READ: return(TRX_ISO_REPEATABLE_READ);
		case ISO_READ_COMMITTED: return(TRX_ISO_READ_COMMITTED);
		case ISO_SERIALIZABLE: return(TRX_ISO_SERIALIZABLE);
		case ISO_READ_UNCOMMITTED: return(TRX_ISO_READ_UNCOMMITTED);
		default: ut_a(0); return(0);
	}
}

/******************************************************************//**
As MySQL will execute an external lock for every new table it uses when it
starts to process an SQL statement (an exception is when MySQL calls
start_stmt for the handle) we can use this function to store the pointer to
the THD in the handle. We will also use this function to communicate
to InnoDB that a new SQL statement has started and that we must store a
savepoint to our transaction handle, so that we are able to roll back
the SQL statement in case of an error.
@return	0 */
UNIV_INTERN
int
ha_innobase::external_lock(
/*=======================*/
	THD*	thd,		/*!< in: handle to the user thread */
	int	lock_type)	/*!< in: lock type */
{
	trx_t*		trx;

	DBUG_ENTER("ha_innobase::external_lock");
	DBUG_PRINT("enter",("lock_type: %d", lock_type));

	update_thd(thd);

	/* Statement based binlogging does not work in isolation level
	READ UNCOMMITTED and READ COMMITTED since the necessary
	locks cannot be taken. In this case, we print an
	informative error message and return with an error.
	Note: decide_logging_format would give the same error message,
	except it cannot give the extra details. */
	if (lock_type == F_WRLCK
	    && !(table_flags() & HA_BINLOG_STMT_CAPABLE)
	    && thd_binlog_format(thd) == BINLOG_FORMAT_STMT
	    && thd_binlog_filter_ok(thd)
            && thd_sqlcom_can_generate_row_events(thd))
        {
		int skip = 0;
		/* used by test case */
		DBUG_EXECUTE_IF("no_innodb_binlog_errors", skip = 1;);
		if (!skip) {
			my_error(ER_BINLOG_STMT_MODE_AND_ROW_ENGINE, MYF(0),
			         " InnoDB is limited to row-logging when "
			         "transaction isolation level is "
			         "READ COMMITTED or READ UNCOMMITTED.");
			DBUG_RETURN(HA_ERR_LOGGING_IMPOSSIBLE);
		}
	}


	trx = prebuilt->trx;

	prebuilt->sql_stat_start = TRUE;
	prebuilt->hint_need_to_fetch_extra_cols = 0;

	reset_template(prebuilt);

	if (lock_type == F_WRLCK) {

		/* If this is a SELECT, then it is in UPDATE TABLE ...
		or SELECT ... FOR UPDATE */
		prebuilt->select_lock_type = LOCK_X;
		prebuilt->stored_select_lock_type = LOCK_X;
	}

	if (lock_type != F_UNLCK) {
		/* MySQL is setting a new table lock */

		*trx->detailed_error = 0;

		innobase_register_trx(ht, thd, trx);

		if (trx->isolation_level == TRX_ISO_SERIALIZABLE
		    && prebuilt->select_lock_type == LOCK_NONE
		    && thd_test_options(
			    thd, OPTION_NOT_AUTOCOMMIT | OPTION_BEGIN)) {

			/* To get serializable execution, we let InnoDB
			conceptually add 'LOCK IN SHARE MODE' to all SELECTs
			which otherwise would have been consistent reads. An
			exception is consistent reads in the AUTOCOMMIT=1 mode:
			we know that they are read-only transactions, and they
			can be serialized also if performed as consistent
			reads. */

			prebuilt->select_lock_type = LOCK_S;
			prebuilt->stored_select_lock_type = LOCK_S;
		}

		/* Starting from 4.1.9, no InnoDB table lock is taken in LOCK
		TABLES if AUTOCOMMIT=1. It does not make much sense to acquire
		an InnoDB table lock if it is released immediately at the end
		of LOCK TABLES, and InnoDB's table locks in that case cause
		VERY easily deadlocks.

		We do not set InnoDB table locks if user has not explicitly
		requested a table lock. Note that thd_in_lock_tables(thd)
		can hold in some cases, e.g., at the start of a stored
		procedure call (SQLCOM_CALL). */

		if (prebuilt->select_lock_type != LOCK_NONE) {

			if (thd_sql_command(thd) == SQLCOM_LOCK_TABLES
			    && THDVAR(thd, table_locks)
			    && thd_test_options(thd, OPTION_NOT_AUTOCOMMIT)
			    && thd_in_lock_tables(thd)) {

				ulint	error = row_lock_table_for_mysql(
					prebuilt, NULL, 0);

				if (error != DB_SUCCESS) {
					error = convert_error_code_to_mysql(
						(int) error, 0, thd);
					DBUG_RETURN((int) error);
				}
			}

			trx->mysql_n_tables_locked++;
		}

		trx->n_mysql_tables_in_use++;
		prebuilt->mysql_has_locked = TRUE;

		DBUG_RETURN(0);
	}

	/* MySQL is releasing a table lock */

	trx->n_mysql_tables_in_use--;
	prebuilt->mysql_has_locked = FALSE;

	/* Release a possible FIFO ticket and search latch. Since we
	may reserve the kernel mutex, we have to release the search
	system latch first to obey the latching order. */

	innobase_release_stat_resources(trx);

	/* If the MySQL lock count drops to zero we know that the current SQL
	statement has ended */

	if (trx->n_mysql_tables_in_use == 0) {

		trx->mysql_n_tables_locked = 0;
		prebuilt->used_in_HANDLER = FALSE;

		if (!thd_test_options(
				thd, OPTION_NOT_AUTOCOMMIT | OPTION_BEGIN)) {

			if (trx_is_started(trx)) {
				innobase_commit(ht, thd, TRUE);
			}

		} else if (trx->isolation_level <= TRX_ISO_READ_COMMITTED
			   && trx->global_read_view) {

			/* At low transaction isolation levels we let
			each consistent read set its own snapshot */

			read_view_close_for_mysql(trx);
		}
	}

	DBUG_RETURN(0);
}

/******************************************************************//**
With this function MySQL request a transactional lock to a table when
user issued query LOCK TABLES..WHERE ENGINE = InnoDB.
@return	error code */
UNIV_INTERN
int
ha_innobase::transactional_table_lock(
/*==================================*/
	THD*	thd,		/*!< in: handle to the user thread */
	int	lock_type)	/*!< in: lock type */
{
	trx_t*		trx;

	DBUG_ENTER("ha_innobase::transactional_table_lock");
	DBUG_PRINT("enter",("lock_type: %d", lock_type));

	/* We do not know if MySQL can call this function before calling
	external_lock(). To be safe, update the thd of the current table
	handle. */

	update_thd(thd);

	if (prebuilt->table->ibd_file_missing && !thd_tablespace_op(thd)) {
		ut_print_timestamp(stderr);
		fprintf(stderr,
			"  InnoDB: MySQL is trying to use a table handle"
			" but the .ibd file for\n"
			"InnoDB: table %s does not exist.\n"
			"InnoDB: Have you deleted the .ibd file"
			" from the database directory under\n"
			"InnoDB: the MySQL datadir?"
			"InnoDB: See " REFMAN
			"innodb-troubleshooting.html\n"
			"InnoDB: how you can resolve the problem.\n",
			prebuilt->table->name);
		DBUG_RETURN(HA_ERR_CRASHED);
	}

	trx = prebuilt->trx;

	prebuilt->sql_stat_start = TRUE;
	prebuilt->hint_need_to_fetch_extra_cols = 0;

	reset_template(prebuilt);

	if (lock_type == F_WRLCK) {
		prebuilt->select_lock_type = LOCK_X;
		prebuilt->stored_select_lock_type = LOCK_X;
	} else if (lock_type == F_RDLCK) {
		prebuilt->select_lock_type = LOCK_S;
		prebuilt->stored_select_lock_type = LOCK_S;
	} else {
		ut_print_timestamp(stderr);
		fprintf(stderr, "  InnoDB error:\n"
"MySQL is trying to set transactional table lock with corrupted lock type\n"
"to table %s, lock type %d does not exist.\n",
				prebuilt->table->name, lock_type);
		DBUG_RETURN(HA_ERR_CRASHED);
	}

	/* MySQL is setting a new transactional table lock */

	innobase_register_trx(ht, thd, trx);

	if (THDVAR(thd, table_locks) && thd_in_lock_tables(thd)) {
		ulint	error = DB_SUCCESS;

		error = row_lock_table_for_mysql(prebuilt, NULL, 0);

		if (error != DB_SUCCESS) {
			error = convert_error_code_to_mysql(
				(int) error, prebuilt->table->flags, thd);
			DBUG_RETURN((int) error);
		}

		if (thd_test_options(
			thd, OPTION_NOT_AUTOCOMMIT | OPTION_BEGIN)) {

			/* Store the current undo_no of the transaction
			so that we know where to roll back if we have
			to roll back the next SQL statement */

			trx_mark_sql_stat_end(trx);
		}
	}

	DBUG_RETURN(0);
}

/************************************************************************//**
Here we export InnoDB status variables to MySQL. */
static
void
innodb_export_status(void)
/*======================*/
{
	if (innodb_inited) {
		srv_export_innodb_status();
	}
}

/************************************************************************//**
Implements the SHOW INNODB STATUS command. Sends the output of the InnoDB
Monitor to the client. */
static
bool
innodb_show_status(
/*===============*/
	handlerton*	hton,	/*!< in: the innodb handlerton */
	THD*	thd,	/*!< in: the MySQL query thread of the caller */
	stat_print_fn *stat_print)
{
	trx_t*			trx;
	static const char	truncated_msg[] = "... truncated...\n";
	const long		MAX_STATUS_SIZE = 1048576;
	ulint			trx_list_start = ULINT_UNDEFINED;
	ulint			trx_list_end = ULINT_UNDEFINED;

	DBUG_ENTER("innodb_show_status");
	DBUG_ASSERT(hton == innodb_hton_ptr);

	trx = check_trx_exists(thd);

	innobase_release_stat_resources(trx);

	/* We let the InnoDB Monitor to output at most MAX_STATUS_SIZE
	bytes of text. */

	long	flen, usable_len;
	char*	str;

	mutex_enter(&srv_monitor_file_mutex);
	rewind(srv_monitor_file);
	srv_printf_innodb_monitor(srv_monitor_file, FALSE,
				  &trx_list_start, &trx_list_end);
	flen = ftell(srv_monitor_file);
	os_file_set_eof(srv_monitor_file);

	if (flen < 0) {
		flen = 0;
	}

	if (flen > MAX_STATUS_SIZE) {
		usable_len = MAX_STATUS_SIZE;
		srv_truncated_status_writes++;
	} else {
		usable_len = flen;
	}

	/* allocate buffer for the string, and
	read the contents of the temporary file */

	if (!(str = (char*) my_malloc(usable_len + 1, MYF(0)))) {
		mutex_exit(&srv_monitor_file_mutex);
		DBUG_RETURN(TRUE);
	}

	rewind(srv_monitor_file);
	if (flen < MAX_STATUS_SIZE) {
		/* Display the entire output. */
		flen = (long) fread(str, 1, flen, srv_monitor_file);
	} else if (trx_list_end < (ulint) flen
			&& trx_list_start < trx_list_end
			&& trx_list_start + (flen - trx_list_end)
			< MAX_STATUS_SIZE - sizeof truncated_msg - 1) {
		/* Omit the beginning of the list of active transactions. */
		long len = (long) fread(str, 1, trx_list_start, srv_monitor_file);
		memcpy(str + len, truncated_msg, sizeof truncated_msg - 1);
		len += sizeof truncated_msg - 1;
		usable_len = (MAX_STATUS_SIZE - 1) - len;
		fseek(srv_monitor_file, flen - usable_len, SEEK_SET);
		len += (long) fread(str + len, 1, usable_len, srv_monitor_file);
		flen = len;
	} else {
		/* Omit the end of the output. */
		flen = (long) fread(str, 1, MAX_STATUS_SIZE - 1, srv_monitor_file);
	}

	mutex_exit(&srv_monitor_file_mutex);

	stat_print(thd, innobase_hton_name, (uint) strlen(innobase_hton_name),
		   STRING_WITH_LEN(""), str, flen);

	my_free(str);

	DBUG_RETURN(FALSE);
}

/************************************************************************//**
Implements the SHOW MUTEX STATUS command.
@return TRUE on failure, FALSE on success. */
static
bool
innodb_mutex_show_status(
/*=====================*/
	handlerton*	hton,		/*!< in: the innodb handlerton */
	THD*		thd,		/*!< in: the MySQL query thread of the
					caller */
	stat_print_fn*	stat_print)	/*!< in: function for printing
					statistics */
{
	char buf1[IO_SIZE], buf2[IO_SIZE];
	mutex_t*	mutex;
	rw_lock_t*	lock;
	ulint		block_mutex_oswait_count = 0;
	ulint		block_lock_oswait_count = 0;
	mutex_t*	block_mutex = NULL;
	rw_lock_t*	block_lock = NULL;
#ifdef UNIV_DEBUG
	ulint	  rw_lock_count= 0;
	ulint	  rw_lock_count_spin_loop= 0;
	ulint	  rw_lock_count_spin_rounds= 0;
	ulint	  rw_lock_count_os_wait= 0;
	ulint	  rw_lock_count_os_yield= 0;
	ulonglong rw_lock_wait_time= 0;
#endif /* UNIV_DEBUG */
	uint	  hton_name_len= (uint) strlen(innobase_hton_name), buf1len, buf2len;
	DBUG_ENTER("innodb_mutex_show_status");
	DBUG_ASSERT(hton == innodb_hton_ptr);

	mutex_enter(&mutex_list_mutex);

	for (mutex = UT_LIST_GET_FIRST(mutex_list); mutex != NULL;
	     mutex = UT_LIST_GET_NEXT(list, mutex)) {
		if (mutex->count_os_wait == 0) {
			continue;
		}

		if (buf_pool_is_block_mutex(mutex)) {
			block_mutex = mutex;
			block_mutex_oswait_count += mutex->count_os_wait;
			continue;
		}
#ifdef UNIV_DEBUG
		if (mutex->mutex_type != 1) {
			if (mutex->count_using > 0) {
				buf1len= my_snprintf(buf1, sizeof(buf1),
					"%s:%s",
					mutex->cmutex_name,
					innobase_basename(mutex->cfile_name));
				buf2len= my_snprintf(buf2, sizeof(buf2),
					"count=%lu, spin_waits=%lu,"
					" spin_rounds=%lu, "
					"os_waits=%lu, os_yields=%lu,"
					" os_wait_times=%lu",
					mutex->count_using,
					mutex->count_spin_loop,
					mutex->count_spin_rounds,
					mutex->count_os_wait,
					mutex->count_os_yield,
					(ulong) (mutex->lspent_time/1000));

				if (stat_print(thd, innobase_hton_name,
						hton_name_len, buf1, buf1len,
						buf2, buf2len)) {
					mutex_exit(&mutex_list_mutex);
					DBUG_RETURN(1);
				}
			}
		} else {
			rw_lock_count += mutex->count_using;
			rw_lock_count_spin_loop += mutex->count_spin_loop;
			rw_lock_count_spin_rounds += mutex->count_spin_rounds;
			rw_lock_count_os_wait += mutex->count_os_wait;
			rw_lock_count_os_yield += mutex->count_os_yield;
			rw_lock_wait_time += mutex->lspent_time;
		}
#else /* UNIV_DEBUG */
		buf1len= (uint) my_snprintf(buf1, sizeof(buf1), "%s:%lu",
				     innobase_basename(mutex->cfile_name),
				     (ulong) mutex->cline);
		buf2len= (uint) my_snprintf(buf2, sizeof(buf2), "os_waits=%lu",
				     (ulong) mutex->count_os_wait);

		if (stat_print(thd, innobase_hton_name,
			       hton_name_len, buf1, buf1len,
			       buf2, buf2len)) {
			mutex_exit(&mutex_list_mutex);
			DBUG_RETURN(1);
		}
#endif /* UNIV_DEBUG */
	}

	if (block_mutex) {
		buf1len = (uint) my_snprintf(buf1, sizeof buf1,
					     "combined %s:%lu",
					     innobase_basename(
						block_mutex->cfile_name),
					     (ulong) block_mutex->cline);
		buf2len = (uint) my_snprintf(buf2, sizeof buf2,
					     "os_waits=%lu",
					     (ulong) block_mutex_oswait_count);

		if (stat_print(thd, innobase_hton_name,
			       hton_name_len, buf1, buf1len,
			       buf2, buf2len)) {
			mutex_exit(&mutex_list_mutex);
			DBUG_RETURN(1);
		}
	}

	mutex_exit(&mutex_list_mutex);

	mutex_enter(&rw_lock_list_mutex);

	for (lock = UT_LIST_GET_FIRST(rw_lock_list); lock != NULL;
	     lock = UT_LIST_GET_NEXT(list, lock)) {
		if (lock->count_os_wait == 0) {
			continue;
		}

		if (buf_pool_is_block_lock(lock)) {
			block_lock = lock;
			block_lock_oswait_count += lock->count_os_wait;
			continue;
		}

		buf1len = my_snprintf(buf1, sizeof buf1, "%s:%lu",
				     innobase_basename(lock->cfile_name),
				     (ulong) lock->cline);
		buf2len = my_snprintf(buf2, sizeof buf2, "os_waits=%lu",
				      (ulong) lock->count_os_wait);

		if (stat_print(thd, innobase_hton_name,
			       hton_name_len, buf1, buf1len,
			       buf2, buf2len)) {
			mutex_exit(&rw_lock_list_mutex);
			DBUG_RETURN(1);
		}
	}

	if (block_lock) {
		buf1len = (uint) my_snprintf(buf1, sizeof buf1,
					     "combined %s:%lu",
					     innobase_basename(
						block_lock->cfile_name),
					     (ulong) block_lock->cline);
		buf2len = (uint) my_snprintf(buf2, sizeof buf2,
					     "os_waits=%lu",
					     (ulong) block_lock_oswait_count);

		if (stat_print(thd, innobase_hton_name,
			       hton_name_len, buf1, buf1len,
			       buf2, buf2len)) {
			mutex_exit(&rw_lock_list_mutex);
			DBUG_RETURN(1);
		}
	}

	mutex_exit(&rw_lock_list_mutex);

#ifdef UNIV_DEBUG
	buf2len = my_snprintf(buf2, sizeof buf2,
			     "count=%lu, spin_waits=%lu, spin_rounds=%lu, "
			     "os_waits=%lu, os_yields=%lu, os_wait_times=%lu",
			      (ulong) rw_lock_count,
			      (ulong) rw_lock_count_spin_loop,
			      (ulong) rw_lock_count_spin_rounds,
			      (ulong) rw_lock_count_os_wait,
			      (ulong) rw_lock_count_os_yield,
			      (ulong) (rw_lock_wait_time / 1000));

	if (stat_print(thd, innobase_hton_name, hton_name_len,
			STRING_WITH_LEN("rw_lock_mutexes"), buf2, buf2len)) {
		DBUG_RETURN(1);
	}
#endif /* UNIV_DEBUG */

	DBUG_RETURN(FALSE);
}

static
bool innobase_show_status(handlerton *hton, THD* thd, 
                          stat_print_fn* stat_print,
                          enum ha_stat_type stat_type)
{
	DBUG_ASSERT(hton == innodb_hton_ptr);

	switch (stat_type) {
	case HA_ENGINE_STATUS:
		return innodb_show_status(hton, thd, stat_print);
	case HA_ENGINE_MUTEX:
		return innodb_mutex_show_status(hton, thd, stat_print);
	default:
		return(FALSE);
	}
}

/************************************************************************//**
 Handling the shared INNOBASE_SHARE structure that is needed to provide table
 locking.
****************************************************************************/

static INNOBASE_SHARE* get_share(const char* table_name)
{
	INNOBASE_SHARE *share;
	mysql_mutex_lock(&innobase_share_mutex);

	ulint	fold = ut_fold_string(table_name);

	HASH_SEARCH(table_name_hash, innobase_open_tables, fold,
		    INNOBASE_SHARE*, share,
		    ut_ad(share->use_count > 0),
		    !strcmp(share->table_name, table_name));

	if (!share) {

		uint length = (uint) strlen(table_name);

		/* TODO: invoke HASH_MIGRATE if innobase_open_tables
		grows too big */

		share = (INNOBASE_SHARE *) my_malloc(sizeof(*share)+length+1,
			MYF(MY_FAE | MY_ZEROFILL));

		share->table_name = (char*) memcpy(share + 1,
						   table_name, length + 1);

		HASH_INSERT(INNOBASE_SHARE, table_name_hash,
			    innobase_open_tables, fold, share);

		thr_lock_init(&share->lock);

		/* Index translation table initialization */
		share->idx_trans_tbl.index_mapping = NULL;
		share->idx_trans_tbl.index_count = 0;
		share->idx_trans_tbl.array_size = 0;
	}

	share->use_count++;
	mysql_mutex_unlock(&innobase_share_mutex);

	return(share);
}

static void free_share(INNOBASE_SHARE* share)
{
	mysql_mutex_lock(&innobase_share_mutex);

#ifdef UNIV_DEBUG
	INNOBASE_SHARE* share2;
	ulint	fold = ut_fold_string(share->table_name);

	HASH_SEARCH(table_name_hash, innobase_open_tables, fold,
		    INNOBASE_SHARE*, share2,
		    ut_ad(share->use_count > 0),
		    !strcmp(share->table_name, share2->table_name));

	ut_a(share2 == share);
#endif /* UNIV_DEBUG */

	if (!--share->use_count) {
		ulint	fold = ut_fold_string(share->table_name);

		HASH_DELETE(INNOBASE_SHARE, table_name_hash,
			    innobase_open_tables, fold, share);
		thr_lock_delete(&share->lock);

		/* Free any memory from index translation table */
		my_free(share->idx_trans_tbl.index_mapping);

		my_free(share);

		/* TODO: invoke HASH_MIGRATE if innobase_open_tables
		shrinks too much */
	}

	mysql_mutex_unlock(&innobase_share_mutex);
}

/*****************************************************************//**
Converts a MySQL table lock stored in the 'lock' field of the handle to
a proper type before storing pointer to the lock into an array of pointers.
MySQL also calls this if it wants to reset some table locks to a not-locked
state during the processing of an SQL query. An example is that during a
SELECT the read lock is released early on the 'const' tables where we only
fetch one row. MySQL does not call this when it releases all locks at the
end of an SQL statement.
@return	pointer to the next element in the 'to' array */
UNIV_INTERN
THR_LOCK_DATA**
ha_innobase::store_lock(
/*====================*/
	THD*			thd,		/*!< in: user thread handle */
	THR_LOCK_DATA**		to,		/*!< in: pointer to an array
						of pointers to lock structs;
						pointer to the 'lock' field
						of current handle is stored
						next to this array */
	enum thr_lock_type	lock_type)	/*!< in: lock type to store in
						'lock'; this may also be
						TL_IGNORE */
{
	trx_t*		trx;

	/* Note that trx in this function is NOT necessarily prebuilt->trx
	because we call update_thd() later, in ::external_lock()! Failure to
	understand this caused a serious memory corruption bug in 5.1.11. */

	trx = check_trx_exists(thd);

	/* NOTE: MySQL can call this function with lock 'type' TL_IGNORE!
	Be careful to ignore TL_IGNORE if we are going to do something with
	only 'real' locks! */

	/* If no MySQL table is in use, we need to set the isolation level
	of the transaction. */

	if (lock_type != TL_IGNORE
	    && trx->n_mysql_tables_in_use == 0) {
		trx->isolation_level = innobase_map_isolation_level(
			(enum_tx_isolation) thd_tx_isolation(thd));

		if (trx->isolation_level <= TRX_ISO_READ_COMMITTED
		    && trx->global_read_view) {

			/* At low transaction isolation levels we let
			each consistent read set its own snapshot */

			read_view_close_for_mysql(trx);
		}
	}

	DBUG_ASSERT(EQ_CURRENT_THD(thd));
	const bool in_lock_tables = thd_in_lock_tables(thd);
	const uint sql_command = thd_sql_command(thd);

	if (sql_command == SQLCOM_DROP_TABLE) {

		/* MySQL calls this function in DROP TABLE though this table
		handle may belong to another thd that is running a query. Let
		us in that case skip any changes to the prebuilt struct. */ 

	} else if ((lock_type == TL_READ && in_lock_tables)
		   || (lock_type == TL_READ_HIGH_PRIORITY && in_lock_tables)
		   || lock_type == TL_READ_WITH_SHARED_LOCKS
		   || lock_type == TL_READ_NO_INSERT
		   || (lock_type != TL_IGNORE
		       && sql_command != SQLCOM_SELECT)) {

		/* The OR cases above are in this order:
		1) MySQL is doing LOCK TABLES ... READ LOCAL, or we
		are processing a stored procedure or function, or
		2) (we do not know when TL_READ_HIGH_PRIORITY is used), or
		3) this is a SELECT ... IN SHARE MODE, or
		4) we are doing a complex SQL statement like
		INSERT INTO ... SELECT ... and the logical logging (MySQL
		binlog) requires the use of a locking read, or
		MySQL is doing LOCK TABLES ... READ.
		5) we let InnoDB do locking reads for all SQL statements that
		are not simple SELECTs; note that select_lock_type in this
		case may get strengthened in ::external_lock() to LOCK_X.
		Note that we MUST use a locking read in all data modifying
		SQL statements, because otherwise the execution would not be
		serializable, and also the results from the update could be
		unexpected if an obsolete consistent read view would be
		used. */

		ulint	isolation_level;

		isolation_level = trx->isolation_level;

		if ((srv_locks_unsafe_for_binlog
		     || isolation_level <= TRX_ISO_READ_COMMITTED)
		    && isolation_level != TRX_ISO_SERIALIZABLE
		    && (lock_type == TL_READ || lock_type == TL_READ_NO_INSERT)
		    && (sql_command == SQLCOM_INSERT_SELECT
			|| sql_command == SQLCOM_REPLACE_SELECT
			|| sql_command == SQLCOM_UPDATE
			|| sql_command == SQLCOM_CREATE_TABLE)) {

			/* If we either have innobase_locks_unsafe_for_binlog
			option set or this session is using READ COMMITTED
			isolation level and isolation level of the transaction
			is not set to serializable and MySQL is doing
			INSERT INTO...SELECT or REPLACE INTO...SELECT
			or UPDATE ... = (SELECT ...) or CREATE  ...
			SELECT... without FOR UPDATE or IN SHARE
			MODE in select, then we use consistent read
			for select. */

			prebuilt->select_lock_type = LOCK_NONE;
			prebuilt->stored_select_lock_type = LOCK_NONE;
		} else if (sql_command == SQLCOM_CHECKSUM) {
			/* Use consistent read for checksum table */

			prebuilt->select_lock_type = LOCK_NONE;
			prebuilt->stored_select_lock_type = LOCK_NONE;
		} else {
			prebuilt->select_lock_type = LOCK_S;
			prebuilt->stored_select_lock_type = LOCK_S;
		}

	} else if (lock_type != TL_IGNORE) {

		/* We set possible LOCK_X value in external_lock, not yet
		here even if this would be SELECT ... FOR UPDATE */

		prebuilt->select_lock_type = LOCK_NONE;
		prebuilt->stored_select_lock_type = LOCK_NONE;
	}

	if (lock_type != TL_IGNORE && lock.type == TL_UNLOCK) {

		/* Starting from 5.0.7, we weaken also the table locks
		set at the start of a MySQL stored procedure call, just like
		we weaken the locks set at the start of an SQL statement.
		MySQL does set in_lock_tables TRUE there, but in reality
		we do not need table locks to make the execution of a
		single transaction stored procedure call deterministic
		(if it does not use a consistent read). */

		if (lock_type == TL_READ
		    && sql_command == SQLCOM_LOCK_TABLES) {
			/* We come here if MySQL is processing LOCK TABLES
			... READ LOCAL. MyISAM under that table lock type
			reads the table as it was at the time the lock was
			granted (new inserts are allowed, but not seen by the
			reader). To get a similar effect on an InnoDB table,
			we must use LOCK TABLES ... READ. We convert the lock
			type here, so that for InnoDB, READ LOCAL is
			equivalent to READ. This will change the InnoDB
			behavior in mysqldump, so that dumps of InnoDB tables
			are consistent with dumps of MyISAM tables. */

			lock_type = TL_READ_NO_INSERT;
		}

		/* If we are not doing a LOCK TABLE, DISCARD/IMPORT
		TABLESPACE or TRUNCATE TABLE then allow multiple
		writers. Note that ALTER TABLE uses a TL_WRITE_ALLOW_READ
		< TL_WRITE_CONCURRENT_INSERT.

		We especially allow multiple writers if MySQL is at the
		start of a stored procedure call (SQLCOM_CALL) or a
		stored function call (MySQL does have in_lock_tables
		TRUE there). */

		if ((lock_type >= TL_WRITE_CONCURRENT_INSERT
		     && lock_type <= TL_WRITE)
		    && !(in_lock_tables
			 && sql_command == SQLCOM_LOCK_TABLES)
		    && !thd_tablespace_op(thd)
		    && sql_command != SQLCOM_TRUNCATE
		    && sql_command != SQLCOM_OPTIMIZE
		    && sql_command != SQLCOM_CREATE_TABLE) {

			lock_type = TL_WRITE_ALLOW_WRITE;
		}

		/* In queries of type INSERT INTO t1 SELECT ... FROM t2 ...
		MySQL would use the lock TL_READ_NO_INSERT on t2, and that
		would conflict with TL_WRITE_ALLOW_WRITE, blocking all inserts
		to t2. Convert the lock to a normal read lock to allow
		concurrent inserts to t2.

		We especially allow concurrent inserts if MySQL is at the
		start of a stored procedure call (SQLCOM_CALL)
		(MySQL does have thd_in_lock_tables() TRUE there). */

		if (lock_type == TL_READ_NO_INSERT
		    && sql_command != SQLCOM_LOCK_TABLES) {

			lock_type = TL_READ;
		}

		lock.type = lock_type;
	}

	*to++= &lock;

	return(to);
}

/*********************************************************************//**
Read the next autoinc value. Acquire the relevant locks before reading
the AUTOINC value. If SUCCESS then the table AUTOINC mutex will be locked
on return and all relevant locks acquired.
@return	DB_SUCCESS or error code */
UNIV_INTERN
ulint
ha_innobase::innobase_get_autoinc(
/*==============================*/
	ulonglong*	value)		/*!< out: autoinc value */
{
 	*value = 0;
 
	prebuilt->autoinc_error = innobase_lock_autoinc();

	if (prebuilt->autoinc_error == DB_SUCCESS) {

		/* Determine the first value of the interval */
		*value = dict_table_autoinc_read(prebuilt->table);

		/* It should have been initialized during open. */
		if (*value == 0) {
			prebuilt->autoinc_error = DB_UNSUPPORTED;
			dict_table_autoinc_unlock(prebuilt->table);
		}
	}

	return(prebuilt->autoinc_error);
}

/*******************************************************************//**
This function reads the global auto-inc counter. It doesn't use the
AUTOINC lock even if the lock mode is set to TRADITIONAL.
@return	the autoinc value */
UNIV_INTERN
ulonglong
ha_innobase::innobase_peek_autoinc(void)
/*====================================*/
{
	ulonglong	auto_inc;
	dict_table_t*	innodb_table;

	ut_a(prebuilt != NULL);
	ut_a(prebuilt->table != NULL);

	innodb_table = prebuilt->table;

	dict_table_autoinc_lock(innodb_table);

	auto_inc = dict_table_autoinc_read(innodb_table);

	if (auto_inc == 0) {
		ut_print_timestamp(stderr);
		fprintf(stderr, "  InnoDB: AUTOINC next value generation "
			"is disabled for '%s'\n", innodb_table->name);
	}

	dict_table_autoinc_unlock(innodb_table);

	return(auto_inc);
}

/*********************************************************************//**
This function initializes the auto-inc counter if it has not been
initialized yet. This function does not change the value of the auto-inc
counter if it already has been initialized. Returns the value of the
auto-inc counter in *first_value, and ULONGLONG_MAX in *nb_reserved_values (as
we have a table-level lock). offset, increment, nb_desired_values are ignored.
*first_value is set to -1 if error (deadlock or lock wait timeout) */
UNIV_INTERN
void
ha_innobase::get_auto_increment(
/*============================*/
        ulonglong	offset,              /*!< in: table autoinc offset */
        ulonglong	increment,           /*!< in: table autoinc increment */
        ulonglong	nb_desired_values,   /*!< in: number of values reqd */
        ulonglong	*first_value,        /*!< out: the autoinc value */
        ulonglong	*nb_reserved_values) /*!< out: count of reserved values */
{
	trx_t*		trx;
	ulint		error;
	ulonglong	autoinc = 0;

	/* Prepare prebuilt->trx in the table handle */
	update_thd(ha_thd());

	error = innobase_get_autoinc(&autoinc);

	if (error != DB_SUCCESS) {
		*first_value = (~(ulonglong) 0);
		return;
	}

	/* This is a hack, since nb_desired_values seems to be accurate only
	for the first call to get_auto_increment() for multi-row INSERT and
	meaningless for other statements e.g, LOAD etc. Subsequent calls to
	this method for the same statement results in different values which
	don't make sense. Therefore we store the value the first time we are
	called and count down from that as rows are written (see write_row()).
	*/

	trx = prebuilt->trx;

	/* Note: We can't rely on *first_value since some MySQL engines,
	in particular the partition engine, don't initialize it to 0 when
	invoking this method. So we are not sure if it's guaranteed to
	be 0 or not. */

	/* We need the upper limit of the col type to check for
	whether we update the table autoinc counter or not. */
	ulonglong	col_max_value = innobase_get_int_col_max_value(
		table->next_number_field);

	/* Called for the first time ? */
	if (trx->n_autoinc_rows == 0) {

		trx->n_autoinc_rows = (ulint) nb_desired_values;

		/* It's possible for nb_desired_values to be 0:
		e.g., INSERT INTO T1(C) SELECT C FROM T2; */
		if (nb_desired_values == 0) {

			trx->n_autoinc_rows = 1;
		}

		set_if_bigger(*first_value, autoinc);
	/* Not in the middle of a mult-row INSERT. */
	} else if (prebuilt->autoinc_last_value == 0) {
		set_if_bigger(*first_value, autoinc);
	/* Check for -ve values. */
	} else if (*first_value > col_max_value && trx->n_autoinc_rows > 0) {
		/* Set to next logical value. */
		ut_a(autoinc > trx->n_autoinc_rows);
		*first_value = (autoinc - trx->n_autoinc_rows) - 1;
	}

	*nb_reserved_values = trx->n_autoinc_rows;

	/* With old style AUTOINC locking we only update the table's
	AUTOINC counter after attempting to insert the row. */
	if (innobase_autoinc_lock_mode != AUTOINC_OLD_STYLE_LOCKING) {
		ulonglong	need;
		ulonglong	current;
		ulonglong	next_value;

		current = *first_value > col_max_value ? autoinc : *first_value;
		need = *nb_reserved_values * increment;

		/* Compute the last value in the interval */
		next_value = innobase_next_autoinc(
			current, need, offset, col_max_value);

		prebuilt->autoinc_last_value = next_value;

		if (prebuilt->autoinc_last_value < *first_value) {
			*first_value = (~(ulonglong) 0);
		} else {
			/* Update the table autoinc variable */
			dict_table_autoinc_update_if_greater(
				prebuilt->table, prebuilt->autoinc_last_value);
		}
	} else {
		/* This will force write_row() into attempting an update
		of the table's AUTOINC counter. */
		prebuilt->autoinc_last_value = 0;
	}

	/* The increment to be used to increase the AUTOINC value, we use
	this in write_row() and update_row() to increase the autoinc counter
	for columns that are filled by the user. We need the offset and
	the increment. */
	prebuilt->autoinc_offset = offset;
	prebuilt->autoinc_increment = increment;

	dict_table_autoinc_unlock(prebuilt->table);
}

/*******************************************************************//**
Reset the auto-increment counter to the given value, i.e. the next row
inserted will get the given value. This is called e.g. after TRUNCATE
is emulated by doing a 'DELETE FROM t'. HA_ERR_WRONG_COMMAND is
returned by storage engines that don't support this operation.
@return	0 or error code */
UNIV_INTERN
int
ha_innobase::reset_auto_increment(
/*==============================*/
	ulonglong	value)		/*!< in: new value for table autoinc */
{
	DBUG_ENTER("ha_innobase::reset_auto_increment");

	int	error;

	update_thd(ha_thd());

	error = row_lock_table_autoinc_for_mysql(prebuilt);

	if (error != DB_SUCCESS) {
		error = convert_error_code_to_mysql(error,
						    prebuilt->table->flags,
						    user_thd);

		DBUG_RETURN(error);
	}

	/* The next value can never be 0. */
	if (value == 0) {
		value = 1;
	}

	innobase_reset_autoinc(value);

	DBUG_RETURN(0);
}

/* See comment in handler.cc */
UNIV_INTERN
bool
ha_innobase::get_error_message(int error, String *buf)
{
	trx_t*	trx = check_trx_exists(ha_thd());

	buf->copy(trx->detailed_error, (uint) strlen(trx->detailed_error),
		system_charset_info);

	return(FALSE);
}

/*******************************************************************//**
Compares two 'refs'. A 'ref' is the (internal) primary key value of the row.
If there is no explicitly declared non-null unique key or a primary key, then
InnoDB internally uses the row id as the primary key.
@return	< 0 if ref1 < ref2, 0 if equal, else > 0 */
UNIV_INTERN
int
ha_innobase::cmp_ref(
/*=================*/
	const uchar*	ref1,	/*!< in: an (internal) primary key value in the
				MySQL key value format */
	const uchar*	ref2)	/*!< in: an (internal) primary key value in the
				MySQL key value format */
{
	enum_field_types mysql_type;
	Field*		field;
	KEY_PART_INFO*	key_part;
	KEY_PART_INFO*	key_part_end;
	uint		len1;
	uint		len2;
	int		result;

	if (prebuilt->clust_index_was_generated) {
		/* The 'ref' is an InnoDB row id */

		return(memcmp(ref1, ref2, DATA_ROW_ID_LEN));
	}

	/* Do a type-aware comparison of primary key fields. PK fields
	are always NOT NULL, so no checks for NULL are performed. */

	key_part = table->key_info[table->s->primary_key].key_part;

	key_part_end = key_part
			+ table->key_info[table->s->primary_key].key_parts;

	for (; key_part != key_part_end; ++key_part) {
		field = key_part->field;
		mysql_type = field->type();

		if (mysql_type == MYSQL_TYPE_TINY_BLOB
			|| mysql_type == MYSQL_TYPE_MEDIUM_BLOB
			|| mysql_type == MYSQL_TYPE_BLOB
			|| mysql_type == MYSQL_TYPE_LONG_BLOB) {

			/* In the MySQL key value format, a column prefix of
			a BLOB is preceded by a 2-byte length field */

			len1 = innobase_read_from_2_little_endian(ref1);
			len2 = innobase_read_from_2_little_endian(ref2);

			ref1 += 2;
			ref2 += 2;
			result = ((Field_blob*)field)->cmp( ref1, len1,
                                                            ref2, len2);
		} else {
			result = field->key_cmp(ref1, ref2);
		}

		if (result) {

			return(result);
		}

		ref1 += key_part->store_length;
		ref2 += key_part->store_length;
	}

	return(0);
}

/*******************************************************************//**
Ask InnoDB if a query to a table can be cached.
@return	TRUE if query caching of the table is permitted */
UNIV_INTERN
my_bool
ha_innobase::register_query_cache_table(
/*====================================*/
	THD*		thd,		/*!< in: user thread handle */
	char*		table_key,	/*!< in: concatenation of database name,
					the null character NUL,
					and the table name */
	uint		key_length,	/*!< in: length of the full name, i.e.
					len(dbname) + len(tablename) + 1 */
	qc_engine_callback*
			call_back,	/*!< out: pointer to function for
					checking if query caching
					is permitted */
	ulonglong	*engine_data)	/*!< in/out: data to call_back */
{
	*call_back = innobase_query_caching_of_table_permitted;
	*engine_data = 0;
	return(innobase_query_caching_of_table_permitted(thd, table_key,
							 key_length,
							 engine_data));
}

UNIV_INTERN
char*
ha_innobase::get_mysql_bin_log_name()
{
	return(trx_sys_mysql_bin_log_name);
}

UNIV_INTERN
ulonglong
ha_innobase::get_mysql_bin_log_pos()
{
	/* trx... is ib_int64_t, which is a typedef for a 64-bit integer
	(__int64 or longlong) so it's ok to cast it to ulonglong. */

	return(trx_sys_mysql_bin_log_pos);
}

/******************************************************************//**
This function is used to find the storage length in bytes of the first n
characters for prefix indexes using a multibyte character set. The function
finds charset information and returns length of prefix_len characters in the
index field in bytes.
@return	number of bytes occupied by the first n characters */
extern "C" UNIV_INTERN
ulint
innobase_get_at_most_n_mbchars(
/*===========================*/
	ulint charset_id,	/*!< in: character set id */
	ulint prefix_len,	/*!< in: prefix length in bytes of the index
				(this has to be divided by mbmaxlen to get the
				number of CHARACTERS n in the prefix) */
	ulint data_len,		/*!< in: length of the string in bytes */
	const char* str)	/*!< in: character string */
{
	ulint char_length;	/*!< character length in bytes */
	ulint n_chars;		/*!< number of characters in prefix */
	CHARSET_INFO* charset;	/*!< charset used in the field */

	charset = get_charset((uint) charset_id, MYF(MY_WME));

	ut_ad(charset);
	ut_ad(charset->mbmaxlen);

	/* Calculate how many characters at most the prefix index contains */

	n_chars = prefix_len / charset->mbmaxlen;

	/* If the charset is multi-byte, then we must find the length of the
	first at most n chars in the string. If the string contains less
	characters than n, then we return the length to the end of the last
	character. */

	if (charset->mbmaxlen > 1) {
		/* my_charpos() returns the byte length of the first n_chars
		characters, or a value bigger than the length of str, if
		there were not enough full characters in str.

		Why does the code below work:
		Suppose that we are looking for n UTF-8 characters.

		1) If the string is long enough, then the prefix contains at
		least n complete UTF-8 characters + maybe some extra
		characters + an incomplete UTF-8 character. No problem in
		this case. The function returns the pointer to the
		end of the nth character.

		2) If the string is not long enough, then the string contains
		the complete value of a column, that is, only complete UTF-8
		characters, and we can store in the column prefix index the
		whole string. */

		char_length = my_charpos(charset, str,
						str + data_len, (int) n_chars);
		if (char_length > data_len) {
			char_length = data_len;
		}
	} else {
		if (data_len < prefix_len) {
			char_length = data_len;
		} else {
			char_length = prefix_len;
		}
	}

	return(char_length);
}

/*******************************************************************//**
This function is used to prepare an X/Open XA distributed transaction.
@return	0 or error number */
static
int
innobase_xa_prepare(
/*================*/
        handlerton*	hton,	/*!< in: InnoDB handlerton */
	THD*		thd,	/*!< in: handle to the MySQL thread of
				the user whose XA transaction should
				be prepared */
	bool		all)	/*!< in: TRUE - commit transaction
				FALSE - the current SQL statement
				ended */
{
	int error = 0;
	trx_t* trx = check_trx_exists(thd);

	DBUG_ASSERT(hton == innodb_hton_ptr);

	/* we use support_xa value as it was seen at transaction start
	time, not the current session variable value. Any possible changes
	to the session variable take effect only in the next transaction */
	if (!trx->support_xa) {

		return(0);
	}

	thd_get_xid(thd, (MYSQL_XID*) &trx->xid);

	/* Release a possible FIFO ticket and search latch. Since we will
	reserve the kernel mutex, we have to release the search system latch
	first to obey the latching order. */

	innobase_release_stat_resources(trx);

	if (!trx_is_registered_for_2pc(trx) && trx_is_started(trx)) {

		sql_print_error("Transaction not registered for MySQL 2PC, "
				"but transaction is active");
	}

	if (all
	    || (!thd_test_options(thd, OPTION_NOT_AUTOCOMMIT | OPTION_BEGIN))) {

		/* We were instructed to prepare the whole transaction, or
		this is an SQL statement end and autocommit is on */

		ut_ad(trx_is_registered_for_2pc(trx));

		error = (int) trx_prepare_for_mysql(trx);
	} else {
		/* We just mark the SQL statement ended and do not do a
		transaction prepare */

		/* If we had reserved the auto-inc lock for some
		table in this SQL statement we release it now */

		row_unlock_table_autoinc_for_mysql(trx);

		/* Store the current undo_no of the transaction so that we
		know where to roll back if we have to roll back the next
		SQL statement */

		trx_mark_sql_stat_end(trx);
	}

	/* Tell the InnoDB server that there might be work for utility
	threads: */

	srv_active_wake_master_thread();

	if (thd_sql_command(thd) != SQLCOM_XA_PREPARE
	    && (all
		|| !thd_test_options(
			thd, OPTION_NOT_AUTOCOMMIT | OPTION_BEGIN))) {

		/* For ibbackup to work the order of transactions in binlog
		and InnoDB must be the same. Consider the situation

		  thread1> prepare; write to binlog; ...
			  <context switch>
		  thread2> prepare; write to binlog; commit
		  thread1>			     ... commit

		To ensure this will not happen we're taking the mutex on
		prepare, and releasing it on commit.

		Note: only do it for normal commits, done via ha_commit_trans.
		If 2pc protocol is executed by external transaction
		coordinator, it will be just a regular MySQL client
		executing XA PREPARE and XA COMMIT commands.
		In this case we cannot know how many minutes or hours
		will be between XA PREPARE and XA COMMIT, and we don't want
		to block for undefined period of time. */
		mysql_mutex_lock(&prepare_commit_mutex);
		trx_owns_prepare_commit_mutex_set(trx);
	}

	return(error);
}

/*******************************************************************//**
This function is used to recover X/Open XA distributed transactions.
@return	number of prepared transactions stored in xid_list */
static
int
innobase_xa_recover(
/*================*/
	handlerton*	hton,	/*!< in: InnoDB handlerton */
	XID*		xid_list,/*!< in/out: prepared transactions */
	uint		len)	/*!< in: number of slots in xid_list */
{
	DBUG_ASSERT(hton == innodb_hton_ptr);

	if (len == 0 || xid_list == NULL) {

		return(0);
	}

	return(trx_recover_for_mysql(xid_list, len));
}

/*******************************************************************//**
This function is used to commit one X/Open XA distributed transaction
which is in the prepared state
@return	0 or error number */
static
int
innobase_commit_by_xid(
/*===================*/
	handlerton*	hton,
	XID*		xid)	/*!< in: X/Open XA transaction identification */
{
	trx_t*	trx;

	DBUG_ASSERT(hton == innodb_hton_ptr);

	trx = trx_get_trx_by_xid(xid);

	if (trx) {
		innobase_commit_low(trx);
		trx_free_for_background(trx);
		return(XA_OK);
	} else {
		return(XAER_NOTA);
	}
}

/*******************************************************************//**
This function is used to rollback one X/Open XA distributed transaction
which is in the prepared state
@return	0 or error number */
static
int
innobase_rollback_by_xid(
/*=====================*/
	handlerton*	hton,	/*!< in: InnoDB handlerton */
	XID*		xid)	/*!< in: X/Open XA transaction
				identification */
{
	trx_t*	trx;

	DBUG_ASSERT(hton == innodb_hton_ptr);

	trx = trx_get_trx_by_xid(xid);

	if (trx) {
		int	ret = innobase_rollback_trx(trx);
		trx_free_for_background(trx);
		return(ret);
	} else {
		return(XAER_NOTA);
	}
}

/*******************************************************************//**
Create a consistent view for a cursor based on current transaction
which is created if the corresponding MySQL thread still lacks one.
This consistent view is then used inside of MySQL when accessing records
using a cursor.
@return	pointer to cursor view or NULL */
static
void*
innobase_create_cursor_view(
/*========================*/
        handlerton *hton, /*!< in: innobase hton */
	THD* thd)	  /*!< in: user thread handle */
{
	DBUG_ASSERT(hton == innodb_hton_ptr);

	return(read_cursor_view_create_for_mysql(check_trx_exists(thd)));
}

/*******************************************************************//**
Close the given consistent cursor view of a transaction and restore
global read view to a transaction read view. Transaction is created if the
corresponding MySQL thread still lacks one. */
static
void
innobase_close_cursor_view(
/*=======================*/
        handlerton *hton,
	THD*	thd,	/*!< in: user thread handle */
	void*	curview)/*!< in: Consistent read view to be closed */
{
	DBUG_ASSERT(hton == innodb_hton_ptr);

	read_cursor_view_close_for_mysql(check_trx_exists(thd),
					 (cursor_view_t*) curview);
}

/*******************************************************************//**
Set the given consistent cursor view to a transaction which is created
if the corresponding MySQL thread still lacks one. If the given
consistent cursor view is NULL global read view of a transaction is
restored to a transaction read view. */
static
void
innobase_set_cursor_view(
/*=====================*/
        handlerton *hton,
	THD*	thd,	/*!< in: user thread handle */
	void*	curview)/*!< in: Consistent cursor view to be set */
{
	DBUG_ASSERT(hton == innodb_hton_ptr);

	read_cursor_set_for_mysql(check_trx_exists(thd),
				  (cursor_view_t*) curview);
}

/*******************************************************************//**
If col_name is not NULL, check whether the named column is being
renamed in the table. If col_name is not provided, check
whether any one of columns in the table is being renamed.
@return true if the column is being renamed */
static
bool
check_column_being_renamed(
/*=======================*/
	const TABLE*	table,		/*!< in: MySQL table */
	const char*	col_name)	/*!< in: name of the column */
{
	uint		k;
	Field*		field;

	for (k = 0; k < table->s->fields; k++) {
		field = table->field[k];

		if (field->flags & FIELD_IS_RENAMED) {

			/* If col_name is not provided, return
			if the field is marked as being renamed. */
			if (!col_name) {
				return(true);
			}

			/* If col_name is provided, return only
			if names match */
			if (innobase_strcasecmp(field->field_name,
						col_name) == 0) {
				return(true);
			}
		}
	}

	return(false);
}

/*******************************************************************//**
Check whether any of the given columns is being renamed in the table.
@return true if any of col_names is being renamed in table */
static
bool
column_is_being_renamed(
/*====================*/
	TABLE*		table,		/*!< in: MySQL table */
	uint		n_cols,		/*!< in: number of columns */
	const char**	col_names)	/*!< in: names of the columns */
{
	uint		j;

	for (j = 0; j < n_cols; j++) {
		if (check_column_being_renamed(table, col_names[j])) {
			return(true);
		}
	}

	return(false);
}

/***********************************************************************
Check whether a column in table "table" is being renamed and if this column
is part of a foreign key, either part of another table, referencing this
table or part of this table, referencing another table. */
static
bool
foreign_key_column_is_being_renamed(
/*================================*/
					/* out: true if a column that
					participates in a foreign key definition
					is being renamed */
	row_prebuilt_t*	prebuilt,	/* in: InnoDB prebuilt struct */
	TABLE*		table)		/* in: MySQL table */
{
	dict_foreign_t*	foreign;

	/* check whether there are foreign keys at all */
	if (UT_LIST_GET_LEN(prebuilt->table->foreign_list) == 0
	    && UT_LIST_GET_LEN(prebuilt->table->referenced_list) == 0) {
		/* no foreign keys involved with prebuilt->table */

		return(false);
	}

	row_mysql_lock_data_dictionary(prebuilt->trx);

	/* Check whether any column in the foreign key constraints which refer
	to this table is being renamed. */
	for (foreign = UT_LIST_GET_FIRST(prebuilt->table->referenced_list);
	     foreign != NULL;
	     foreign = UT_LIST_GET_NEXT(referenced_list, foreign)) {

		if (column_is_being_renamed(table, foreign->n_fields,
					    foreign->referenced_col_names)) {

			row_mysql_unlock_data_dictionary(prebuilt->trx);
			return(true);
		}
	}

	/* Check whether any column in the foreign key constraints in the
	table is being renamed. */
	for (foreign = UT_LIST_GET_FIRST(prebuilt->table->foreign_list);
	     foreign != NULL;
	     foreign = UT_LIST_GET_NEXT(foreign_list, foreign)) {

		if (column_is_being_renamed(table, foreign->n_fields,
					    foreign->foreign_col_names)) {

			row_mysql_unlock_data_dictionary(prebuilt->trx);
			return(true);
		}
	}

	row_mysql_unlock_data_dictionary(prebuilt->trx);

	return(false);
}

UNIV_INTERN
bool
ha_innobase::check_if_incompatible_data(
	HA_CREATE_INFO*	info,
	uint		table_changes)
{
	if (table_changes != IS_EQUAL_YES) {

		return(COMPATIBLE_DATA_NO);
	}

	/* Check that auto_increment value was not changed */
	if ((info->used_fields & HA_CREATE_USED_AUTO) &&
		info->auto_increment_value != 0) {

		return(COMPATIBLE_DATA_NO);
	}

	/* For column rename operation, MySQL does not supply enough
	information (new column name etc.) for InnoDB to make appropriate
	system metadata change. To avoid system metadata inconsistency,
	currently we can just request a table rebuild/copy by returning
	COMPATIBLE_DATA_NO */
	if (check_column_being_renamed(table, NULL)) {
		return COMPATIBLE_DATA_NO;
	}

	/* Check if a column participating in a foreign key is being renamed.
	There is no mechanism for updating InnoDB foreign key definitions. */
	if (foreign_key_column_is_being_renamed(prebuilt, table)) {

		return COMPATIBLE_DATA_NO;
	}

	/* Check that row format didn't change */
	if ((info->used_fields & HA_CREATE_USED_ROW_FORMAT)
	    && info->row_type != ROW_TYPE_DEFAULT
	    && info->row_type != get_row_type()) {

		return(COMPATIBLE_DATA_NO);
	}

	/* Specifying KEY_BLOCK_SIZE requests a rebuild of the table. */
	if (info->used_fields & HA_CREATE_USED_KEY_BLOCK_SIZE) {
		return(COMPATIBLE_DATA_NO);
	}

	return(COMPATIBLE_DATA_YES);
}

/************************************************************//**
Validate the file format name and return its corresponding id.
@return	valid file format id */
static
uint
innobase_file_format_name_lookup(
/*=============================*/
	const char*	format_name)	/*!< in: pointer to file format name */
{
	char*	endp;
	uint	format_id;

	ut_a(format_name != NULL);

	/* The format name can contain the format id itself instead of
	the name and we check for that. */
	format_id = (uint) strtoul(format_name, &endp, 10);

	/* Check for valid parse. */
	if (*endp == '\0' && *format_name != '\0') {

		if (format_id <= DICT_TF_FORMAT_MAX) {

			return(format_id);
		}
	} else {

		for (format_id = 0; format_id <= DICT_TF_FORMAT_MAX;
		     format_id++) {
			const char*	name;

			name = trx_sys_file_format_id_to_name(format_id);

			if (!innobase_strcasecmp(format_name, name)) {

				return(format_id);
			}
		}
	}

	return(DICT_TF_FORMAT_MAX + 1);
}

/************************************************************//**
Validate the file format check config parameters, as a side effect it
sets the srv_max_file_format_at_startup variable.
@return the format_id if valid config value, otherwise, return -1 */
static
int
innobase_file_format_validate_and_set(
/*==================================*/
	const char*	format_max)	/*!< in: parameter value */
{
	uint		format_id;

	format_id = innobase_file_format_name_lookup(format_max);

	if (format_id < DICT_TF_FORMAT_MAX + 1) {
		srv_max_file_format_at_startup = format_id;

		return((int) format_id);
	} else {
		return(-1);
	}
}

/*************************************************************//**
Check if it is a valid file format. This function is registered as
a callback with MySQL.
@return	0 for valid file format */
static
int
innodb_file_format_name_validate(
/*=============================*/
	THD*				thd,	/*!< in: thread handle */
	struct st_mysql_sys_var*	var,	/*!< in: pointer to system
						variable */
	void*				save,	/*!< out: immediate result
						for update function */
	struct st_mysql_value*		value)	/*!< in: incoming string */
{
	const char*	file_format_input;
	char		buff[STRING_BUFFER_USUAL_SIZE];
	int		len = sizeof(buff);

	ut_a(save != NULL);
	ut_a(value != NULL);

	file_format_input = value->val_str(value, buff, &len);

	if (file_format_input != NULL) {
		uint	format_id;

		format_id = innobase_file_format_name_lookup(
			file_format_input);

		if (format_id <= DICT_TF_FORMAT_MAX) {

			/* Save a pointer to the name in the
			'file_format_name_map' constant array. */
			*static_cast<const char**>(save) =
			    trx_sys_file_format_id_to_name(format_id);

			return(0);
		}
	}

	*static_cast<const char**>(save) = NULL;
	return(1);
}

/****************************************************************//**
Update the system variable innodb_file_format using the "saved"
value. This function is registered as a callback with MySQL. */
static
void
innodb_file_format_name_update(
/*===========================*/
	THD*				thd,		/*!< in: thread handle */
	struct st_mysql_sys_var*	var,		/*!< in: pointer to
							system variable */
	void*				var_ptr,	/*!< out: where the
							formal string goes */
	const void*			save)		/*!< in: immediate result
							from check function */
{
	const char* format_name;

	ut_a(var_ptr != NULL);
	ut_a(save != NULL);

	format_name = *static_cast<const char*const*>(save);

	if (format_name) {
		uint	format_id;

		format_id = innobase_file_format_name_lookup(format_name);

		if (format_id <= DICT_TF_FORMAT_MAX) {
			srv_file_format = format_id;
		}
	}

	*static_cast<const char**>(var_ptr)
		= trx_sys_file_format_id_to_name(srv_file_format);
}
/*************************************************************//**
Check if valid argument to innodb_file_format_max. This function
is registered as a callback with MySQL.
@return	0 for valid file format */
static
int
innodb_file_format_max_validate(
/*============================*/
	THD*				thd,	/*!< in: thread handle */
	struct st_mysql_sys_var*	var,	/*!< in: pointer to system
						variable */
	void*				save,	/*!< out: immediate result
						for update function */
	struct st_mysql_value*		value)	/*!< in: incoming string */
{
	const char*	file_format_input;
	char		buff[STRING_BUFFER_USUAL_SIZE];
	int		len = sizeof(buff);
	int		format_id;

	ut_a(save != NULL);
	ut_a(value != NULL);

	file_format_input = value->val_str(value, buff, &len);

	if (file_format_input != NULL) {

		format_id = innobase_file_format_validate_and_set(
			file_format_input);

		if (format_id >= 0) {
			/* Save a pointer to the name in the
			'file_format_name_map' constant array. */
			*static_cast<const char**>(save) =
			    trx_sys_file_format_id_to_name(
						(uint)format_id);

			return(0);

		} else {
			push_warning_printf(thd,
			  MYSQL_ERROR::WARN_LEVEL_WARN,
			  ER_WRONG_ARGUMENTS,
			  "InnoDB: invalid innodb_file_format_max "
			  "value; can be any format up to %s "
			  "or equivalent id of %d",
			  trx_sys_file_format_id_to_name(DICT_TF_FORMAT_MAX),
			  DICT_TF_FORMAT_MAX);
		}
	}

	*static_cast<const char**>(save) = NULL;
	return(1);
}

/****************************************************************//**
Update the system variable innodb_file_format_max using the "saved"
value. This function is registered as a callback with MySQL. */
static
void
innodb_file_format_max_update(
/*==========================*/
	THD*				thd,		/*!< in: thread handle */
	struct st_mysql_sys_var*	var,		/*!< in: pointer to
							system variable */
	void*				var_ptr,	/*!< out: where the
							formal string goes */
	const void*			save)		/*!< in: immediate result
							from check function */
{
	const char*	format_name_in;
	const char**	format_name_out;
	uint		format_id;

	ut_a(save != NULL);
	ut_a(var_ptr != NULL);

	format_name_in = *static_cast<const char*const*>(save);

	if (!format_name_in) {

		return;
	}

	format_id = innobase_file_format_name_lookup(format_name_in);

	if (format_id > DICT_TF_FORMAT_MAX) {
		/* DEFAULT is "on", which is invalid at runtime. */
		push_warning_printf(thd, MYSQL_ERROR::WARN_LEVEL_WARN,
				    ER_WRONG_ARGUMENTS,
				    "Ignoring SET innodb_file_format=%s",
				    format_name_in);
		return;
	}

	format_name_out = static_cast<const char**>(var_ptr);

	/* Update the max format id in the system tablespace. */
	if (trx_sys_file_format_max_set(format_id, format_name_out)) {
		ut_print_timestamp(stderr);
		fprintf(stderr,
			" [Info] InnoDB: the file format in the system "
			"tablespace is now set to %s.\n", *format_name_out);
	}
}

/****************************************************************//**
Update the system variable innodb_adaptive_hash_index using the "saved"
value. This function is registered as a callback with MySQL. */
static
void
innodb_adaptive_hash_index_update(
/*==============================*/
	THD*				thd,		/*!< in: thread handle */
	struct st_mysql_sys_var*	var,		/*!< in: pointer to
							system variable */
	void*				var_ptr,	/*!< out: where the
							formal string goes */
	const void*			save)		/*!< in: immediate result
							from check function */
{
	if (*(my_bool*) save) {
		btr_search_enable();
	} else {
		btr_search_disable();
	}
}

/****************************************************************//**
Update the system variable innodb_old_blocks_pct using the "saved"
value. This function is registered as a callback with MySQL. */
static
void
innodb_old_blocks_pct_update(
/*=========================*/
	THD*				thd,	/*!< in: thread handle */
	struct st_mysql_sys_var*	var,	/*!< in: pointer to
						system variable */
	void*				var_ptr,/*!< out: where the
						formal string goes */
	const void*			save)	/*!< in: immediate result
						from check function */
{
	innobase_old_blocks_pct = buf_LRU_old_ratio_update(
		*static_cast<const uint*>(save), TRUE);
}

/*************************************************************//**
Find the corresponding ibuf_use_t value that indexes into
innobase_change_buffering_values[] array for the input
change buffering option name.
@return	corresponding IBUF_USE_* value for the input variable
name, or IBUF_USE_COUNT if not able to find a match */
static
ibuf_use_t
innodb_find_change_buffering_value(
/*===============================*/
	const char*	input_name)	/*!< in: input change buffering
					option name */
{
	ulint	use;

	for (use = 0; use < UT_ARR_SIZE(innobase_change_buffering_values);
	     use++) {
		/* found a match */
		if (!innobase_strcasecmp(
			input_name, innobase_change_buffering_values[use])) {
			return((ibuf_use_t)use);
		}
	}

	/* Did not find any match */
	return(IBUF_USE_COUNT);
}

/*************************************************************//**
Check if it is a valid value of innodb_change_buffering. This function is
registered as a callback with MySQL.
@return	0 for valid innodb_change_buffering */
static
int
innodb_change_buffering_validate(
/*=============================*/
	THD*				thd,	/*!< in: thread handle */
	struct st_mysql_sys_var*	var,	/*!< in: pointer to system
						variable */
	void*				save,	/*!< out: immediate result
						for update function */
	struct st_mysql_value*		value)	/*!< in: incoming string */
{
	const char*	change_buffering_input;
	char		buff[STRING_BUFFER_USUAL_SIZE];
	int		len = sizeof(buff);

	ut_a(save != NULL);
	ut_a(value != NULL);

	change_buffering_input = value->val_str(value, buff, &len);

	if (change_buffering_input != NULL) {
		ibuf_use_t	use;

		use = innodb_find_change_buffering_value(
			change_buffering_input);

		if (use != IBUF_USE_COUNT) {
			/* Find a matching change_buffering option value. */
			*static_cast<const char**>(save) =
				innobase_change_buffering_values[use];

			return(0);
		}
	}

	/* No corresponding change buffering option for user supplied
	"change_buffering_input" */
	return(1);
}

/****************************************************************//**
Update the system variable innodb_change_buffering using the "saved"
value. This function is registered as a callback with MySQL. */
static
void
innodb_change_buffering_update(
/*===========================*/
	THD*				thd,	/*!< in: thread handle */
	struct st_mysql_sys_var*	var,	/*!< in: pointer to
						system variable */
	void*				var_ptr,/*!< out: where the
						formal string goes */
	const void*			save)	/*!< in: immediate result
						from check function */
{
	ibuf_use_t	use;

	ut_a(var_ptr != NULL);
	ut_a(save != NULL);

	use = innodb_find_change_buffering_value(
		*static_cast<const char*const*>(save));

	ut_a(use < IBUF_USE_COUNT);

	ibuf_use = use;
	*static_cast<const char**>(var_ptr) =
		 *static_cast<const char*const*>(save);
}

static int show_innodb_vars(THD *thd, SHOW_VAR *var, char *buff)
{
  innodb_export_status();
  var->type= SHOW_ARRAY;
  var->value= (char *) &innodb_status_variables;
  return 0;
}

/*********************************************************************//**
This function checks each index name for a table against reserved
system default primary index name 'GEN_CLUST_INDEX'. If a name
matches, this function pushes an warning message to the client,
and returns true.
@return true if the index name matches the reserved name */
extern "C" UNIV_INTERN
bool
innobase_index_name_is_reserved(
/*============================*/
	THD*		thd,		/*!< in/out: MySQL connection */
	const KEY*	key_info,	/*!< in: Indexes to be created */
	ulint		num_of_keys)	/*!< in: Number of indexes to
					be created. */
{
	const KEY*	key;
	uint		key_num;	/* index number */

	for (key_num = 0; key_num < num_of_keys; key_num++) {
		key = &key_info[key_num];

		if (innobase_strcasecmp(key->name,
					innobase_index_reserve_name) == 0) {
			/* Push warning to mysql */
			push_warning_printf(thd,
					    MYSQL_ERROR::WARN_LEVEL_WARN,
					    ER_WRONG_NAME_FOR_INDEX,
					    "Cannot Create Index with name "
					    "'%s'. The name is reserved "
					    "for the system default primary "
					    "index.",
					    innobase_index_reserve_name);

			my_error(ER_WRONG_NAME_FOR_INDEX, MYF(0),
				 innobase_index_reserve_name);

			return(true);
		}
	}

	return(false);
}

static SHOW_VAR innodb_status_variables_export[]= {
  {"Innodb",                   (char*) &show_innodb_vars, SHOW_FUNC},
  {NullS, NullS, SHOW_LONG}
};

static struct st_mysql_storage_engine innobase_storage_engine=
{ MYSQL_HANDLERTON_INTERFACE_VERSION };

/* plugin options */
static MYSQL_SYSVAR_BOOL(checksums, innobase_use_checksums,
  PLUGIN_VAR_NOCMDARG | PLUGIN_VAR_READONLY,
  "Enable InnoDB checksums validation (enabled by default). "
  "Disable with --skip-innodb-checksums.",
  NULL, NULL, TRUE);

static MYSQL_SYSVAR_STR(data_home_dir, innobase_data_home_dir,
  PLUGIN_VAR_READONLY,
  "The common part for InnoDB table spaces.",
  NULL, NULL, NULL);

static MYSQL_SYSVAR_BOOL(doublewrite, innobase_use_doublewrite,
  PLUGIN_VAR_NOCMDARG | PLUGIN_VAR_READONLY,
  "Enable InnoDB doublewrite buffer (enabled by default). "
  "Disable with --skip-innodb-doublewrite.",
  NULL, NULL, TRUE);

static MYSQL_SYSVAR_ULONG(io_capacity, srv_io_capacity,
  PLUGIN_VAR_RQCMDARG,
  "Number of IOPs the server can do. Tunes the background IO rate",
  NULL, NULL, 200, 100, ~0L, 0);

static MYSQL_SYSVAR_ULONG(purge_batch_size, srv_purge_batch_size,
  PLUGIN_VAR_OPCMDARG,
  "Number of UNDO log pages to purge in one batch from the history list.",
  NULL, NULL,
  20,			/* Default setting */
  1,			/* Minimum value */
  5000, 0);		/* Maximum value */

static MYSQL_SYSVAR_ULONG(rollback_segments, srv_rollback_segments,
  PLUGIN_VAR_OPCMDARG,
  "Number of UNDO logs to use.",
  NULL, NULL,
  128,			/* Default setting */
  1,			/* Minimum value */
  TRX_SYS_N_RSEGS, 0);	/* Maximum value */

static MYSQL_SYSVAR_ULONG(purge_threads, srv_n_purge_threads,
  PLUGIN_VAR_OPCMDARG | PLUGIN_VAR_READONLY,
  "Purge threads can be either 0 or 1.",
  NULL, NULL,
  0,			/* Default setting */
  0,			/* Minimum value */
  1, 0);		/* Maximum value */

static MYSQL_SYSVAR_ULONG(fast_shutdown, innobase_fast_shutdown,
  PLUGIN_VAR_OPCMDARG,
  "Speeds up the shutdown process of the InnoDB storage engine. Possible "
  "values are 0, 1 (faster) or 2 (fastest - crash-like).",
  NULL, NULL, 1, 0, 2, 0);

static MYSQL_SYSVAR_BOOL(file_per_table, srv_file_per_table,
  PLUGIN_VAR_NOCMDARG,
  "Stores each InnoDB table to an .ibd file in the database dir.",
  NULL, NULL, FALSE);

static MYSQL_SYSVAR_STR(file_format, innobase_file_format_name,
  PLUGIN_VAR_RQCMDARG,
  "File format to use for new tables in .ibd files.",
  innodb_file_format_name_validate,
  innodb_file_format_name_update, "Antelope");

/* "innobase_file_format_check" decides whether we would continue
booting the server if the file format stamped on the system
table space exceeds the maximum file format supported
by the server. Can be set during server startup at command
line or configure file, and a read only variable after
server startup */
static MYSQL_SYSVAR_BOOL(file_format_check, innobase_file_format_check,
  PLUGIN_VAR_NOCMDARG | PLUGIN_VAR_READONLY,
  "Whether to perform system file format check.",
  NULL, NULL, TRUE);

/* If a new file format is introduced, the file format
name needs to be updated accordingly. Please refer to
file_format_name_map[] defined in trx0sys.c for the next
file format name. */
static MYSQL_SYSVAR_STR(file_format_max, innobase_file_format_max,
  PLUGIN_VAR_OPCMDARG,
  "The highest file format in the tablespace.",
  innodb_file_format_max_validate,
  innodb_file_format_max_update, "Antelope");

static MYSQL_SYSVAR_ULONG(flush_log_at_trx_commit, srv_flush_log_at_trx_commit,
  PLUGIN_VAR_OPCMDARG,
  "Set to 0 (write and flush once per second),"
  " 1 (write and flush at each commit)"
  " or 2 (write at commit, flush once per second).",
  NULL, NULL, 1, 0, 2, 0);

static MYSQL_SYSVAR_STR(flush_method, innobase_file_flush_method,
  PLUGIN_VAR_RQCMDARG | PLUGIN_VAR_READONLY,
  "With which method to flush data.", NULL, NULL, NULL);

static MYSQL_SYSVAR_BOOL(large_prefix, innobase_large_prefix,
  PLUGIN_VAR_NOCMDARG,
  "Support large index prefix length of REC_VERSION_56_MAX_INDEX_COL_LEN (3072) bytes.",
  NULL, NULL, FALSE);

static MYSQL_SYSVAR_BOOL(force_load_corrupted, srv_load_corrupted,
  PLUGIN_VAR_NOCMDARG | PLUGIN_VAR_READONLY,
  "Force InnoDB to load metadata of corrupted table.",
  NULL, NULL, FALSE);

static MYSQL_SYSVAR_BOOL(locks_unsafe_for_binlog, innobase_locks_unsafe_for_binlog,
  PLUGIN_VAR_NOCMDARG | PLUGIN_VAR_READONLY,
  "Force InnoDB to not use next-key locking, to use only row-level locking.",
  NULL, NULL, FALSE);

#ifdef UNIV_LOG_ARCHIVE
static MYSQL_SYSVAR_STR(log_arch_dir, innobase_log_arch_dir,
  PLUGIN_VAR_RQCMDARG | PLUGIN_VAR_READONLY,
  "Where full logs should be archived.", NULL, NULL, NULL);

static MYSQL_SYSVAR_BOOL(log_archive, innobase_log_archive,
  PLUGIN_VAR_OPCMDARG | PLUGIN_VAR_READONLY,
  "Set to 1 if you want to have logs archived.", NULL, NULL, FALSE);
#endif /* UNIV_LOG_ARCHIVE */

static MYSQL_SYSVAR_STR(log_group_home_dir, innobase_log_group_home_dir,
  PLUGIN_VAR_RQCMDARG | PLUGIN_VAR_READONLY,
  "Path to InnoDB log files.", NULL, NULL, NULL);

static MYSQL_SYSVAR_ULONG(max_dirty_pages_pct, srv_max_buf_pool_modified_pct,
  PLUGIN_VAR_RQCMDARG,
  "Percentage of dirty pages allowed in bufferpool.",
  NULL, NULL, 75, 0, 99, 0);

static MYSQL_SYSVAR_BOOL(adaptive_flushing, srv_adaptive_flushing,
  PLUGIN_VAR_NOCMDARG,
  "Attempt flushing dirty pages to avoid IO bursts at checkpoints.",
  NULL, NULL, TRUE);

static MYSQL_SYSVAR_ULONG(max_purge_lag, srv_max_purge_lag,
  PLUGIN_VAR_RQCMDARG,
  "Desired maximum length of the purge queue (0 = no limit)",
  NULL, NULL, 0, 0, ~0L, 0);

static MYSQL_SYSVAR_BOOL(rollback_on_timeout, innobase_rollback_on_timeout,
  PLUGIN_VAR_OPCMDARG | PLUGIN_VAR_READONLY,
  "Roll back the complete transaction on lock wait timeout, for 4.x compatibility (disabled by default)",
  NULL, NULL, FALSE);

static MYSQL_SYSVAR_BOOL(status_file, innobase_create_status_file,
  PLUGIN_VAR_OPCMDARG | PLUGIN_VAR_NOSYSVAR,
  "Enable SHOW INNODB STATUS output in the innodb_status.<pid> file",
  NULL, NULL, FALSE);

static MYSQL_SYSVAR_BOOL(stats_on_metadata, innobase_stats_on_metadata,
  PLUGIN_VAR_OPCMDARG,
  "Enable statistics gathering for metadata commands such as SHOW TABLE STATUS (on by default)",
  NULL, NULL, TRUE);

static MYSQL_SYSVAR_ULONGLONG(stats_sample_pages, srv_stats_sample_pages,
  PLUGIN_VAR_RQCMDARG,
  "The number of index pages to sample when calculating statistics (default 8)",
  NULL, NULL, 8, 1, ~0ULL, 0);

static MYSQL_SYSVAR_BOOL(adaptive_hash_index, btr_search_enabled,
  PLUGIN_VAR_OPCMDARG,
  "Enable InnoDB adaptive hash index (enabled by default).  "
  "Disable with --skip-innodb-adaptive-hash-index.",
  NULL, innodb_adaptive_hash_index_update, TRUE);

static MYSQL_SYSVAR_ULONG(replication_delay, srv_replication_delay,
  PLUGIN_VAR_RQCMDARG,
  "Replication thread delay (ms) on the slave server if "
  "innodb_thread_concurrency is reached (0 by default)",
  NULL, NULL, 0, 0, ~0UL, 0);

static MYSQL_SYSVAR_LONG(additional_mem_pool_size, innobase_additional_mem_pool_size,
  PLUGIN_VAR_RQCMDARG | PLUGIN_VAR_READONLY,
  "Size of a memory pool InnoDB uses to store data dictionary information and other internal data structures.",
  NULL, NULL, 8*1024*1024L, 512*1024L, LONG_MAX, 1024);

static MYSQL_SYSVAR_ULONG(autoextend_increment, srv_auto_extend_increment,
  PLUGIN_VAR_RQCMDARG,
  "Data file autoextend increment in megabytes",
  NULL, NULL, 8L, 1L, 1000L, 0);

static MYSQL_SYSVAR_LONGLONG(buffer_pool_size, innobase_buffer_pool_size,
  PLUGIN_VAR_RQCMDARG | PLUGIN_VAR_READONLY,
  "The size of the memory buffer InnoDB uses to cache data and indexes of its tables.",
  NULL, NULL, 128*1024*1024L, 5*1024*1024L, LONGLONG_MAX, 1024*1024L);

static MYSQL_SYSVAR_LONG(buffer_pool_instances, innobase_buffer_pool_instances,
  PLUGIN_VAR_RQCMDARG | PLUGIN_VAR_READONLY,
  "Number of buffer pool instances, set to higher value on high-end machines to increase scalability",
  NULL, NULL, 1L, 1L, MAX_BUFFER_POOLS, 1L);

static MYSQL_SYSVAR_ULONG(commit_concurrency, innobase_commit_concurrency,
  PLUGIN_VAR_RQCMDARG,
  "Helps in performance tuning in heavily concurrent environments.",
  innobase_commit_concurrency_validate, NULL, 0, 0, 1000, 0);

static MYSQL_SYSVAR_ULONG(concurrency_tickets, srv_n_free_tickets_to_enter,
  PLUGIN_VAR_RQCMDARG,
  "Number of times a thread is allowed to enter InnoDB within the same SQL query after it has once got the ticket",
  NULL, NULL, 500L, 1L, ~0L, 0);

static MYSQL_SYSVAR_LONG(file_io_threads, innobase_file_io_threads,
  PLUGIN_VAR_RQCMDARG | PLUGIN_VAR_READONLY | PLUGIN_VAR_NOSYSVAR,
  "Number of file I/O threads in InnoDB.",
  NULL, NULL, 4, 4, 64, 0);

static MYSQL_SYSVAR_ULONG(read_io_threads, innobase_read_io_threads,
  PLUGIN_VAR_RQCMDARG | PLUGIN_VAR_READONLY,
  "Number of background read I/O threads in InnoDB.",
  NULL, NULL, 4, 1, 64, 0);

static MYSQL_SYSVAR_ULONG(write_io_threads, innobase_write_io_threads,
  PLUGIN_VAR_RQCMDARG | PLUGIN_VAR_READONLY,
  "Number of background write I/O threads in InnoDB.",
  NULL, NULL, 4, 1, 64, 0);

static MYSQL_SYSVAR_LONG(force_recovery, innobase_force_recovery,
  PLUGIN_VAR_RQCMDARG | PLUGIN_VAR_READONLY,
  "Helps to save your data in case the disk image of the database becomes corrupt.",
  NULL, NULL, 0, 0, 6, 0);

static MYSQL_SYSVAR_LONG(log_buffer_size, innobase_log_buffer_size,
  PLUGIN_VAR_RQCMDARG | PLUGIN_VAR_READONLY,
  "The size of the buffer which InnoDB uses to write log to the log files on disk.",
  NULL, NULL, 8*1024*1024L, 256*1024L, LONG_MAX, 1024);

static MYSQL_SYSVAR_LONGLONG(log_file_size, innobase_log_file_size,
  PLUGIN_VAR_RQCMDARG | PLUGIN_VAR_READONLY,
  "Size of each log file in a log group.",
  NULL, NULL, 5*1024*1024L, 1*1024*1024L, LONGLONG_MAX, 1024*1024L);

static MYSQL_SYSVAR_LONG(log_files_in_group, innobase_log_files_in_group,
  PLUGIN_VAR_RQCMDARG | PLUGIN_VAR_READONLY,
  "Number of log files in the log group. InnoDB writes to the files in a circular fashion. Value 3 is recommended here.",
  NULL, NULL, 2, 2, 100, 0);

static MYSQL_SYSVAR_LONG(mirrored_log_groups, innobase_mirrored_log_groups,
  PLUGIN_VAR_RQCMDARG | PLUGIN_VAR_READONLY,
  "Number of identical copies of log groups we keep for the database. Currently this should be set to 1.",
  NULL, NULL, 1, 1, 10, 0);

static MYSQL_SYSVAR_UINT(old_blocks_pct, innobase_old_blocks_pct,
  PLUGIN_VAR_RQCMDARG,
  "Percentage of the buffer pool to reserve for 'old' blocks.",
  NULL, innodb_old_blocks_pct_update, 100 * 3 / 8, 5, 95, 0);

static MYSQL_SYSVAR_UINT(old_blocks_time, buf_LRU_old_threshold_ms,
  PLUGIN_VAR_RQCMDARG,
  "Move blocks to the 'new' end of the buffer pool if the first access"
  " was at least this many milliseconds ago."
  " The timeout is disabled if 0 (the default).",
  NULL, NULL, 0, 0, UINT_MAX32, 0);

static MYSQL_SYSVAR_LONG(open_files, innobase_open_files,
  PLUGIN_VAR_RQCMDARG | PLUGIN_VAR_READONLY,
  "How many files at the maximum InnoDB keeps open at the same time.",
  NULL, NULL, 300L, 10L, LONG_MAX, 0);

static MYSQL_SYSVAR_ULONG(sync_spin_loops, srv_n_spin_wait_rounds,
  PLUGIN_VAR_RQCMDARG,
  "Count of spin-loop rounds in InnoDB mutexes (30 by default)",
  NULL, NULL, 30L, 0L, ~0L, 0);

static MYSQL_SYSVAR_ULONG(spin_wait_delay, srv_spin_wait_delay,
  PLUGIN_VAR_OPCMDARG,
  "Maximum delay between polling for a spin lock (6 by default)",
  NULL, NULL, 6L, 0L, ~0L, 0);

static MYSQL_SYSVAR_ULONG(thread_concurrency, srv_thread_concurrency,
  PLUGIN_VAR_RQCMDARG,
  "Helps in performance tuning in heavily concurrent environments. Sets the maximum number of threads allowed inside InnoDB. Value 0 will disable the thread throttling.",
  NULL, NULL, 0, 0, 1000, 0);

static MYSQL_SYSVAR_ULONG(thread_sleep_delay, srv_thread_sleep_delay,
  PLUGIN_VAR_RQCMDARG,
  "Time of innodb thread sleeping before joining InnoDB queue (usec). Value 0 disable a sleep",
  NULL, NULL, 10000L, 0L, ~0L, 0);

static MYSQL_SYSVAR_STR(data_file_path, innobase_data_file_path,
  PLUGIN_VAR_RQCMDARG | PLUGIN_VAR_READONLY,
  "Path to individual files and their sizes.",
  NULL, NULL, NULL);

static MYSQL_SYSVAR_LONG(autoinc_lock_mode, innobase_autoinc_lock_mode,
  PLUGIN_VAR_RQCMDARG | PLUGIN_VAR_READONLY,
  "The AUTOINC lock modes supported by InnoDB:               "
  "0 => Old style AUTOINC locking (for backward"
  " compatibility)                                           "
  "1 => New style AUTOINC locking                            "
  "2 => No AUTOINC locking (unsafe for SBR)",
  NULL, NULL,
  AUTOINC_NEW_STYLE_LOCKING,	/* Default setting */
  AUTOINC_OLD_STYLE_LOCKING,	/* Minimum value */
  AUTOINC_NO_LOCKING, 0);	/* Maximum value */

static MYSQL_SYSVAR_STR(version, innodb_version_str,
  PLUGIN_VAR_NOCMDOPT | PLUGIN_VAR_READONLY,
  "InnoDB version", NULL, NULL, INNODB_VERSION_STR);

static MYSQL_SYSVAR_BOOL(use_sys_malloc, srv_use_sys_malloc,
  PLUGIN_VAR_NOCMDARG | PLUGIN_VAR_READONLY,
  "Use OS memory allocator instead of InnoDB's internal memory allocator",
  NULL, NULL, TRUE);

static MYSQL_SYSVAR_BOOL(use_native_aio, srv_use_native_aio,
  PLUGIN_VAR_NOCMDARG | PLUGIN_VAR_READONLY,
  "Use native AIO if supported on this platform.",
  NULL, NULL, TRUE);

static MYSQL_SYSVAR_STR(change_buffering, innobase_change_buffering,
  PLUGIN_VAR_RQCMDARG,
  "Buffer changes to reduce random access: "
  "OFF, ON, inserting, deleting, changing, or purging.",
  innodb_change_buffering_validate,
  innodb_change_buffering_update, "all");

static MYSQL_SYSVAR_ENUM(stats_method, srv_innodb_stats_method,
   PLUGIN_VAR_RQCMDARG,
  "Specifies how InnoDB index statistics collection code should "
  "treat NULLs. Possible values are NULLS_EQUAL (default), "
  "NULLS_UNEQUAL and NULLS_IGNORED",
   NULL, NULL, SRV_STATS_NULLS_EQUAL, &innodb_stats_method_typelib);

#if defined UNIV_DEBUG || defined UNIV_IBUF_DEBUG
static MYSQL_SYSVAR_UINT(change_buffering_debug, ibuf_debug,
  PLUGIN_VAR_RQCMDARG,
  "Debug flags for InnoDB change buffering (0=none)",
  NULL, NULL, 0, 0, 1, 0);
#endif /* UNIV_DEBUG || UNIV_IBUF_DEBUG */

static MYSQL_SYSVAR_BOOL(random_read_ahead, srv_random_read_ahead,
  PLUGIN_VAR_NOCMDARG,
  "Whether to use read ahead for random access within an extent.",
  NULL, NULL, FALSE);

static MYSQL_SYSVAR_ULONG(read_ahead_threshold, srv_read_ahead_threshold,
  PLUGIN_VAR_RQCMDARG,
  "Number of pages that must be accessed sequentially for InnoDB to "
  "trigger a readahead.",
  NULL, NULL, 56, 0, 64, 0);

static struct st_mysql_sys_var* innobase_system_variables[]= {
  MYSQL_SYSVAR(additional_mem_pool_size),
  MYSQL_SYSVAR(autoextend_increment),
  MYSQL_SYSVAR(buffer_pool_size),
  MYSQL_SYSVAR(buffer_pool_instances),
  MYSQL_SYSVAR(checksums),
  MYSQL_SYSVAR(commit_concurrency),
  MYSQL_SYSVAR(concurrency_tickets),
  MYSQL_SYSVAR(data_file_path),
  MYSQL_SYSVAR(data_home_dir),
  MYSQL_SYSVAR(doublewrite),
  MYSQL_SYSVAR(fast_shutdown),
  MYSQL_SYSVAR(file_io_threads),
  MYSQL_SYSVAR(read_io_threads),
  MYSQL_SYSVAR(write_io_threads),
  MYSQL_SYSVAR(file_per_table),
  MYSQL_SYSVAR(file_format),
  MYSQL_SYSVAR(file_format_check),
  MYSQL_SYSVAR(file_format_max),
  MYSQL_SYSVAR(flush_log_at_trx_commit),
  MYSQL_SYSVAR(flush_method),
  MYSQL_SYSVAR(force_recovery),
  MYSQL_SYSVAR(large_prefix),
  MYSQL_SYSVAR(force_load_corrupted),
  MYSQL_SYSVAR(locks_unsafe_for_binlog),
  MYSQL_SYSVAR(lock_wait_timeout),
#ifdef UNIV_LOG_ARCHIVE
  MYSQL_SYSVAR(log_arch_dir),
  MYSQL_SYSVAR(log_archive),
#endif /* UNIV_LOG_ARCHIVE */
  MYSQL_SYSVAR(log_buffer_size),
  MYSQL_SYSVAR(log_file_size),
  MYSQL_SYSVAR(log_files_in_group),
  MYSQL_SYSVAR(log_group_home_dir),
  MYSQL_SYSVAR(max_dirty_pages_pct),
  MYSQL_SYSVAR(adaptive_flushing),
  MYSQL_SYSVAR(max_purge_lag),
  MYSQL_SYSVAR(mirrored_log_groups),
  MYSQL_SYSVAR(old_blocks_pct),
  MYSQL_SYSVAR(old_blocks_time),
  MYSQL_SYSVAR(open_files),
  MYSQL_SYSVAR(rollback_on_timeout),
  MYSQL_SYSVAR(stats_on_metadata),
  MYSQL_SYSVAR(stats_sample_pages),
  MYSQL_SYSVAR(adaptive_hash_index),
  MYSQL_SYSVAR(stats_method),
  MYSQL_SYSVAR(replication_delay),
  MYSQL_SYSVAR(status_file),
  MYSQL_SYSVAR(strict_mode),
  MYSQL_SYSVAR(support_xa),
  MYSQL_SYSVAR(sync_spin_loops),
  MYSQL_SYSVAR(spin_wait_delay),
  MYSQL_SYSVAR(table_locks),
  MYSQL_SYSVAR(thread_concurrency),
  MYSQL_SYSVAR(thread_sleep_delay),
  MYSQL_SYSVAR(autoinc_lock_mode),
  MYSQL_SYSVAR(version),
  MYSQL_SYSVAR(use_sys_malloc),
  MYSQL_SYSVAR(use_native_aio),
  MYSQL_SYSVAR(change_buffering),
#if defined UNIV_DEBUG || defined UNIV_IBUF_DEBUG
  MYSQL_SYSVAR(change_buffering_debug),
#endif /* UNIV_DEBUG || UNIV_IBUF_DEBUG */
  MYSQL_SYSVAR(random_read_ahead),
  MYSQL_SYSVAR(read_ahead_threshold),
  MYSQL_SYSVAR(io_capacity),
  MYSQL_SYSVAR(purge_threads),
  MYSQL_SYSVAR(purge_batch_size),
  MYSQL_SYSVAR(rollback_segments),
  NULL
};

mysql_declare_plugin(innobase)
{
  MYSQL_STORAGE_ENGINE_PLUGIN,
  &innobase_storage_engine,
  innobase_hton_name,
  plugin_author,
  "Supports transactions, row-level locking, and foreign keys",
  PLUGIN_LICENSE_GPL,
  innobase_init, /* Plugin Init */
  NULL, /* Plugin Deinit */
  INNODB_VERSION_SHORT,
  innodb_status_variables_export,/* status variables             */
  innobase_system_variables, /* system variables */
  NULL, /* reserved */
  0,    /* flags */
},
i_s_innodb_trx,
i_s_innodb_locks,
i_s_innodb_lock_waits,
i_s_innodb_cmp,
i_s_innodb_cmp_reset,
i_s_innodb_cmpmem,
i_s_innodb_cmpmem_reset
mysql_declare_plugin_end;

/** @brief Initialize the default value of innodb_commit_concurrency.

Once InnoDB is running, the innodb_commit_concurrency must not change
from zero to nonzero. (Bug #42101)

The initial default value is 0, and without this extra initialization,
SET GLOBAL innodb_commit_concurrency=DEFAULT would set the parameter
to 0, even if it was initially set to nonzero at the command line
or configuration file. */
static
void
innobase_commit_concurrency_init_default(void)
/*==========================================*/
{
	MYSQL_SYSVAR_NAME(commit_concurrency).def_val
		= innobase_commit_concurrency;
}

#ifdef UNIV_COMPILE_TEST_FUNCS

typedef struct innobase_convert_name_test_struct {
	char*		buf;
	ulint		buflen;
	const char*	id;
	ulint		idlen;
	void*		thd;
	ibool		file_id;

	const char*	expected;
} innobase_convert_name_test_t;

void
test_innobase_convert_name()
{
	char	buf[1024];
	ulint	i;

	innobase_convert_name_test_t test_input[] = {
		{buf, sizeof(buf), "abcd", 4, NULL, TRUE, "\"abcd\""},
		{buf, 7, "abcd", 4, NULL, TRUE, "\"abcd\""},
		{buf, 6, "abcd", 4, NULL, TRUE, "\"abcd\""},
		{buf, 5, "abcd", 4, NULL, TRUE, "\"abc\""},
		{buf, 4, "abcd", 4, NULL, TRUE, "\"ab\""},

		{buf, sizeof(buf), "ab@0060cd", 9, NULL, TRUE, "\"ab`cd\""},
		{buf, 9, "ab@0060cd", 9, NULL, TRUE, "\"ab`cd\""},
		{buf, 8, "ab@0060cd", 9, NULL, TRUE, "\"ab`cd\""},
		{buf, 7, "ab@0060cd", 9, NULL, TRUE, "\"ab`cd\""},
		{buf, 6, "ab@0060cd", 9, NULL, TRUE, "\"ab`c\""},
		{buf, 5, "ab@0060cd", 9, NULL, TRUE, "\"ab`\""},
		{buf, 4, "ab@0060cd", 9, NULL, TRUE, "\"ab\""},

		{buf, sizeof(buf), "ab\"cd", 5, NULL, TRUE,
			"\"#mysql50#ab\"\"cd\""},
		{buf, 17, "ab\"cd", 5, NULL, TRUE,
			"\"#mysql50#ab\"\"cd\""},
		{buf, 16, "ab\"cd", 5, NULL, TRUE,
			"\"#mysql50#ab\"\"c\""},
		{buf, 15, "ab\"cd", 5, NULL, TRUE,
			"\"#mysql50#ab\"\"\""},
		{buf, 14, "ab\"cd", 5, NULL, TRUE,
			"\"#mysql50#ab\""},
		{buf, 13, "ab\"cd", 5, NULL, TRUE,
			"\"#mysql50#ab\""},
		{buf, 12, "ab\"cd", 5, NULL, TRUE,
			"\"#mysql50#a\""},
		{buf, 11, "ab\"cd", 5, NULL, TRUE,
			"\"#mysql50#\""},
		{buf, 10, "ab\"cd", 5, NULL, TRUE,
			"\"#mysql50\""},

		{buf, sizeof(buf), "ab/cd", 5, NULL, TRUE, "\"ab\".\"cd\""},
		{buf, 9, "ab/cd", 5, NULL, TRUE, "\"ab\".\"cd\""},
		{buf, 8, "ab/cd", 5, NULL, TRUE, "\"ab\".\"c\""},
		{buf, 7, "ab/cd", 5, NULL, TRUE, "\"ab\".\"\""},
		{buf, 6, "ab/cd", 5, NULL, TRUE, "\"ab\"."},
		{buf, 5, "ab/cd", 5, NULL, TRUE, "\"ab\"."},
		{buf, 4, "ab/cd", 5, NULL, TRUE, "\"ab\""},
		{buf, 3, "ab/cd", 5, NULL, TRUE, "\"a\""},
		{buf, 2, "ab/cd", 5, NULL, TRUE, "\"\""},
		/* XXX probably "" is a better result in this case
		{buf, 1, "ab/cd", 5, NULL, TRUE, "."},
		*/
		{buf, 0, "ab/cd", 5, NULL, TRUE, ""},
	};

	for (i = 0; i < sizeof(test_input) / sizeof(test_input[0]); i++) {

		char*	end;
		ibool	ok = TRUE;
		size_t	res_len;

		fprintf(stderr, "TESTING %lu, %s, %lu, %s\n",
			test_input[i].buflen,
			test_input[i].id,
			test_input[i].idlen,
			test_input[i].expected);

		end = innobase_convert_name(
			test_input[i].buf,
			test_input[i].buflen,
			test_input[i].id,
			test_input[i].idlen,
			test_input[i].thd,
			test_input[i].file_id);

		res_len = (size_t) (end - test_input[i].buf);

		if (res_len != strlen(test_input[i].expected)) {

			fprintf(stderr, "unexpected len of the result: %u, "
				"expected: %u\n", (unsigned) res_len,
				(unsigned) strlen(test_input[i].expected));
			ok = FALSE;
		}

		if (memcmp(test_input[i].buf,
			   test_input[i].expected,
			   strlen(test_input[i].expected)) != 0
		    || !ok) {

			fprintf(stderr, "unexpected result: %.*s, "
				"expected: %s\n", (int) res_len,
				test_input[i].buf,
				test_input[i].expected);
			ok = FALSE;
		}

		if (ok) {
			fprintf(stderr, "OK: res: %.*s\n\n", (int) res_len,
				buf);
		} else {
			fprintf(stderr, "FAILED\n\n");
			return;
		}
	}
}

#endif /* UNIV_COMPILE_TEST_FUNCS */<|MERGE_RESOLUTION|>--- conflicted
+++ resolved
@@ -5246,14 +5246,8 @@
 			from the MySQL column format to the InnoDB format */
 
 			if (n_len != UNIV_SQL_NULL) {
-<<<<<<< HEAD
 				dict_col_copy_type(prebuilt->table->cols + i,
 						   dfield_get_type(&dfield));
-=======
-				dict_col_copy_type_noninline(
-					prebuilt->table->cols + i,
-					&dfield.type);
->>>>>>> 4de17022
 
 				buf = row_mysql_store_col_in_innobase_format(
 					&dfield,
@@ -5261,21 +5255,15 @@
 					TRUE,
 					new_mysql_row_col,
 					col_pack_len,
-<<<<<<< HEAD
 					dict_table_is_comp(prebuilt->table));
 				dfield_copy(&ufield->new_val, &dfield);
-=======
-					dict_table_is_comp_noninline(
-							prebuilt->table));
-				ufield->new_val.data = dfield.data;
-				ufield->new_val.len = dfield.len;
-				ufield->new_val.type = dfield.type;
->>>>>>> 4de17022
 			} else {
 				dfield_set_null(&ufield->new_val);
 			}
 
+			/* XXX merge issues, should this be here?
 			ufield->extern_storage = FALSE;
+			*/
 			ufield->exp = NULL;
 			ufield->orig_len = 0;
 			ufield->field_no = dict_col_get_clust_pos(
