/*****************************************************************************

Copyright (c) 2000, 2011, Oracle and/or its affiliates. All Rights Reserved.
Copyright (c) 2008, 2009 Google Inc.
Copyright (c) 2009, Percona Inc.

Portions of this file contain modifications contributed and copyrighted by
Google, Inc. Those modifications are gratefully acknowledged and are described
briefly in the InnoDB documentation. The contributions by Google are
incorporated with their permission, and subject to the conditions contained in
the file COPYING.Google.

Portions of this file contain modifications contributed and copyrighted
by Percona Inc.. Those modifications are
gratefully acknowledged and are described briefly in the InnoDB
documentation. The contributions by Percona Inc. are incorporated with
their permission, and subject to the conditions contained in the file
COPYING.Percona.

This program is free software; you can redistribute it and/or modify it under
the terms of the GNU General Public License as published by the Free Software
Foundation; version 2 of the License.

This program is distributed in the hope that it will be useful, but WITHOUT
ANY WARRANTY; without even the implied warranty of MERCHANTABILITY or FITNESS
FOR A PARTICULAR PURPOSE. See the GNU General Public License for more details.

You should have received a copy of the GNU General Public License along with
this program; if not, write to the Free Software Foundation, Inc.,
51 Franklin Street, Suite 500, Boston, MA 02110-1335 USA

*****************************************************************************/

#include <sql_table.h>	// explain_filename, nz2, EXPLAIN_PARTITIONS_AS_COMMENT,
			// EXPLAIN_FILENAME_MAX_EXTRA_LENGTH

#include <sql_acl.h>	// PROCESS_ACL
#include <m_ctype.h>
#include <mysys_err.h>
#include <mysql/plugin.h>
#include <mysql/innodb_priv.h>
#include <mysql/psi/psi.h>
#include <my_sys.h>

/** @file ha_innodb.cc */

/* Include necessary InnoDB headers */
extern "C" {
#include "univ.i"
#include "buf0dump.h"
#include "buf0lru.h"
#include "buf0flu.h"
#include "btr0sea.h"
#include "os0file.h"
#include "os0thread.h"
#include "srv0start.h"
#include "srv0srv.h"
#include "trx0roll.h"
#include "trx0trx.h"
#include "trx0sys.h"
#include "mtr0mtr.h"
#include "row0ins.h"
#include "row0mysql.h"
#include "row0sel.h"
#include "row0upd.h"
#include "log0log.h"
#include "lock0lock.h"
#include "dict0crea.h"
#include "btr0cur.h"
#include "btr0btr.h"
#include "fsp0fsp.h"
#include "sync0sync.h"
#include "fil0fil.h"
#include "trx0xa.h"
#include "row0merge.h"
#include "dict0boot.h"
#include "dict0stats.h"
#include "ha_prototypes.h"
#include "ut0mem.h"
#include "ibuf0ibuf.h"
#include "dict0dict.h"
#include "srv0mon.h"
}

#include "ha_innodb.h"
#include "i_s.h"

# ifndef MYSQL_PLUGIN_IMPORT
#  define MYSQL_PLUGIN_IMPORT /* nothing */
# endif /* MYSQL_PLUGIN_IMPORT */

/** to protect innobase_open_files */
static mysql_mutex_t innobase_share_mutex;
/** to force correct commit order in binlog */
static mysql_mutex_t prepare_commit_mutex;
static ulong commit_threads = 0;
static mysql_mutex_t commit_threads_m;
static mysql_cond_t commit_cond;
static mysql_mutex_t commit_cond_m;
static bool innodb_inited = 0;

#define INSIDE_HA_INNOBASE_CC

/* In the Windows plugin, the return value of current_thd is
undefined.  Map it to NULL. */

#define EQ_CURRENT_THD(thd) ((thd) == current_thd)


static struct handlerton* innodb_hton_ptr;

static const long AUTOINC_OLD_STYLE_LOCKING = 0;
static const long AUTOINC_NEW_STYLE_LOCKING = 1;
static const long AUTOINC_NO_LOCKING = 2;

static long innobase_mirrored_log_groups;
static long innobase_log_files_in_group;
static long innobase_log_buffer_size;
static long innobase_additional_mem_pool_size;
static long innobase_file_io_threads;
static long innobase_force_recovery;
static long innobase_open_files;
static long innobase_autoinc_lock_mode;
static ulong innobase_commit_concurrency = 0;
static ulong innobase_read_io_threads;
static ulong innobase_write_io_threads;
static long innobase_buffer_pool_instances = 1;

static long long innobase_buffer_pool_size, innobase_log_file_size;

/** Percentage of the buffer pool to reserve for 'old' blocks.
Connected to buf_LRU_old_ratio. */
static uint innobase_old_blocks_pct;

/** Maximum on-disk size of change buffer in terms of percentage
of the buffer pool. */
static uint innobase_change_buffer_max_size = CHANGE_BUFFER_DEFAULT_SIZE;

/* The default values for the following char* start-up parameters
are determined in innobase_init below: */

static char*	innobase_data_home_dir			= NULL;
static char*	innobase_data_file_path			= NULL;
static char*	innobase_log_group_home_dir		= NULL;
static char*	innobase_file_format_name		= NULL;
static char*	innobase_change_buffering		= NULL;
static char*	innobase_enable_monitor_counter		= NULL;
static char*	innobase_disable_monitor_counter	= NULL;
static char*	innobase_reset_monitor_counter		= NULL;
static char*	innobase_reset_all_monitor_counter	= NULL;

/* The highest file format being used in the database. The value can be
set by user, however, it will be adjusted to the newer file format if
a table of such format is created/opened. */
static char*	innobase_file_format_max		= NULL;

static char*	innobase_file_flush_method		= NULL;

/* Below we have boolean-valued start-up parameters, and their default
values */

static ulong	innobase_fast_shutdown			= 1;
static my_bool	innobase_file_format_check		= TRUE;
#ifdef UNIV_LOG_ARCHIVE
static my_bool	innobase_log_archive			= FALSE;
static char*	innobase_log_arch_dir			= NULL;
#endif /* UNIV_LOG_ARCHIVE */
static my_bool	innobase_use_doublewrite		= TRUE;
static my_bool	innobase_use_checksums			= TRUE;
static my_bool	innobase_locks_unsafe_for_binlog	= FALSE;
static my_bool	innobase_rollback_on_timeout		= FALSE;
static my_bool	innobase_create_status_file		= FALSE;
static my_bool	innobase_stats_on_metadata		= TRUE;
static my_bool	innobase_large_prefix			= FALSE;


static char*	internal_innobase_data_file_path	= NULL;

static char*	innodb_version_str = (char*) INNODB_VERSION_STR;

/** Possible values for system variable "innodb_stats_method". The values
are defined the same as its corresponding MyISAM system variable
"myisam_stats_method"(see "myisam_stats_method_names"), for better usability */
static const char* innodb_stats_method_names[] = {
	"nulls_equal",
	"nulls_unequal",
	"nulls_ignored",
	NullS
};

/** Used to define an enumerate type of the system variable innodb_stats_method.
This is the same as "myisam_stats_method_typelib" */
static TYPELIB innodb_stats_method_typelib = {
	array_elements(innodb_stats_method_names) - 1,
	"innodb_stats_method_typelib",
	innodb_stats_method_names,
	NULL
};

/* The following counter is used to convey information to InnoDB
about server activity: in selects it is not sensible to call
srv_active_wake_master_thread after each fetch or search, we only do
it every INNOBASE_WAKE_INTERVAL'th step. */

#define INNOBASE_WAKE_INTERVAL	32
static ulong	innobase_active_counter	= 0;

static hash_table_t*	innobase_open_tables;

/** Allowed values of innodb_change_buffering */
static const char* innobase_change_buffering_values[IBUF_USE_COUNT] = {
	"none",		/* IBUF_USE_NONE */
	"inserts",	/* IBUF_USE_INSERT */
	"deletes",	/* IBUF_USE_DELETE_MARK */
	"changes",	/* IBUF_USE_INSERT_DELETE_MARK */
	"purges",	/* IBUF_USE_DELETE */
	"all"		/* IBUF_USE_ALL */
};

#ifdef HAVE_PSI_INTERFACE
/* Keys to register pthread mutexes/cond in the current file with
performance schema */
static mysql_pfs_key_t	innobase_share_mutex_key;
static mysql_pfs_key_t	prepare_commit_mutex_key;
static mysql_pfs_key_t	commit_threads_m_key;
static mysql_pfs_key_t	commit_cond_mutex_key;
static mysql_pfs_key_t	commit_cond_key;

static PSI_mutex_info	all_pthread_mutexes[] = {
	{&commit_threads_m_key, "commit_threads_m", 0},
 	{&commit_cond_mutex_key, "commit_cond_mutex", 0},
 	{&innobase_share_mutex_key, "innobase_share_mutex", 0},
 	{&prepare_commit_mutex_key, "prepare_commit_mutex", 0}
};

static PSI_cond_info	all_innodb_conds[] = {
	{&commit_cond_key, "commit_cond", 0}
};

# ifdef UNIV_PFS_MUTEX
/* all_innodb_mutexes array contains mutexes that are
performance schema instrumented if "UNIV_PFS_MUTEX"
is defined */
static PSI_mutex_info all_innodb_mutexes[] = {
	{&autoinc_mutex_key, "autoinc_mutex", 0},
	{&btr_search_enabled_mutex_key, "btr_search_enabled_mutex", 0},
#  ifndef PFS_SKIP_BUFFER_MUTEX_RWLOCK
	{&buffer_block_mutex_key, "buffer_block_mutex", 0},
#  endif /* !PFS_SKIP_BUFFER_MUTEX_RWLOCK */
	{&buf_pool_mutex_key, "buf_pool_mutex", 0},
	{&buf_pool_zip_mutex_key, "buf_pool_zip_mutex", 0},
	{&cache_last_read_mutex_key, "cache_last_read_mutex", 0},
	{&dict_foreign_err_mutex_key, "dict_foreign_err_mutex", 0},
	{&dict_sys_mutex_key, "dict_sys_mutex", 0},
	{&file_format_max_mutex_key, "file_format_max_mutex", 0},
	{&fil_system_mutex_key, "fil_system_mutex", 0},
	{&flush_list_mutex_key, "flush_list_mutex", 0},
	{&log_flush_order_mutex_key, "log_flush_order_mutex", 0},
	{&hash_table_mutex_key, "hash_table_mutex", 0},
	{&ibuf_bitmap_mutex_key, "ibuf_bitmap_mutex", 0},
	{&ibuf_mutex_key, "ibuf_mutex", 0},
	{&ibuf_pessimistic_insert_mutex_key,
		 "ibuf_pessimistic_insert_mutex", 0},
#  ifndef HAVE_ATOMIC_BUILTINS
	{&server_mutex_key, "server_mutex", 0},
#  endif /* !HAVE_ATOMIC_BUILTINS */
	{&log_sys_mutex_key, "log_sys_mutex", 0},
#  ifdef UNIV_MEM_DEBUG
	{&mem_hash_mutex_key, "mem_hash_mutex", 0},
#  endif /* UNIV_MEM_DEBUG */
	{&mem_pool_mutex_key, "mem_pool_mutex", 0},
	{&mutex_list_mutex_key, "mutex_list_mutex", 0},
	{&purge_sys_bh_mutex_key, "purge_sys_bh_mutex", 0},
	{&recv_sys_mutex_key, "recv_sys_mutex", 0},
	{&rseg_mutex_key, "rseg_mutex", 0},
#  ifdef UNIV_SYNC_DEBUG
	{&rw_lock_debug_mutex_key, "rw_lock_debug_mutex", 0},
#  endif /* UNIV_SYNC_DEBUG */
	{&rw_lock_list_mutex_key, "rw_lock_list_mutex", 0},
	{&rw_lock_mutex_key, "rw_lock_mutex", 0},
	{&srv_dict_tmpfile_mutex_key, "srv_dict_tmpfile_mutex", 0},
	{&srv_innodb_monitor_mutex_key, "srv_innodb_monitor_mutex", 0},
	{&srv_misc_tmpfile_mutex_key, "srv_misc_tmpfile_mutex", 0},
	{&srv_monitor_file_mutex_key, "srv_monitor_file_mutex", 0},
#  ifdef UNIV_SYNC_DEBUG
	{&sync_thread_mutex_key, "sync_thread_mutex", 0},
#  endif /* UNIV_SYNC_DEBUG */
	{&trx_doublewrite_mutex_key, "trx_doublewrite_mutex", 0},
	{&trx_undo_mutex_key, "trx_undo_mutex", 0},
	{&srv_sys_mutex_key, "srv_sys_mutex", 0},
	{&lock_sys_mutex_key, "lock_mutex", 0},
	{&lock_sys_wait_mutex_key, "lock_wait_mutex", 0},
	{&trx_mutex_key, "trx_mutex", 0},
	{&srv_sys_tasks_mutex_key, "srv_threads_mutex", 0},
	/* mutex with os_fast_mutex_ interfaces */
#  ifndef PFS_SKIP_EVENT_MUTEX
	{&event_os_mutex_key, "event_os_mutex", 0},
#  endif /* PFS_SKIP_EVENT_MUTEX */
	{&os_mutex_key, "os_mutex", 0},
	{&srv_conc_mutex_key, "srv_conc_mutex", 0},
	{&ut_list_mutex_key, "ut_list_mutex", 0},
	{&trx_sys_mutex_key, "trx_sys_mutex", 0},
};
# endif /* UNIV_PFS_MUTEX */

# ifdef UNIV_PFS_RWLOCK
/* all_innodb_rwlocks array contains rwlocks that are
performance schema instrumented if "UNIV_PFS_RWLOCK"
is defined */
static PSI_rwlock_info all_innodb_rwlocks[] = {
#  ifdef UNIV_LOG_ARCHIVE
	{&archive_lock_key, "archive_lock", 0},
#  endif /* UNIV_LOG_ARCHIVE */
	{&btr_search_latch_key, "btr_search_latch", 0},
#  ifndef PFS_SKIP_BUFFER_MUTEX_RWLOCK
	{&buf_block_lock_key, "buf_block_lock", 0},
#  endif /* !PFS_SKIP_BUFFER_MUTEX_RWLOCK */
#  ifdef UNIV_SYNC_DEBUG
	{&buf_block_debug_latch_key, "buf_block_debug_latch", 0},
#  endif /* UNIV_SYNC_DEBUG */
	{&dict_operation_lock_key, "dict_operation_lock", 0},
	{&fil_space_latch_key, "fil_space_latch", 0},
	{&checkpoint_lock_key, "checkpoint_lock", 0},
	{&trx_i_s_cache_lock_key, "trx_i_s_cache_lock", 0},
	{&trx_purge_latch_key, "trx_purge_latch", 0},
	{&index_tree_rw_lock_key, "index_tree_rw_lock", 0},
	{&dict_table_stats_latch_key, "dict_table_stats", 0},
	{&hash_table_rw_lock_key, "hash table locks", 0}
};
# endif /* UNIV_PFS_RWLOCK */

# ifdef UNIV_PFS_THREAD
/* all_innodb_threads array contains threads that are
performance schema instrumented if "UNIV_PFS_THREAD"
is defined */
static PSI_thread_info	all_innodb_threads[] = {
	{&trx_rollback_clean_thread_key, "trx_rollback_clean_thread", 0},
	{&io_handler_thread_key, "io_handler_thread", 0},
	{&srv_lock_timeout_thread_key, "srv_lock_timeout_thread", 0},
	{&srv_error_monitor_thread_key, "srv_error_monitor_thread", 0},
	{&srv_monitor_thread_key, "srv_monitor_thread", 0},
	{&srv_master_thread_key, "srv_master_thread", 0},
	{&srv_purge_thread_key, "srv_purge_thread", 0},
	{&buf_page_cleaner_thread_key, "page_cleaner_thread", 0}
};
# endif /* UNIV_PFS_THREAD */

# ifdef UNIV_PFS_IO
/* all_innodb_files array contains the type of files that are
performance schema instrumented if "UNIV_PFS_IO" is defined */
static PSI_file_info	all_innodb_files[] = {
	{&innodb_file_data_key, "innodb_data_file", 0},
	{&innodb_file_log_key, "innodb_log_file", 0},
	{&innodb_file_temp_key, "innodb_temp_file", 0}
};
# endif /* UNIV_PFS_IO */
#endif /* HAVE_PSI_INTERFACE */

/** "GEN_CLUST_INDEX" is the name reserved for Innodb default
system primary index. */
static const char innobase_index_reserve_name[]= "GEN_CLUST_INDEX";

static const char innobase_hton_name[]= "InnoDB";

static MYSQL_THDVAR_BOOL(support_xa, PLUGIN_VAR_OPCMDARG,
  "Enable InnoDB support for the XA two-phase commit",
  /* check_func */ NULL, /* update_func */ NULL,
  /* default */ TRUE);

static MYSQL_THDVAR_BOOL(table_locks, PLUGIN_VAR_OPCMDARG,
  "Enable InnoDB locking in LOCK TABLES",
  /* check_func */ NULL, /* update_func */ NULL,
  /* default */ TRUE);

static MYSQL_THDVAR_BOOL(strict_mode, PLUGIN_VAR_OPCMDARG,
  "Use strict mode when evaluating create options.",
  NULL, NULL, FALSE);

static MYSQL_THDVAR_BOOL(analyze_is_persistent, PLUGIN_VAR_OPCMDARG,
  "ANALYZE TABLE in InnoDB uses a more precise (and slow) sampling "
  "algorithm and saves the results persistently.",
  /* check_func */ NULL, /* update_func */ NULL,
  /* default */ FALSE);

static MYSQL_THDVAR_ULONG(lock_wait_timeout, PLUGIN_VAR_RQCMDARG,
  "Timeout in seconds an InnoDB transaction may wait for a lock before being rolled back. Values above 100000000 disable the timeout.",
  NULL, NULL, 50, 1, 1024 * 1024 * 1024, 0);

static SHOW_VAR innodb_status_variables[]= {
  {"buffer_pool_dump_status",
  (char*) &export_vars.innodb_buffer_pool_dump_status,	  SHOW_CHAR},
  {"buffer_pool_load_status",
  (char*) &export_vars.innodb_buffer_pool_load_status,	  SHOW_CHAR},
  {"buffer_pool_pages_data",
  (char*) &export_vars.innodb_buffer_pool_pages_data,	  SHOW_LONG},
  {"buffer_pool_pages_dirty",
  (char*) &export_vars.innodb_buffer_pool_pages_dirty,	  SHOW_LONG},
  {"buffer_pool_pages_flushed",
  (char*) &export_vars.innodb_buffer_pool_pages_flushed,  SHOW_LONG},
  {"buffer_pool_pages_free",
  (char*) &export_vars.innodb_buffer_pool_pages_free,	  SHOW_LONG},
#ifdef UNIV_DEBUG
  {"buffer_pool_pages_latched",
  (char*) &export_vars.innodb_buffer_pool_pages_latched,  SHOW_LONG},
#endif /* UNIV_DEBUG */
  {"buffer_pool_pages_misc",
  (char*) &export_vars.innodb_buffer_pool_pages_misc,	  SHOW_LONG},
  {"buffer_pool_pages_total",
  (char*) &export_vars.innodb_buffer_pool_pages_total,	  SHOW_LONG},
  {"buffer_pool_read_ahead_rnd",
  (char*) &export_vars.innodb_buffer_pool_read_ahead_rnd, SHOW_LONG},
  {"buffer_pool_read_ahead",
  (char*) &export_vars.innodb_buffer_pool_read_ahead,	  SHOW_LONG},
  {"buffer_pool_read_ahead_evicted",
  (char*) &export_vars.innodb_buffer_pool_read_ahead_evicted, SHOW_LONG},
  {"buffer_pool_read_requests",
  (char*) &export_vars.innodb_buffer_pool_read_requests,  SHOW_LONG},
  {"buffer_pool_reads",
  (char*) &export_vars.innodb_buffer_pool_reads,	  SHOW_LONG},
  {"buffer_pool_wait_free",
  (char*) &export_vars.innodb_buffer_pool_wait_free,	  SHOW_LONG},
  {"buffer_pool_write_requests",
  (char*) &export_vars.innodb_buffer_pool_write_requests, SHOW_LONG},
  {"data_fsyncs",
  (char*) &export_vars.innodb_data_fsyncs,		  SHOW_LONG},
  {"data_pending_fsyncs",
  (char*) &export_vars.innodb_data_pending_fsyncs,	  SHOW_LONG},
  {"data_pending_reads",
  (char*) &export_vars.innodb_data_pending_reads,	  SHOW_LONG},
  {"data_pending_writes",
  (char*) &export_vars.innodb_data_pending_writes,	  SHOW_LONG},
  {"data_read",
  (char*) &export_vars.innodb_data_read,		  SHOW_LONG},
  {"data_reads",
  (char*) &export_vars.innodb_data_reads,		  SHOW_LONG},
  {"data_writes",
  (char*) &export_vars.innodb_data_writes,		  SHOW_LONG},
  {"data_written",
  (char*) &export_vars.innodb_data_written,		  SHOW_LONG},
  {"dblwr_pages_written",
  (char*) &export_vars.innodb_dblwr_pages_written,	  SHOW_LONG},
  {"dblwr_writes",
  (char*) &export_vars.innodb_dblwr_writes,		  SHOW_LONG},
  {"have_atomic_builtins",
  (char*) &export_vars.innodb_have_atomic_builtins,	  SHOW_BOOL},
  {"log_waits",
  (char*) &export_vars.innodb_log_waits,		  SHOW_LONG},
  {"log_write_requests",
  (char*) &export_vars.innodb_log_write_requests,	  SHOW_LONG},
  {"log_writes",
  (char*) &export_vars.innodb_log_writes,		  SHOW_LONG},
  {"os_log_fsyncs",
  (char*) &export_vars.innodb_os_log_fsyncs,		  SHOW_LONG},
  {"os_log_pending_fsyncs",
  (char*) &export_vars.innodb_os_log_pending_fsyncs,	  SHOW_LONG},
  {"os_log_pending_writes",
  (char*) &export_vars.innodb_os_log_pending_writes,	  SHOW_LONG},
  {"os_log_written",
  (char*) &export_vars.innodb_os_log_written,		  SHOW_LONGLONG},
  {"page_size",
  (char*) &export_vars.innodb_page_size,		  SHOW_LONG},
  {"pages_created",
  (char*) &export_vars.innodb_pages_created,		  SHOW_LONG},
  {"pages_read",
  (char*) &export_vars.innodb_pages_read,		  SHOW_LONG},
  {"pages_written",
  (char*) &export_vars.innodb_pages_written,		  SHOW_LONG},
  {"row_lock_current_waits",
  (char*) &export_vars.innodb_row_lock_current_waits,	  SHOW_LONG},
  {"row_lock_time",
  (char*) &export_vars.innodb_row_lock_time,		  SHOW_LONGLONG},
  {"row_lock_time_avg",
  (char*) &export_vars.innodb_row_lock_time_avg,	  SHOW_LONG},
  {"row_lock_time_max",
  (char*) &export_vars.innodb_row_lock_time_max,	  SHOW_LONG},
  {"row_lock_waits",
  (char*) &export_vars.innodb_row_lock_waits,		  SHOW_LONG},
  {"rows_deleted",
  (char*) &export_vars.innodb_rows_deleted,		  SHOW_LONG},
  {"rows_inserted",
  (char*) &export_vars.innodb_rows_inserted,		  SHOW_LONG},
  {"rows_read",
  (char*) &export_vars.innodb_rows_read,		  SHOW_LONG},
  {"rows_updated",
  (char*) &export_vars.innodb_rows_updated,		  SHOW_LONG},
  {"num_open_files",
  (char*) &export_vars.innodb_num_open_files,		  SHOW_LONG},
  {"truncated_status_writes",
  (char*) &export_vars.innodb_truncated_status_writes,	  SHOW_LONG},
  {NullS, NullS, SHOW_LONG}
};

/************************************************************************//**
Handling the shared INNOBASE_SHARE structure that is needed to provide table
locking. Register the table name if it doesn't exist in the hash table. */
static
INNOBASE_SHARE*
get_share(
/*======*/
	const char*	table_name);	/*!< in: table to lookup */

/************************************************************************//**
Free the shared object that was registered with get_share(). */
static
void
free_share(
/*=======*/
	INNOBASE_SHARE*	share);		/*!< in/own: share to free */

/*****************************************************************//**
Frees a possible InnoDB trx object associated with the current THD.
@return	0 or error number */
static
int
innobase_close_connection(
/*======================*/
	handlerton*	hton,		/*!< in/out: Innodb handlerton */
	THD*		thd);		/*!< in: MySQL thread handle for
					which to close the connection */

/*****************************************************************//**
Commits a transaction in an InnoDB database or marks an SQL statement
ended.
@return	0 */
static
int
innobase_commit(
/*============*/
	handlerton*	hton,		/*!< in/out: Innodb handlerton */
	THD*		thd,		/*!< in: MySQL thread handle of the
					user for whom the transaction should
					be committed */
	bool		commit_trx);	/*!< in: true - commit transaction
					false - the current SQL statement
					ended */

/*****************************************************************//**
Rolls back a transaction to a savepoint.
@return 0 if success, HA_ERR_NO_SAVEPOINT if no savepoint with the
given name */
static
int
innobase_rollback(
/*==============*/
	handlerton*	hton,		/*!< in/out: Innodb handlerton */
	THD*		thd,		/*!< in: handle to the MySQL thread
					of the user whose transaction should
					be rolled back */
	bool		rollback_trx);	/*!< in: TRUE - rollback entire
					transaction FALSE - rollback the current
					statement only */

/*****************************************************************//**
Rolls back a transaction to a savepoint.
@return 0 if success, HA_ERR_NO_SAVEPOINT if no savepoint with the
given name */
static
int
innobase_rollback_to_savepoint(
/*===========================*/
	handlerton*	hton,		/*!< in/out: InnoDB handlerton */
	THD*		thd,		/*!< in: handle to the MySQL thread of
					the user whose XA transaction should
					be rolled back to savepoint */
	void*		savepoint);	/*!< in: savepoint data */

/*****************************************************************//**
Sets a transaction savepoint.
@return	always 0, that is, always succeeds */
static
int
innobase_savepoint(
/*===============*/
	handlerton*	hton,		/*!< in/out: InnoDB handlerton */
	THD*		thd,		/*!< in: handle to the MySQL thread of
					the user's XA transaction for which
					we need to take a savepoint */
	void*		savepoint);	/*!< in: savepoint data */

/*****************************************************************//**
Release transaction savepoint name.
@return 0 if success, HA_ERR_NO_SAVEPOINT if no savepoint with the
given name */
static
int
innobase_release_savepoint(
/*=======================*/
	handlerton*	hton,		/*!< in/out: handlerton for Innodb */
	THD*		thd,		/*!< in: handle to the MySQL thread
					of the user whose transaction's
					savepoint should be released */
	void*		savepoint);	/*!< in: savepoint data */

/************************************************************************//**
Function for constructing an InnoDB table handler instance. */
static
handler*
innobase_create_handler(
/*====================*/
	handlerton*	hton,		/*!< in/out: handlerton for Innodb */
	TABLE_SHARE*	table,
	MEM_ROOT*	mem_root);

/** @brief Initialize the default value of innodb_commit_concurrency.

Once InnoDB is running, the innodb_commit_concurrency must not change
from zero to nonzero. (Bug #42101)

The initial default value is 0, and without this extra initialization,
SET GLOBAL innodb_commit_concurrency=DEFAULT would set the parameter
to 0, even if it was initially set to nonzero at the command line
or configuration file. */
static
void
innobase_commit_concurrency_init_default();
/*=======================================*/

/************************************************************//**
Validate the file format name and return its corresponding id.
@return	valid file format id */
static
uint
innobase_file_format_name_lookup(
/*=============================*/
	const char*	format_name);	/*!< in: pointer to file format
					name */
/************************************************************//**
Validate the file format check config parameters, as a side effect it
sets the srv_max_file_format_at_startup variable.
@return	the format_id if valid config value, otherwise, return -1 */
static
int
innobase_file_format_validate_and_set(
/*==================================*/
	const char*	format_max);	/*!< in: parameter value */
/****************************************************************//**
Return alter table flags supported in an InnoDB database. */
static
uint
innobase_alter_table_flags(
/*=======================*/
	uint	flags);

/*******************************************************************//**
This function is used to prepare an X/Open XA distributed transaction.
@return	0 or error number */
static
int
innobase_xa_prepare(
/*================*/
	handlerton*	hton,		/*!< in: InnoDB handlerton */
	THD*		thd,		/*!< in: handle to the MySQL thread of
					the user whose XA transaction should
					be prepared */
	bool		all);		/*!< in: true - prepare transaction
					false - the current SQL statement
					ended */
/*******************************************************************//**
This function is used to recover X/Open XA distributed transactions.
@return	number of prepared transactions stored in xid_list */
static
int
innobase_xa_recover(
/*================*/
	handlerton*	hton,		/*!< in: InnoDB handlerton */
	XID*		xid_list,	/*!< in/out: prepared transactions */
	uint		len);		/*!< in: number of slots in xid_list */
/*******************************************************************//**
This function is used to commit one X/Open XA distributed transaction
which is in the prepared state
@return	0 or error number */
static
int
innobase_commit_by_xid(
/*===================*/
	handlerton*	hton,		/*!< in: InnoDB handlerton */
	XID*		xid);		/*!< in: X/Open XA transaction
					identification */
/*******************************************************************//**
This function is used to rollback one X/Open XA distributed transaction
which is in the prepared state
@return	0 or error number */
static
int
innobase_rollback_by_xid(
/*=====================*/
	handlerton*	hton,		/*!< in: InnoDB handlerton */
	XID*		xid);		/*!< in: X/Open XA transaction
					identification */
/*******************************************************************//**
Create a consistent view for a cursor based on current transaction
which is created if the corresponding MySQL thread still lacks one.
This consistent view is then used inside of MySQL when accessing records
using a cursor.
@return	pointer to cursor view or NULL */
static
void*
innobase_create_cursor_view(
/*========================*/
	handlerton*	hton,		/*!< in: innobase hton */
	THD*		thd);		/*!< in: user thread handle */
/*******************************************************************//**
Set the given consistent cursor view to a transaction which is created
if the corresponding MySQL thread still lacks one. If the given
consistent cursor view is NULL global read view of a transaction is
restored to a transaction read view. */
static
void
innobase_set_cursor_view(
/*=====================*/
	handlerton*	hton,		/*!< in: handlerton of Innodb */
	THD*		thd,		/*!< in: user thread handle */
	void*		curview);	/*!< in: Consistent cursor view to
					be set */
/*******************************************************************//**
Close the given consistent cursor view of a transaction and restore
global read view to a transaction read view. Transaction is created if the
corresponding MySQL thread still lacks one. */
static
void
innobase_close_cursor_view(
/*=======================*/
	handlerton*	hton,		/*!< in: handlerton of Innodb */
	THD*		thd,		/*!< in: user thread handle */
	void*		curview);	/*!< in: Consistent read view to be
					closed */
/*****************************************************************//**
Removes all tables in the named database inside InnoDB. */
static
void
innobase_drop_database(
/*===================*/
	handlerton*	hton,		/*!< in: handlerton of Innodb */
	char*		path);		/*!< in: database path; inside InnoDB
					the name of the last directory in
					the path is used as the database name:
					for example, in 'mysql/data/test' the
					database name is 'test' */
/*******************************************************************//**
Closes an InnoDB database. */
static
int
innobase_end(
/*=========*/
	handlerton*		hton,	/* in: Innodb handlerton */
	ha_panic_function	type);

/*****************************************************************//**
Creates an InnoDB transaction struct for the thd if it does not yet have one.
Starts a new InnoDB transaction if a transaction is not yet started. And
assigns a new snapshot for a consistent read if the transaction does not yet
have one.
@return	0 */
static
int
innobase_start_trx_and_assign_read_view(
/*====================================*/
	handlerton*	hton,		/* in: Innodb handlerton */
	THD*		thd);		/* in: MySQL thread handle of the
					user for whom the transaction should
					be committed */
/****************************************************************//**
Flushes InnoDB logs to disk and makes a checkpoint. Really, a commit flushes
the logs, and the name of this function should be innobase_checkpoint.
@return	TRUE if error */
static
bool
innobase_flush_logs(
/*================*/
	handlerton*	hton);		/*!< in: InnoDB handlerton */

/************************************************************************//**
Implements the SHOW ENGINE INNODB STATUS command. Sends the output of the
InnoDB Monitor to the client.
@return 0 on success */
static
int
innodb_show_status(
/*===============*/
	handlerton*	hton,		/*!< in: the innodb handlerton */
	THD*		thd,		/*!< in: the MySQL query thread of
					the caller */
	stat_print_fn*	stat_print);
/************************************************************************//**
Return 0 on success and non-zero on failure. Note: the bool return type
seems to be abused here, should be an int. */
static
bool
innobase_show_status(
/*=================*/
	handlerton*		hton,	/*!< in: the innodb handlerton */
	THD*			thd,	/*!< in: the MySQL query thread of
					the caller */
	stat_print_fn*		stat_print,
	enum ha_stat_type	stat_type);

/*****************************************************************//**
Commits a transaction in an InnoDB database. */
static
void
innobase_commit_low(
/*================*/
	trx_t*	trx);	/*!< in: transaction handle */

/****************************************************************//**
Parse and enable InnoDB monitor counters during server startup.
User can enable monitor counters/groups by specifying
"loose-innodb_monitor_enable = monitor_name1;monitor_name2..."
in server configuration file or at the command line. */
static
void
innodb_enable_monitor_at_startup(
/*=============================*/
	char*	str);	/*!< in: monitor counter enable list */

/*************************************************************//**
Check for a valid value of innobase_commit_concurrency.
@return	0 for valid innodb_commit_concurrency */
static
int
innobase_commit_concurrency_validate(
/*=================================*/
	THD*				thd,	/*!< in: thread handle */
	struct st_mysql_sys_var*	var,	/*!< in: pointer to system
						variable */
	void*				save,	/*!< out: immediate result
						for update function */
	struct st_mysql_value*		value)	/*!< in: incoming string */
{
	long long	intbuf;
	ulong		commit_concurrency;

	DBUG_ENTER("innobase_commit_concurrency_validate");

	if (value->val_int(value, &intbuf)) {
		/* The value is NULL. That is invalid. */
		DBUG_RETURN(1);
	}

	*reinterpret_cast<ulong*>(save) = commit_concurrency
		= static_cast<ulong>(intbuf);

	/* Allow the value to be updated, as long as it remains zero
	or nonzero. */
	DBUG_RETURN(!(!commit_concurrency == !innobase_commit_concurrency));
}

/*******************************************************************//**
Function for constructing an InnoDB table handler instance. */
static
handler*
innobase_create_handler(
/*====================*/
	handlerton*	hton,	/*!< in: InnoDB handlerton */
	TABLE_SHARE*	table,
	MEM_ROOT*	mem_root)
{
	return new (mem_root) ha_innobase(hton, table);
}

/* General functions */

/******************************************************************//**
Returns true if the thread is the replication thread on the slave
server. Used in srv_conc_enter_innodb() to determine if the thread
should be allowed to enter InnoDB - the replication thread is treated
differently than other threads. Also used in
srv_conc_force_exit_innodb().
@return	true if thd is the replication thread */
extern "C" UNIV_INTERN
ibool
thd_is_replication_slave_thread(
/*============================*/
	void*	thd)	/*!< in: thread handle (THD*) */
{
	return((ibool) thd_slave_thread((THD*) thd));
}

/******************************************************************//**
Save some CPU by testing the value of srv_thread_concurrency in inline
functions. */
static inline
void
innodb_srv_conc_enter_innodb(
/*=========================*/
	trx_t*	trx)	/*!< in: transaction handle */
{
	if (UNIV_LIKELY(!srv_thread_concurrency)) {

		return;
	}

	srv_conc_enter_innodb(trx);
}

/******************************************************************//**
Save some CPU by testing the value of srv_thread_concurrency in inline
functions. */
static inline
void
innodb_srv_conc_exit_innodb(
/*========================*/
	trx_t*	trx)	/*!< in: transaction handle */
{
	if (UNIV_LIKELY(!trx->declared_to_be_inside_innodb)) {

		return;
	}

	srv_conc_exit_innodb(trx);
}

/******************************************************************//**
Releases possible search latch and InnoDB thread FIFO ticket. These should
be released at each SQL statement end, and also when mysqld passes the
control to the client. It does no harm to release these also in the middle
of an SQL statement. */
static inline
void
innobase_release_stat_resources(
/*============================*/
	trx_t*	trx)	/*!< in: transaction object */
{
	if (trx->has_search_latch) {
		trx_search_latch_release_if_reserved(trx);
	}

	if (trx->declared_to_be_inside_innodb) {
		/* Release our possible ticket in the FIFO */

		srv_conc_force_exit_innodb(trx);
	}
}

/******************************************************************//**
Returns true if the transaction this thread is processing has edited
non-transactional tables. Used by the deadlock detector when deciding
which transaction to rollback in case of a deadlock - we try to avoid
rolling back transactions that have edited non-transactional tables.
@return	true if non-transactional tables have been edited */
extern "C" UNIV_INTERN
ibool
thd_has_edited_nontrans_tables(
/*===========================*/
	void*	thd)	/*!< in: thread handle (THD*) */
{
	return((ibool) thd_non_transactional_update((THD*) thd));
}

/******************************************************************//**
Returns true if the thread is executing a SELECT statement.
@return	true if thd is executing SELECT */
extern "C" UNIV_INTERN
ibool
thd_is_select(
/*==========*/
	const void*	thd)	/*!< in: thread handle (THD*) */
{
	return(thd_sql_command((const THD*) thd) == SQLCOM_SELECT);
}

/******************************************************************//**
Returns true if the thread supports XA,
global value of innodb_supports_xa if thd is NULL.
@return	true if thd has XA support */
extern "C" UNIV_INTERN
ibool
thd_supports_xa(
/*============*/
	void*	thd)	/*!< in: thread handle (THD*), or NULL to query
			the global innodb_supports_xa */
{
	return(THDVAR((THD*) thd, support_xa));
}

/******************************************************************//**
Returns the lock wait timeout for the current connection.
@return	the lock wait timeout, in seconds */
extern "C" UNIV_INTERN
ulong
thd_lock_wait_timeout(
/*==================*/
	void*	thd)	/*!< in: thread handle (THD*), or NULL to query
			the global innodb_lock_wait_timeout */
{
	/* According to <mysql/plugin.h>, passing thd == NULL
	returns the global value of the session variable. */
	return(THDVAR((THD*) thd, lock_wait_timeout));
}

/******************************************************************//**
Set the time waited for the lock for the current query. */
extern "C" UNIV_INTERN
void
thd_set_lock_wait_time(
/*===================*/
	void*	thd,	/*!< in: thread handle (THD*) */
	ulint	value)	/*!< in: time waited for the lock */
{
	if (thd) {
		thd_storage_lock_wait((THD*)thd, value);
	}
}

/********************************************************************//**
Obtain the InnoDB transaction of a MySQL thread.
@return	reference to transaction pointer */
static inline
trx_t*&
thd_to_trx(
/*=======*/
	THD*	thd)	/*!< in: MySQL thread */
{
	return(*(trx_t**) thd_ha_data(thd, innodb_hton_ptr));
}

/********************************************************************//**
Call this function when mysqld passes control to the client. That is to
avoid deadlocks on the adaptive hash S-latch possibly held by thd. For more
documentation, see handler.cc.
@return	0 */
static
int
innobase_release_temporary_latches(
/*===============================*/
	handlerton*	hton,	/*!< in: handlerton */
	THD*		thd)	/*!< in: MySQL thread */
{
	trx_t*	trx;

	DBUG_ASSERT(hton == innodb_hton_ptr);

	if (!innodb_inited) {

		return(0);
	}

	trx = thd_to_trx(thd);

	if (trx) {
		innobase_release_stat_resources(trx);
	}
	return(0);
}

/********************************************************************//**
Increments innobase_active_counter and every INNOBASE_WAKE_INTERVALth
time calls srv_active_wake_master_thread. This function should be used
when a single database operation may introduce a small need for
server utility activity, like checkpointing. */
static inline
void
innobase_active_small(void)
/*=======================*/
{
	innobase_active_counter++;

	if ((innobase_active_counter % INNOBASE_WAKE_INTERVAL) == 0) {
		srv_active_wake_master_thread();
	}
}

/********************************************************************//**
Converts an InnoDB error code to a MySQL error code and also tells to MySQL
about a possible transaction rollback inside InnoDB caused by a lock wait
timeout or a deadlock.
@return	MySQL error code */
extern "C" UNIV_INTERN
int
convert_error_code_to_mysql(
/*========================*/
	int	error,	/*!< in: InnoDB error code */
	ulint	flags,  /*!< in: InnoDB table flags, or 0 */
	THD*	thd)	/*!< in: user thread handle or NULL */
{
	switch (error) {
	case DB_SUCCESS:
		return(0);

	case DB_INTERRUPTED:
		my_error(ER_QUERY_INTERRUPTED, MYF(0));
		/* fall through */

	case DB_FOREIGN_EXCEED_MAX_CASCADE:
		push_warning_printf(thd, Sql_condition::WARN_LEVEL_WARN,
				    HA_ERR_ROW_IS_REFERENCED,
				    "InnoDB: Cannot delete/update "
				    "rows with cascading foreign key "
				    "constraints that exceed max "
				    "depth of %d. Please "
				    "drop extra constraints and try "
				    "again", DICT_FK_MAX_RECURSIVE_LOAD);

		/* fall through */

	case DB_ERROR:
	default:
		return(-1); /* unspecified error */

	case DB_DUPLICATE_KEY:
		/* Be cautious with returning this error, since
		mysql could re-enter the storage layer to get
		duplicated key info, the operation requires a
		valid table handle and/or transaction information,
		which might not always be available in the error
		handling stage. */
		return(HA_ERR_FOUND_DUPP_KEY);

	case DB_FOREIGN_DUPLICATE_KEY:
		return(HA_ERR_FOREIGN_DUPLICATE_KEY);

	case DB_MISSING_HISTORY:
		return(HA_ERR_TABLE_DEF_CHANGED);

	case DB_RECORD_NOT_FOUND:
		return(HA_ERR_NO_ACTIVE_RECORD);

	case DB_DEADLOCK:
		/* Since we rolled back the whole transaction, we must
		tell it also to MySQL so that MySQL knows to empty the
		cached binlog for this transaction */

		if (thd) {
			thd_mark_transaction_to_rollback(thd, TRUE);
		}

		return(HA_ERR_LOCK_DEADLOCK);

	case DB_LOCK_WAIT_TIMEOUT:
		/* Starting from 5.0.13, we let MySQL just roll back the
		latest SQL statement in a lock wait timeout. Previously, we
		rolled back the whole transaction. */

		if (thd) {
			thd_mark_transaction_to_rollback(
				thd, (bool)row_rollback_on_timeout);
		}

		return(HA_ERR_LOCK_WAIT_TIMEOUT);

	case DB_NO_REFERENCED_ROW:
		return(HA_ERR_NO_REFERENCED_ROW);

	case DB_ROW_IS_REFERENCED:
		return(HA_ERR_ROW_IS_REFERENCED);

	case DB_CANNOT_ADD_CONSTRAINT:
	case DB_CHILD_NO_INDEX:
	case DB_PARENT_NO_INDEX:
		return(HA_ERR_CANNOT_ADD_FOREIGN);

	case DB_CANNOT_DROP_CONSTRAINT:

		return(HA_ERR_ROW_IS_REFERENCED); /* TODO: This is a bit
						misleading, a new MySQL error
						code should be introduced */

	case DB_CORRUPTION:
		return(HA_ERR_CRASHED);

	case DB_OUT_OF_FILE_SPACE:
		return(HA_ERR_RECORD_FILE_FULL);

	case DB_TABLE_IS_BEING_USED:
		return(HA_ERR_WRONG_COMMAND);

	case DB_TABLE_NOT_FOUND:
		return(HA_ERR_NO_SUCH_TABLE);

	case DB_TOO_BIG_RECORD:
		my_error(ER_TOO_BIG_ROWSIZE, MYF(0),
			 page_get_free_space_of_empty(flags
						      & DICT_TF_COMPACT) / 2);
		return(HA_ERR_TO_BIG_ROW);

	case DB_TOO_BIG_INDEX_COL:
		my_error(ER_INDEX_COLUMN_TOO_LONG, MYF(0),
			 DICT_MAX_FIELD_LEN_BY_FORMAT_FLAG(flags));
		return(HA_ERR_INDEX_COL_TOO_LONG);

	case DB_NO_SAVEPOINT:
		return(HA_ERR_NO_SAVEPOINT);

	case DB_LOCK_TABLE_FULL:
		/* Since we rolled back the whole transaction, we must
		tell it also to MySQL so that MySQL knows to empty the
		cached binlog for this transaction */

		if (thd) {
			thd_mark_transaction_to_rollback(thd, TRUE);
		}

		return(HA_ERR_LOCK_TABLE_FULL);

	case DB_PRIMARY_KEY_IS_NULL:
		return(ER_PRIMARY_CANT_HAVE_NULL);

	case DB_TOO_MANY_CONCURRENT_TRXS:
		/* New error code HA_ERR_TOO_MANY_CONCURRENT_TRXS is only
		available in 5.1.38 and later, but the plugin should still
		work with previous versions of MySQL. */
#ifdef HA_ERR_TOO_MANY_CONCURRENT_TRXS
		return(HA_ERR_TOO_MANY_CONCURRENT_TRXS);
#else /* HA_ERR_TOO_MANY_CONCURRENT_TRXS */
		return(HA_ERR_RECORD_FILE_FULL);
#endif /* HA_ERR_TOO_MANY_CONCURRENT_TRXS */
	case DB_UNSUPPORTED:
		return(HA_ERR_UNSUPPORTED);
	case DB_INDEX_CORRUPT:
		return(HA_ERR_INDEX_CORRUPT);
	}
}

/*************************************************************//**
Prints info of a THD object (== user session thread) to the given file. */
extern "C" UNIV_INTERN
void
innobase_mysql_print_thd(
/*=====================*/
	FILE*	f,		/*!< in: output stream */
	void*	thd,		/*!< in: pointer to a MySQL THD object */
	uint	max_query_len)	/*!< in: max query length to print, or 0 to
				use the default max length */
{
	char	buffer[1024];

	fputs(thd_security_context((THD*) thd, buffer, sizeof buffer,
				   max_query_len), f);
	putc('\n', f);
}

/******************************************************************//**
Get the variable length bounds of the given character set. */
extern "C" UNIV_INTERN
void
innobase_get_cset_width(
/*====================*/
	ulint	cset,		/*!< in: MySQL charset-collation code */
	ulint*	mbminlen,	/*!< out: minimum length of a char (in bytes) */
	ulint*	mbmaxlen)	/*!< out: maximum length of a char (in bytes) */
{
	CHARSET_INFO*	cs;
	ut_ad(cset < 256);
	ut_ad(mbminlen);
	ut_ad(mbmaxlen);

	cs = all_charsets[cset];
	if (cs) {
		*mbminlen = cs->mbminlen;
		*mbmaxlen = cs->mbmaxlen;
		ut_ad(*mbminlen < DATA_MBMAX);
		ut_ad(*mbmaxlen < DATA_MBMAX);
	} else {
		THD*	thd = current_thd;

		if (thd && thd_sql_command(thd) == SQLCOM_DROP_TABLE) {

			/* Fix bug#46256: allow tables to be dropped if the
			collation is not found, but issue a warning. */
			if ((global_system_variables.log_warnings)
			    && (cset != 0)){

				sql_print_warning(
					"Unknown collation #%lu.", cset);
			}
		} else {

			ut_a(cset == 0);
		}

		*mbminlen = *mbmaxlen = 0;
	}
}

/******************************************************************//**
Converts an identifier to a table name. */
extern "C" UNIV_INTERN
void
innobase_convert_from_table_id(
/*===========================*/
	struct charset_info_st*	cs,	/*!< in: the 'from' character set */
	char*			to,	/*!< out: converted identifier */
	const char*		from,	/*!< in: identifier to convert */
	ulint			len)	/*!< in: length of 'to', in bytes */
{
	uint	errors;

	strconvert(cs, from, &my_charset_filename, to, (uint) len, &errors);
}

/******************************************************************//**
Converts an identifier to UTF-8. */
extern "C" UNIV_INTERN
void
innobase_convert_from_id(
/*=====================*/
	struct charset_info_st*	cs,	/*!< in: the 'from' character set */
	char*			to,	/*!< out: converted identifier */
	const char*		from,	/*!< in: identifier to convert */
	ulint			len)	/*!< in: length of 'to', in bytes */
{
	uint	errors;

	strconvert(cs, from, system_charset_info, to, (uint) len, &errors);
}

/******************************************************************//**
Compares NUL-terminated UTF-8 strings case insensitively.
@return	0 if a=b, <0 if a<b, >1 if a>b */
extern "C" UNIV_INTERN
int
innobase_strcasecmp(
/*================*/
	const char*	a,	/*!< in: first string to compare */
	const char*	b)	/*!< in: second string to compare */
{
	return(my_strcasecmp(system_charset_info, a, b));
}

/******************************************************************//**
Compares NUL-terminated UTF-8 strings case insensitively. The
second string contains wildcards.
@return 0 if a match is found, 1 if not */
extern "C" UNIV_INTERN
int
innobase_wildcasecmp(
/*=================*/
	const char*	a,	/*!< in: string to compare */
	const char*	b)	/*!< in: wildcard string to compare */
{
	return(wild_case_compare(system_charset_info, a, b));
}

/******************************************************************//**
Strip dir name from a full path name and return only the file name
@return file name or "null" if no file name */
extern "C" UNIV_INTERN
const char*
innobase_basename(
/*==============*/
	const char*	path_name)	/*!< in: full path name */
{
	const char*	name = base_name(path_name);

	return((name) ? name : "null");
}

/******************************************************************//**
Makes all characters in a NUL-terminated UTF-8 string lower case. */
extern "C" UNIV_INTERN
void
innobase_casedn_str(
/*================*/
	char*	a)	/*!< in/out: string to put in lower case */
{
	my_casedn_str(system_charset_info, a);
}

/**********************************************************************//**
Determines the connection character set.
@return	connection character set */
extern "C" UNIV_INTERN
struct charset_info_st*
innobase_get_charset(
/*=================*/
	void*	mysql_thd)	/*!< in: MySQL thread handle */
{
	return(thd_charset((THD*) mysql_thd));
}

/**********************************************************************//**
Determines the current SQL statement.
@return	SQL statement string */
extern "C" UNIV_INTERN
const char*
innobase_get_stmt(
/*==============*/
	void*	mysql_thd,	/*!< in: MySQL thread handle */
	size_t*	length)		/*!< out: length of the SQL statement */
{
	LEX_STRING* stmt;

	stmt = thd_query_string((THD*) mysql_thd);
	*length = stmt->length;
	return(stmt->str);
}

/**********************************************************************//**
Get the current setting of the table_def_size global parameter. We do
a dirty read because for one there is no synchronization object and
secondly there is little harm in doing so even if we get a torn read.
@return	value of table_def_size */
extern "C" UNIV_INTERN
ulint
innobase_get_table_cache_size(void)
/*===============================*/
{
	return(table_def_size);
}

/**********************************************************************//**
Get the current setting of the lower_case_table_names global parameter from
mysqld.cc. We do a dirty read because for one there is no synchronization
object and secondly there is little harm in doing so even if we get a torn
read.
@return	value of lower_case_table_names */
extern "C" UNIV_INTERN
ulint
innobase_get_lower_case_table_names(void)
/*=====================================*/
{
	return(lower_case_table_names);
}

#if defined (__WIN__) && defined (MYSQL_DYNAMIC_PLUGIN)
extern MYSQL_PLUGIN_IMPORT MY_TMPDIR mysql_tmpdir_list;
/*******************************************************************//**
Map an OS error to an errno value. The OS error number is stored in
_doserrno and the mapped value is stored in errno) */
extern "C"
void __cdecl
_dosmaperr(
	unsigned long);	/*!< in: OS error value */

/*********************************************************************//**
Creates a temporary file.
@return	temporary file descriptor, or < 0 on error */
extern "C" UNIV_INTERN
int
innobase_mysql_tmpfile(void)
/*========================*/
{
	int	fd;				/* handle of opened file */
	HANDLE	osfh;				/* OS handle of opened file */
	char*	tmpdir;				/* point to the directory
						where to create file */
	TCHAR	path_buf[MAX_PATH - 14];	/* buffer for tmp file path.
						The length cannot be longer
						than MAX_PATH - 14, or
						GetTempFileName will fail. */
	char	filename[MAX_PATH];		/* name of the tmpfile */
	DWORD	fileaccess = GENERIC_READ	/* OS file access */
			     | GENERIC_WRITE
			     | DELETE;
	DWORD	fileshare = FILE_SHARE_READ	/* OS file sharing mode */
			    | FILE_SHARE_WRITE
			    | FILE_SHARE_DELETE;
	DWORD	filecreate = CREATE_ALWAYS;	/* OS method of open/create */
	DWORD	fileattrib =			/* OS file attribute flags */
			     FILE_ATTRIBUTE_NORMAL
			     | FILE_FLAG_DELETE_ON_CLOSE
			     | FILE_ATTRIBUTE_TEMPORARY
			     | FILE_FLAG_SEQUENTIAL_SCAN;

	DBUG_ENTER("innobase_mysql_tmpfile");

	tmpdir = my_tmpdir(&mysql_tmpdir_list);

	/* The tmpdir parameter can not be NULL for GetTempFileName. */
	if (!tmpdir) {
		uint	ret;

		/* Use GetTempPath to determine path for temporary files. */
		ret = GetTempPath(sizeof(path_buf), path_buf);
		if (ret > sizeof(path_buf) || (ret == 0)) {

			_dosmaperr(GetLastError());	/* map error */
			DBUG_RETURN(-1);
		}

		tmpdir = path_buf;
	}

	/* Use GetTempFileName to generate a unique filename. */
	if (!GetTempFileName(tmpdir, "ib", 0, filename)) {

		_dosmaperr(GetLastError());	/* map error */
		DBUG_RETURN(-1);
	}

	DBUG_PRINT("info", ("filename: %s", filename));

	/* Open/Create the file. */
	osfh = CreateFile(filename, fileaccess, fileshare, NULL,
			  filecreate, fileattrib, NULL);
	if (osfh == INVALID_HANDLE_VALUE) {

		/* open/create file failed! */
		_dosmaperr(GetLastError());	/* map error */
		DBUG_RETURN(-1);
	}

	do {
		/* Associates a CRT file descriptor with the OS file handle. */
		fd = _open_osfhandle((intptr_t) osfh, 0);
	} while (fd == -1 && errno == EINTR);

	if (fd == -1) {
		/* Open failed, close the file handle. */

		_dosmaperr(GetLastError());	/* map error */
		CloseHandle(osfh);		/* no need to check if
						CloseHandle fails */
	}

	DBUG_RETURN(fd);
}
#else
/*********************************************************************//**
Creates a temporary file.
@return	temporary file descriptor, or < 0 on error */
extern "C" UNIV_INTERN
int
innobase_mysql_tmpfile(void)
/*========================*/
{
	int	fd2 = -1;
	File	fd = mysql_tmpfile("ib");
	if (fd >= 0) {
		/* Copy the file descriptor, so that the additional resources
		allocated by create_temp_file() can be freed by invoking
		my_close().

		Because the file descriptor returned by this function
		will be passed to fdopen(), it will be closed by invoking
		fclose(), which in turn will invoke close() instead of
		my_close(). */

#ifdef _WIN32
		/* Note that on Windows, the integer returned by mysql_tmpfile
		has no relation to C runtime file descriptor. Here, we need
		to call my_get_osfhandle to get the HANDLE and then convert it 
		to C runtime filedescriptor. */
		{
			HANDLE hFile = my_get_osfhandle(fd);
			HANDLE hDup;
			BOOL bOK = DuplicateHandle(
					GetCurrentProcess(),
					hFile, GetCurrentProcess(),
					&hDup, 0, FALSE, DUPLICATE_SAME_ACCESS);
			if (bOK) {
				fd2 = _open_osfhandle((intptr_t)hDup,0);
			} else {
				my_osmaperr(GetLastError());
				fd2 = -1;
			}	
		}
#else
		fd2 = dup(fd);
#endif
		if (fd2 < 0) {
			DBUG_PRINT("error",("Got error %d on dup",fd2));
			my_errno=errno;
			my_error(EE_OUT_OF_FILERESOURCES,
				 MYF(ME_BELL+ME_WAITTANG),
				 "ib*", my_errno);
		}
		my_close(fd, MYF(MY_WME));
	}
	return(fd2);
}
#endif /* defined (__WIN__) && defined (MYSQL_DYNAMIC_PLUGIN) */

/*********************************************************************//**
Wrapper around MySQL's copy_and_convert function.
@return	number of bytes copied to 'to' */
extern "C" UNIV_INTERN
ulint
innobase_convert_string(
/*====================*/
	void*		to,		/*!< out: converted string */
	ulint		to_length,	/*!< in: number of bytes reserved
					for the converted string */
	CHARSET_INFO*	to_cs,		/*!< in: character set to convert to */
	const void*	from,		/*!< in: string to convert */
	ulint		from_length,	/*!< in: number of bytes to convert */
	CHARSET_INFO*	from_cs,	/*!< in: character set to convert
					from */
	uint*		errors)		/*!< out: number of errors encountered
					during the conversion */
{
	return(copy_and_convert(
			(char*) to, (uint32) to_length, to_cs,
			(const char*) from, (uint32) from_length, from_cs,
			errors));
}

/*******************************************************************//**
Formats the raw data in "data" (in InnoDB on-disk format) that is of
type DATA_(CHAR|VARCHAR|MYSQL|VARMYSQL) using "charset_coll" and writes
the result to "buf". The result is converted to "system_charset_info".
Not more than "buf_size" bytes are written to "buf".
The result is always NUL-terminated (provided buf_size > 0) and the
number of bytes that were written to "buf" is returned (including the
terminating NUL).
@return	number of bytes that were written */
extern "C" UNIV_INTERN
ulint
innobase_raw_format(
/*================*/
	const char*	data,		/*!< in: raw data */
	ulint		data_len,	/*!< in: raw data length
					in bytes */
	ulint		charset_coll,	/*!< in: charset collation */
	char*		buf,		/*!< out: output buffer */
	ulint		buf_size)	/*!< in: output buffer size
					in bytes */
{
	/* XXX we use a hard limit instead of allocating
	but_size bytes from the heap */
	CHARSET_INFO*	data_cs;
	char		buf_tmp[8192];
	ulint		buf_tmp_used;
	uint		num_errors;

	data_cs = all_charsets[charset_coll];

	buf_tmp_used = innobase_convert_string(buf_tmp, sizeof(buf_tmp),
					       system_charset_info,
					       data, data_len, data_cs,
					       &num_errors);

	return(ut_str_sql_format(buf_tmp, buf_tmp_used, buf, buf_size));
}

/*********************************************************************//**
Compute the next autoinc value.

For MySQL replication the autoincrement values can be partitioned among
the nodes. The offset is the start or origin of the autoincrement value
for a particular node. For n nodes the increment will be n and the offset
will be in the interval [1, n]. The formula tries to allocate the next
value for a particular node.

Note: This function is also called with increment set to the number of
values we want to reserve for multi-value inserts e.g.,

	INSERT INTO T VALUES(), (), ();

innobase_next_autoinc() will be called with increment set to
n * 3 where autoinc_lock_mode != TRADITIONAL because we want
to reserve 3 values for the multi-value INSERT above.
@return	the next value */
static
ulonglong
innobase_next_autoinc(
/*==================*/
	ulonglong	current,	/*!< in: Current value */
	ulonglong	increment,	/*!< in: increment current by */
	ulonglong	offset,		/*!< in: AUTOINC offset */
	ulonglong	max_value)	/*!< in: max value for type */
{
	ulonglong	next_value;

	/* Should never be 0. */
	ut_a(increment > 0);

	/* According to MySQL documentation, if the offset is greater than
	the increment then the offset is ignored. */
	if (offset > increment) {
		offset = 0;
	}

	if (max_value <= current) {
		next_value = max_value;
	} else if (offset <= 1) {
		/* Offset 0 and 1 are the same, because there must be at
		least one node in the system. */
		if (max_value - current <= increment) {
			next_value = max_value;
		} else {
			next_value = current + increment;
		}
	} else if (max_value > current) {
		if (current > offset) {
			next_value = ((current - offset) / increment) + 1;
		} else {
			next_value = ((offset - current) / increment) + 1;
		}

		ut_a(increment > 0);
		ut_a(next_value > 0);

		/* Check for multiplication overflow. */
		if (increment > (max_value / next_value)) {

			next_value = max_value;
		} else {
			next_value *= increment;

			ut_a(max_value >= next_value);

			/* Check for overflow. */
			if (max_value - next_value <= offset) {
				next_value = max_value;
			} else {
				next_value += offset;
			}
		}
	} else {
		next_value = max_value;
	}

	ut_a(next_value <= max_value);

	return(next_value);
}

/*********************************************************************//**
Initializes some fields in an InnoDB transaction object. */
static
void
innobase_trx_init(
/*==============*/
	THD*	thd,	/*!< in: user thread handle */
	trx_t*	trx)	/*!< in/out: InnoDB transaction handle */
{
	DBUG_ENTER("innobase_trx_init");
	DBUG_ASSERT(EQ_CURRENT_THD(thd));
	DBUG_ASSERT(thd == trx->mysql_thd);

	trx->check_foreigns = !thd_test_options(
		thd, OPTION_NO_FOREIGN_KEY_CHECKS);

	trx->check_unique_secondary = !thd_test_options(
		thd, OPTION_RELAXED_UNIQUE_CHECKS);

	DBUG_VOID_RETURN;
}

/*********************************************************************//**
Allocates an InnoDB transaction for a MySQL handler object.
@return	InnoDB transaction handle */
extern "C" UNIV_INTERN
trx_t*
innobase_trx_allocate(
/*==================*/
	THD*	thd)	/*!< in: user thread handle */
{
	trx_t*	trx;

	DBUG_ENTER("innobase_trx_allocate");
	DBUG_ASSERT(thd != NULL);
	DBUG_ASSERT(EQ_CURRENT_THD(thd));

	trx = trx_allocate_for_mysql();

	trx->mysql_thd = thd;

	innobase_trx_init(thd, trx);

	DBUG_RETURN(trx);
}

/*********************************************************************//**
Gets the InnoDB transaction handle for a MySQL handler object, creates
an InnoDB transaction struct if the corresponding MySQL thread struct still
lacks one.
@return	InnoDB transaction handle */
static inline
trx_t*
check_trx_exists(
/*=============*/
	THD*	thd)	/*!< in: user thread handle */
{
	trx_t*&	trx = thd_to_trx(thd);

	ut_ad(EQ_CURRENT_THD(thd));

	if (trx == NULL) {
		trx = innobase_trx_allocate(thd);
	} else if (UNIV_UNLIKELY(trx->magic_n != TRX_MAGIC_N)) {
		mem_analyze_corruption(trx);
		ut_error;
	}

	innobase_trx_init(thd, trx);

	return(trx);
}

/*********************************************************************//**
Note that a transaction has been registered with MySQL.
@return true if transaction is registered with MySQL 2PC coordinator */
static inline
bool
trx_is_registered_for_2pc(
/*=========================*/
	const trx_t*	trx)	/* in: transaction */
{
	return(trx->is_registered == 1);
}

/*********************************************************************//**
Note that a transaction owns the prepare_commit_mutex. */
static inline
void
trx_owns_prepare_commit_mutex_set(
/*==============================*/
	trx_t*	trx)	/* in: transaction */
{
	ut_a(trx_is_registered_for_2pc(trx));
	trx->owns_prepare_mutex = 1;
}

/*********************************************************************//**
Note that a transaction has been registered with MySQL 2PC coordinator. */
static inline
void
trx_register_for_2pc(
/*==================*/
	trx_t*	trx)	/* in: transaction */
{
	trx->is_registered = 1;
	ut_ad(trx->owns_prepare_mutex == 0);
}

/*********************************************************************//**
Note that a transaction has been deregistered. */
static inline
void
trx_deregister_from_2pc(
/*====================*/
	trx_t*	trx)	/* in: transaction */
{
	trx->is_registered = 0;
	trx->owns_prepare_mutex = 0;
}

/*********************************************************************//**
Check whether atransaction owns the prepare_commit_mutex.
@return true if transaction owns the prepare commit mutex */
static inline
bool
trx_has_prepare_commit_mutex(
/*=========================*/
	const trx_t*	trx)	/* in: transaction */
{
	return(trx->owns_prepare_mutex == 1);
}

/*********************************************************************//**
Check if transaction is started.
@reutrn true if transaction is in state started */
static
bool
trx_is_started(
/*===========*/
	trx_t*	trx)	/* in: transaction */
{
	return(trx->state != TRX_STATE_NOT_STARTED);
}

/*********************************************************************//**
Construct ha_innobase handler. */
UNIV_INTERN
ha_innobase::ha_innobase(
/*=====================*/
	handlerton*	hton,
	TABLE_SHARE*	table_arg)
	:handler(hton, table_arg),
	int_table_flags(HA_REC_NOT_IN_SEQ |
		  HA_NULL_IN_KEY |
		  HA_CAN_INDEX_BLOBS |
		  HA_CAN_SQL_HANDLER |
		  HA_PRIMARY_KEY_REQUIRED_FOR_POSITION |
		  HA_PRIMARY_KEY_IN_READ_INDEX |
		  HA_BINLOG_ROW_CAPABLE |
		  HA_CAN_GEOMETRY | HA_PARTIAL_COLUMN_READ |
		  HA_TABLE_SCAN_ON_INDEX),
	start_of_scan(0),
	num_write_row(0)
{}

/*********************************************************************//**
Destruct ha_innobase handler. */
UNIV_INTERN
ha_innobase::~ha_innobase()
/*======================*/
{
}

/*********************************************************************//**
Updates the user_thd field in a handle and also allocates a new InnoDB
transaction handle if needed, and updates the transaction fields in the
prebuilt struct. */
UNIV_INTERN inline
void
ha_innobase::update_thd(
/*====================*/
	THD*	thd)	/*!< in: thd to use the handle */
{
	trx_t*		trx;

	trx = check_trx_exists(thd);

	if (prebuilt->trx != trx) {

		row_update_prebuilt_trx(prebuilt, trx);
	}

	user_thd = thd;
}

/*********************************************************************//**
Updates the user_thd field in a handle and also allocates a new InnoDB
transaction handle if needed, and updates the transaction fields in the
prebuilt struct. */
UNIV_INTERN
void
ha_innobase::update_thd()
/*=====================*/
{
	THD*	thd = ha_thd();

	ut_ad(EQ_CURRENT_THD(thd));
	update_thd(thd);
}

/*********************************************************************//**
Registers an InnoDB transaction with the MySQL 2PC coordinator, so that
the MySQL XA code knows to call the InnoDB prepare and commit, or rollback
for the transaction. This MUST be called for every transaction for which
the user may call commit or rollback. Calling this several times to register
the same transaction is allowed, too. This function also registers the
current SQL statement. */
static inline
void
innobase_register_trx(
/*==================*/
	handlerton*	hton,	/* in: Innobase handlerton */
	THD*		thd,	/* in: MySQL thd (connection) object */
	trx_t*		trx)	/* in: transaction to register */
{
	trans_register_ha(thd, FALSE, hton);

	if (!trx_is_registered_for_2pc(trx)
	    && thd_test_options(thd, OPTION_NOT_AUTOCOMMIT | OPTION_BEGIN)) {

		trans_register_ha(thd, TRUE, hton);
	}

	trx_register_for_2pc(trx);
}

/*	BACKGROUND INFO: HOW THE MYSQL QUERY CACHE WORKS WITH INNODB
	------------------------------------------------------------

1) The use of the query cache for TBL is disabled when there is an
uncommitted change to TBL.

2) When a change to TBL commits, InnoDB stores the current value of
its global trx id counter, let us denote it by INV_TRX_ID, to the table object
in the InnoDB data dictionary, and does only allow such transactions whose
id <= INV_TRX_ID to use the query cache.

3) When InnoDB does an INSERT/DELETE/UPDATE to a table TBL, or an implicit
modification because an ON DELETE CASCADE, we invalidate the MySQL query cache
of TBL immediately.

How this is implemented inside InnoDB:

1) Since every modification always sets an IX type table lock on the InnoDB
table, it is easy to check if there can be uncommitted modifications for a
table: just check if there are locks in the lock list of the table.

2) When a transaction inside InnoDB commits, it reads the global trx id
counter and stores the value INV_TRX_ID to the tables on which it had a lock.

3) If there is an implicit table change from ON DELETE CASCADE or SET NULL,
InnoDB calls an invalidate method for the MySQL query cache for that table.

How this is implemented inside sql_cache.cc:

1) The query cache for an InnoDB table TBL is invalidated immediately at an
INSERT/UPDATE/DELETE, just like in the case of MyISAM. No need to delay
invalidation to the transaction commit.

2) To store or retrieve a value from the query cache of an InnoDB table TBL,
any query must first ask InnoDB's permission. We must pass the thd as a
parameter because InnoDB will look at the trx id, if any, associated with
that thd.

3) Use of the query cache for InnoDB tables is now allowed also when
AUTOCOMMIT==0 or we are inside BEGIN ... COMMIT. Thus transactions no longer
put restrictions on the use of the query cache.
*/

/******************************************************************//**
The MySQL query cache uses this to check from InnoDB if the query cache at
the moment is allowed to operate on an InnoDB table. The SQL query must
be a non-locking SELECT.

The query cache is allowed to operate on certain query only if this function
returns TRUE for all tables in the query.

If thd is not in the autocommit state, this function also starts a new
transaction for thd if there is no active trx yet, and assigns a consistent
read view to it if there is no read view yet.

Why a deadlock of threads is not possible: the query cache calls this function
at the start of a SELECT processing. Then the calling thread cannot be
holding any InnoDB semaphores. The calling thread is holding the
query cache mutex, and this function will reserve the InnoDB trx_sys->mutex.
Thus, the 'rank' in sync0sync.h of the MySQL query cache mutex is above
the InnoDB trx_sys->mutex.
@return TRUE if permitted, FALSE if not; note that the value FALSE
does not mean we should invalidate the query cache: invalidation is
called explicitly */
static
my_bool
innobase_query_caching_of_table_permitted(
/*======================================*/
	THD*	thd,		/*!< in: thd of the user who is trying to
				store a result to the query cache or
				retrieve it */
	char*	full_name,	/*!< in: concatenation of database name,
				the null character NUL, and the table
				name */
	uint	full_name_len,	/*!< in: length of the full name, i.e.
				len(dbname) + len(tablename) + 1 */
	ulonglong *unused)	/*!< unused for this engine */
{
	ibool	is_autocommit;
	trx_t*	trx;
	char	norm_name[1000];

	ut_a(full_name_len < 999);

	trx = check_trx_exists(thd);

	if (trx->isolation_level == TRX_ISO_SERIALIZABLE) {
		/* In the SERIALIZABLE mode we add LOCK IN SHARE MODE to every
		plain SELECT if AUTOCOMMIT is not on. */

		return((my_bool)FALSE);
	}

	if (UNIV_UNLIKELY(trx->has_search_latch)) {
		sql_print_error("The calling thread is holding the adaptive "
				"search, latch though calling "
				"innobase_query_caching_of_table_permitted.");
		trx_print(stderr, trx, 1024);
	}

	innobase_release_stat_resources(trx);

	if (!thd_test_options(thd, OPTION_NOT_AUTOCOMMIT | OPTION_BEGIN)) {

		is_autocommit = TRUE;
	} else {
		is_autocommit = FALSE;

	}

	if (is_autocommit && trx->n_mysql_tables_in_use == 0) {
		/* We are going to retrieve the query result from the query
		cache. This cannot be a store operation to the query cache
		because then MySQL would have locks on tables already.

		TODO: if the user has used LOCK TABLES to lock the table,
		then we open a transaction in the call of row_.. below.
		That trx can stay open until UNLOCK TABLES. The same problem
		exists even if we do not use the query cache. MySQL should be
		modified so that it ALWAYS calls some cleanup function when
		the processing of a query ends!

		We can imagine we instantaneously serialize this consistent
		read trx to the current trx id counter. If trx2 would have
		changed the tables of a query result stored in the cache, and
		trx2 would have already committed, making the result obsolete,
		then trx2 would have already invalidated the cache. Thus we
		can trust the result in the cache is ok for this query. */

		return((my_bool)TRUE);
	}

	/* Normalize the table name to InnoDB format */

	memcpy(norm_name, full_name, full_name_len);

	norm_name[strlen(norm_name)] = '/'; 	/* InnoDB uses '/' as the
						separator between db and
						table */
	norm_name[full_name_len] = '\0';
#ifdef __WIN__
	innobase_casedn_str(norm_name);
#endif

	innobase_register_trx(innodb_hton_ptr, thd, trx);

	if (row_search_check_if_query_cache_permitted(trx, norm_name)) {

		/* printf("Query cache for %s permitted\n", norm_name); */

		return((my_bool)TRUE);
	}

	/* printf("Query cache for %s NOT permitted\n", norm_name); */

	return((my_bool)FALSE);
}

/*****************************************************************//**
Invalidates the MySQL query cache for the table. */
extern "C" UNIV_INTERN
void
innobase_invalidate_query_cache(
/*============================*/
	trx_t*		trx,		/*!< in: transaction which
					modifies the table */
	const char*	full_name,	/*!< in: concatenation of
					database name, null char NUL,
					table name, null char NUL;
					NOTE that in Windows this is
					always in LOWER CASE! */
	ulint		full_name_len)	/*!< in: full name length where
					also the null chars count */
{
	/* Note that the sync0sync.h rank of the query cache mutex is just
	above the InnoDB trx_sys_t->lock. The caller of this function must
	not have latches of a lower rank. */

	/* Argument TRUE below means we are using transactions */
#ifdef HAVE_QUERY_CACHE
	mysql_query_cache_invalidate4((THD*) trx->mysql_thd,
				      full_name,
				      (uint32) full_name_len,
				      TRUE);
#endif
}

/*****************************************************************//**
Convert an SQL identifier to the MySQL system_charset_info (UTF-8)
and quote it if needed.
@return	pointer to the end of buf */
static
char*
innobase_convert_identifier(
/*========================*/
	char*		buf,	/*!< out: buffer for converted identifier */
	ulint		buflen,	/*!< in: length of buf, in bytes */
	const char*	id,	/*!< in: identifier to convert */
	ulint		idlen,	/*!< in: length of id, in bytes */
	void*		thd,	/*!< in: MySQL connection thread, or NULL */
	ibool		file_id)/*!< in: TRUE=id is a table or database name;
				FALSE=id is an UTF-8 string */
{
	char nz[NAME_LEN + 1];
	char nz2[NAME_LEN + 1 + EXPLAIN_FILENAME_MAX_EXTRA_LENGTH];

	const char*	s	= id;
	int		q;

	if (file_id) {
		/* Decode the table name.  The MySQL function expects
		a NUL-terminated string.  The input and output strings
		buffers must not be shared. */

		if (UNIV_UNLIKELY(idlen > (sizeof nz) - 1)) {
			idlen = (sizeof nz) - 1;
		}

		memcpy(nz, id, idlen);
		nz[idlen] = 0;

		s = nz2;
		idlen = explain_filename((THD*) thd, nz, nz2, sizeof nz2,
					 EXPLAIN_PARTITIONS_AS_COMMENT);
		goto no_quote;
	}

	/* See if the identifier needs to be quoted. */
	if (UNIV_UNLIKELY(!thd)) {
		q = '"';
	} else {
		q = get_quote_char_for_identifier((THD*) thd, s, (int) idlen);
	}

	if (q == EOF) {
no_quote:
		if (UNIV_UNLIKELY(idlen > buflen)) {
			idlen = buflen;
		}
		memcpy(buf, s, idlen);
		return(buf + idlen);
	}

	/* Quote the identifier. */
	if (buflen < 2) {
		return(buf);
	}

	*buf++ = q;
	buflen--;

	for (; idlen; idlen--) {
		int	c = *s++;
		if (UNIV_UNLIKELY(c == q)) {
			if (UNIV_UNLIKELY(buflen < 3)) {
				break;
			}

			*buf++ = c;
			*buf++ = c;
			buflen -= 2;
		} else {
			if (UNIV_UNLIKELY(buflen < 2)) {
				break;
			}

			*buf++ = c;
			buflen--;
		}
	}

	*buf++ = q;
	return(buf);
}

/*****************************************************************//**
Convert a table or index name to the MySQL system_charset_info (UTF-8)
and quote it if needed.
@return	pointer to the end of buf */
extern "C" UNIV_INTERN
char*
innobase_convert_name(
/*==================*/
	char*		buf,	/*!< out: buffer for converted identifier */
	ulint		buflen,	/*!< in: length of buf, in bytes */
	const char*	id,	/*!< in: identifier to convert */
	ulint		idlen,	/*!< in: length of id, in bytes */
	void*		thd,	/*!< in: MySQL connection thread, or NULL */
	ibool		table_id)/*!< in: TRUE=id is a table or database name;
				FALSE=id is an index name */
{
	char*		s	= buf;
	const char*	bufend	= buf + buflen;

	if (table_id) {
		const char*	slash = (const char*) memchr(id, '/', idlen);
		if (!slash) {

			goto no_db_name;
		}

		/* Print the database name and table name separately. */
		s = innobase_convert_identifier(s, bufend - s, id, slash - id,
						thd, TRUE);
		if (UNIV_LIKELY(s < bufend)) {
			*s++ = '.';
			s = innobase_convert_identifier(s, bufend - s,
							slash + 1, idlen
							- (slash - id) - 1,
							thd, TRUE);
		}
	} else if (UNIV_UNLIKELY(*id == TEMP_INDEX_PREFIX)) {
		/* Temporary index name (smart ALTER TABLE) */
		const char temp_index_suffix[]= "--temporary--";

		s = innobase_convert_identifier(buf, buflen, id + 1, idlen - 1,
						thd, FALSE);
		if (s - buf + (sizeof temp_index_suffix - 1) < buflen) {
			memcpy(s, temp_index_suffix,
			       sizeof temp_index_suffix - 1);
			s += sizeof temp_index_suffix - 1;
		}
	} else {
no_db_name:
		s = innobase_convert_identifier(buf, buflen, id, idlen,
						thd, table_id);
	}

	return(s);

}

/*****************************************************************//**
A wrapper function of innobase_convert_name(), convert a table or
index name to the MySQL system_charset_info (UTF-8) and quote it if needed.
@return	pointer to the end of buf */
static inline
void
innobase_format_name(
/*==================*/
	char*		buf,	/*!< out: buffer for converted identifier */
	ulint		buflen,	/*!< in: length of buf, in bytes */
	const char*	name,	/*!< in: index or table name to format */
	ibool		is_index_name) /*!< in: index name */
{
	const char*     bufend;

	bufend = innobase_convert_name(buf, buflen, name, strlen(name),
				       NULL, !is_index_name);

	ut_ad((ulint) (bufend - buf) < buflen);

	buf[bufend - buf] = '\0';
}

/**********************************************************************//**
Determines if the currently running transaction has been interrupted.
@return	TRUE if interrupted */
extern "C" UNIV_INTERN
ibool
trx_is_interrupted(
/*===============*/
	trx_t*	trx)	/*!< in: transaction */
{
	return(trx && trx->mysql_thd && thd_killed((THD*) trx->mysql_thd));
}

/**********************************************************************//**
Determines if the currently running transaction is in strict mode.
@return	TRUE if strict */
extern "C" UNIV_INTERN
ibool
trx_is_strict(
/*==========*/
	trx_t*	trx)	/*!< in: transaction */
{
	return(trx && trx->mysql_thd
	       && THDVAR((THD*) trx->mysql_thd, strict_mode));
}

/**************************************************************//**
Resets some fields of a prebuilt struct. The template is used in fast
retrieval of just those column values MySQL needs in its processing. */
inline
void
ha_innobase::reset_template(void)
/*=============================*/
{
	ut_ad(prebuilt->magic_n == ROW_PREBUILT_ALLOCATED);
	ut_ad(prebuilt->magic_n2 == prebuilt->magic_n);

	prebuilt->keep_other_fields_on_keyread = 0;
	prebuilt->read_just_key = 0;
	/* Reset index condition pushdown state. */
	if (prebuilt->idx_cond) {
		prebuilt->idx_cond = NULL;
		prebuilt->idx_cond_n_cols = 0;
		/* Invalidate prebuilt->mysql_template
		in ha_innobase::write_row(). */
		prebuilt->template_type = ROW_MYSQL_NO_TEMPLATE;
	}
}

/*****************************************************************//**
Call this when you have opened a new table handle in HANDLER, before you
call index_read_idx() etc. Actually, we can let the cursor stay open even
over a transaction commit! Then you should call this before every operation,
fetch next etc. This function inits the necessary things even after a
transaction commit. */
UNIV_INTERN
void
ha_innobase::init_table_handle_for_HANDLER(void)
/*============================================*/
{
	/* If current thd does not yet have a trx struct, create one.
	If the current handle does not yet have a prebuilt struct, create
	one. Update the trx pointers in the prebuilt struct. Normally
	this operation is done in external_lock. */

	update_thd(ha_thd());

	/* Initialize the prebuilt struct much like it would be inited in
	external_lock */

	innobase_release_stat_resources(prebuilt->trx);

	/* If the transaction is not started yet, start it */

	trx_start_if_not_started_xa(prebuilt->trx);

	/* Assign a read view if the transaction does not have it yet */

	trx_assign_read_view(prebuilt->trx);

	innobase_register_trx(ht, user_thd, prebuilt->trx);

	/* We did the necessary inits in this function, no need to repeat them
	in row_search_for_mysql */

	prebuilt->sql_stat_start = FALSE;

	/* We let HANDLER always to do the reads as consistent reads, even
	if the trx isolation level would have been specified as SERIALIZABLE */

	prebuilt->select_lock_type = LOCK_NONE;
	prebuilt->stored_select_lock_type = LOCK_NONE;

	/* Always fetch all columns in the index record */

	prebuilt->hint_need_to_fetch_extra_cols = ROW_RETRIEVE_ALL_COLS;

	/* We want always to fetch all columns in the whole row? Or do
	we???? */

	prebuilt->used_in_HANDLER = TRUE;
	reset_template();
}

/*********************************************************************//**
Opens an InnoDB database.
@return	0 on success, error code on failure */
static
int
innobase_init(
/*==========*/
	void	*p)	/*!< in: InnoDB handlerton */
{
	static char	current_dir[3];		/*!< Set if using current lib */
	int		err;
	bool		ret;
	char		*default_path;
	uint		format_id;

	DBUG_ENTER("innobase_init");
	handlerton *innobase_hton= (handlerton *)p;
	innodb_hton_ptr = innobase_hton;

	innobase_hton->state = SHOW_OPTION_YES;
	innobase_hton->db_type= DB_TYPE_INNODB;
	innobase_hton->savepoint_offset = sizeof(trx_named_savept_t);
	innobase_hton->close_connection = innobase_close_connection;
	innobase_hton->savepoint_set = innobase_savepoint;
	innobase_hton->savepoint_rollback = innobase_rollback_to_savepoint;
	innobase_hton->savepoint_release = innobase_release_savepoint;
	innobase_hton->commit = innobase_commit;
	innobase_hton->rollback = innobase_rollback;
	innobase_hton->prepare = innobase_xa_prepare;
	innobase_hton->recover = innobase_xa_recover;
	innobase_hton->commit_by_xid = innobase_commit_by_xid;
	innobase_hton->rollback_by_xid = innobase_rollback_by_xid;
	innobase_hton->create_cursor_read_view = innobase_create_cursor_view;
	innobase_hton->set_cursor_read_view = innobase_set_cursor_view;
	innobase_hton->close_cursor_read_view = innobase_close_cursor_view;
	innobase_hton->create = innobase_create_handler;
	innobase_hton->drop_database = innobase_drop_database;
	innobase_hton->panic = innobase_end;

	innobase_hton->start_consistent_snapshot =
		innobase_start_trx_and_assign_read_view;

	innobase_hton->flush_logs = innobase_flush_logs;
	innobase_hton->show_status = innobase_show_status;
	innobase_hton->flags = HTON_NO_FLAGS;

	innobase_hton->release_temporary_latches =
		innobase_release_temporary_latches;

	innobase_hton->alter_table_flags = innobase_alter_table_flags;

	ut_a(DATA_MYSQL_TRUE_VARCHAR == (ulint)MYSQL_TYPE_VARCHAR);

#ifndef DBUG_OFF
	static const char	test_filename[] = "-@";
	char			test_tablename[sizeof test_filename
				+ sizeof srv_mysql50_table_name_prefix];
	if ((sizeof test_tablename) - 1
			!= filename_to_tablename(test_filename, test_tablename,
			sizeof test_tablename, true)
			|| strncmp(test_tablename,
			srv_mysql50_table_name_prefix,
			sizeof srv_mysql50_table_name_prefix)
			|| strcmp(test_tablename
			+ sizeof srv_mysql50_table_name_prefix,
			test_filename)) {
		sql_print_error("tablename encoding has been changed");
		goto error;
	}
#endif /* DBUG_OFF */

	/* Check that values don't overflow on 32-bit systems. */
	if (sizeof(ulint) == 4) {
		if (innobase_buffer_pool_size > UINT_MAX32) {
			sql_print_error(
				"innobase_buffer_pool_size can't be over 4GB"
				" on 32-bit systems");

			goto error;
		}
	}

	os_innodb_umask = (ulint)my_umask;

	/* First calculate the default path for innodb_data_home_dir etc.,
	in case the user has not given any value.

	Note that when using the embedded server, the datadirectory is not
	necessarily the current directory of this program. */

	if (mysqld_embedded) {
		default_path = mysql_real_data_home;
		fil_path_to_mysql_datadir = mysql_real_data_home;
	} else {
		/* It's better to use current lib, to keep paths short */
		current_dir[0] = FN_CURLIB;
		current_dir[1] = FN_LIBCHAR;
		current_dir[2] = 0;
		default_path = current_dir;
	}

	ut_a(default_path);

	/* Set InnoDB initialization parameters according to the values
	read from MySQL .cnf file */

	/*--------------- Data files -------------------------*/

	/* The default dir for data files is the datadir of MySQL */

	srv_data_home = (innobase_data_home_dir ? innobase_data_home_dir :
			 default_path);

	/* Set default InnoDB data file size to 10 MB and let it be
	auto-extending. Thus users can use InnoDB in >= 4.0 without having
	to specify any startup options. */

	if (!innobase_data_file_path) {
		innobase_data_file_path = (char*) "ibdata1:10M:autoextend";
	}

	/* Since InnoDB edits the argument in the next call, we make another
	copy of it: */

	internal_innobase_data_file_path = my_strdup(innobase_data_file_path,
						   MYF(MY_FAE));

	ret = (bool) srv_parse_data_file_paths_and_sizes(
		internal_innobase_data_file_path);
	if (ret == FALSE) {
		sql_print_error(
			"InnoDB: syntax error in innodb_data_file_path");
mem_free_and_error:
		srv_free_paths_and_sizes();
		my_free(internal_innobase_data_file_path);
		goto error;
	}

	/* -------------- All log files ---------------------------*/

	/* The default dir for log files is the datadir of MySQL */

	if (!innobase_log_group_home_dir) {
		innobase_log_group_home_dir = default_path;
	}

#ifdef UNIV_LOG_ARCHIVE
	/* Since innodb_log_arch_dir has no relevance under MySQL,
	starting from 4.0.6 we always set it the same as
	innodb_log_group_home_dir: */

	innobase_log_arch_dir = innobase_log_group_home_dir;

	srv_arch_dir = innobase_log_arch_dir;
#endif /* UNIG_LOG_ARCHIVE */

	ret = (bool)
		srv_parse_log_group_home_dirs(innobase_log_group_home_dir);

	if (ret == FALSE || innobase_mirrored_log_groups != 1) {
	  sql_print_error("syntax error in innodb_log_group_home_dir, or a "
			  "wrong number of mirrored log groups");

		goto mem_free_and_error;
	}

	/* Validate the file format by animal name */
	if (innobase_file_format_name != NULL) {

		format_id = innobase_file_format_name_lookup(
			innobase_file_format_name);

		if (format_id > UNIV_FORMAT_MAX) {

			sql_print_error("InnoDB: wrong innodb_file_format.");

			goto mem_free_and_error;
		}
	} else {
		/* Set it to the default file format id. Though this
		should never happen. */
		format_id = 0;
	}

	srv_file_format = format_id;

	/* Given the type of innobase_file_format_name we have little
	choice but to cast away the constness from the returned name.
	innobase_file_format_name is used in the MySQL set variable
	interface and so can't be const. */

	innobase_file_format_name =
		(char*) trx_sys_file_format_id_to_name(format_id);

	/* Check innobase_file_format_check variable */
	if (!innobase_file_format_check) {

		/* Set the value to disable checking. */
		srv_max_file_format_at_startup = UNIV_FORMAT_MAX + 1;

	} else {

		/* Set the value to the lowest supported format. */
		srv_max_file_format_at_startup = UNIV_FORMAT_MIN;
	}

	/* Did the user specify a format name that we support?
	As a side effect it will update the variable
	srv_max_file_format_at_startup */
	if (innobase_file_format_validate_and_set(
			innobase_file_format_max) < 0) {

		sql_print_error("InnoDB: invalid "
				"innodb_file_format_max value: "
				"should be any value up to %s or its "
				"equivalent numeric id",
				trx_sys_file_format_id_to_name(
					UNIV_FORMAT_MAX));

		goto mem_free_and_error;
	}

	if (innobase_change_buffering) {
		ulint	use;

		for (use = 0;
		     use < UT_ARR_SIZE(innobase_change_buffering_values);
		     use++) {
			if (!innobase_strcasecmp(
				    innobase_change_buffering,
				    innobase_change_buffering_values[use])) {
				ibuf_use = (ibuf_use_t) use;
				goto innobase_change_buffering_inited_ok;
			}
		}

		sql_print_error("InnoDB: invalid value "
				"innodb_change_buffering=%s",
				innobase_change_buffering);
		goto mem_free_and_error;
	}

innobase_change_buffering_inited_ok:
	ut_a((ulint) ibuf_use < UT_ARR_SIZE(innobase_change_buffering_values));
	innobase_change_buffering = (char*)
		innobase_change_buffering_values[ibuf_use];

	/* --------------------------------------------------*/

	srv_file_flush_method_str = innobase_file_flush_method;

	srv_n_log_groups = (ulint) innobase_mirrored_log_groups;
	srv_n_log_files = (ulint) innobase_log_files_in_group;
	srv_log_file_size = (ib_uint64_t) innobase_log_file_size;

#ifdef UNIV_LOG_ARCHIVE
	srv_log_archive_on = (ulint) innobase_log_archive;
#endif /* UNIV_LOG_ARCHIVE */
	srv_log_buffer_size = (ulint) innobase_log_buffer_size;

	srv_buf_pool_size = (ulint) innobase_buffer_pool_size;
	srv_buf_pool_instances = (ulint) innobase_buffer_pool_instances;

	srv_mem_pool_size = (ulint) innobase_additional_mem_pool_size;

	if (innobase_additional_mem_pool_size
	    != 8*1024*1024L /* the default */ ) {

		ut_print_timestamp(stderr);
		fprintf(stderr,
			" InnoDB: Warning: Using " 
			"innodb_additional_mem_pool_size is DEPRECATED. "
			"This option may be removed in future releases, "
			"together with the InnoDB's internal memory "
			"allocator.\n");
	}

	if (!srv_use_sys_malloc ) {
		ut_print_timestamp(stderr);
		fprintf(stderr,
			" InnoDB: Warning: Setting " 
			"innodb_use_sys_malloc to FALSE is DEPRECATED. "
			"This option may be removed in future releases, "
			"together with the option innodb_use_sys_malloc "
			"and with the InnoDB's internal memory "
			"allocator.\n");
	}

	srv_n_file_io_threads = (ulint) innobase_file_io_threads;
	srv_n_read_io_threads = (ulint) innobase_read_io_threads;
	srv_n_write_io_threads = (ulint) innobase_write_io_threads;

	srv_force_recovery = (ulint) innobase_force_recovery;

	srv_use_doublewrite_buf = (ibool) innobase_use_doublewrite;
	srv_use_checksums = (ibool) innobase_use_checksums;

#ifdef HAVE_LARGE_PAGES
	if ((os_use_large_pages = (ibool) my_use_large_pages)) {
		os_large_page_size = (ulint) opt_large_page_size;
	}
#endif

	row_rollback_on_timeout = (ibool) innobase_rollback_on_timeout;

	srv_locks_unsafe_for_binlog = (ibool) innobase_locks_unsafe_for_binlog;
	if (innobase_locks_unsafe_for_binlog) {
		ut_print_timestamp(stderr);
		fprintf(stderr,
			" InnoDB: Warning: Using " 
			"innodb_locks_unsafe_for_binlog is DEPRECATED. "
			"This option may be removed in future releases. "
			"Please use READ COMMITTED transaction isolation "
			"level instead, see " REFMAN "set-transaction.html.\n");
	}

	srv_max_n_open_files = (ulint) innobase_open_files;
	srv_innodb_status = (ibool) innobase_create_status_file;

	srv_print_verbose_log = mysqld_embedded ? 0 : 1;

	/* Store the default charset-collation number of this MySQL
	installation */

	data_mysql_default_charset_coll = (ulint)default_charset_info->number;

	ut_a(DATA_MYSQL_LATIN1_SWEDISH_CHARSET_COLL ==
					my_charset_latin1.number);
	ut_a(DATA_MYSQL_BINARY_CHARSET_COLL == my_charset_bin.number);

	/* Store the latin1_swedish_ci character ordering table to InnoDB. For
	non-latin1_swedish_ci charsets we use the MySQL comparison functions,
	and consequently we do not need to know the ordering internally in
	InnoDB. */

	ut_a(0 == strcmp(my_charset_latin1.name, "latin1_swedish_ci"));
	srv_latin1_ordering = my_charset_latin1.sort_order;

	innobase_commit_concurrency_init_default();

#ifdef HAVE_PSI_INTERFACE
	/* Register keys with MySQL performance schema */
	int	count;

	count = array_elements(all_pthread_mutexes);
 	mysql_mutex_register("innodb", all_pthread_mutexes, count);

# ifdef UNIV_PFS_MUTEX
	count = array_elements(all_innodb_mutexes);
	mysql_mutex_register("innodb", all_innodb_mutexes, count);
# endif /* UNIV_PFS_MUTEX */

# ifdef UNIV_PFS_RWLOCK
	count = array_elements(all_innodb_rwlocks);
	mysql_rwlock_register("innodb", all_innodb_rwlocks, count);
# endif /* UNIV_PFS_MUTEX */

# ifdef UNIV_PFS_THREAD
	count = array_elements(all_innodb_threads);
	mysql_thread_register("innodb", all_innodb_threads, count);
# endif /* UNIV_PFS_THREAD */

# ifdef UNIV_PFS_IO
	count = array_elements(all_innodb_files);
	mysql_file_register("innodb", all_innodb_files, count);
# endif /* UNIV_PFS_IO */

	count = array_elements(all_innodb_conds);
	mysql_cond_register("innodb", all_innodb_conds, count);
#endif /* HAVE_PSI_INTERFACE */

	/* Since we in this module access directly the fields of a trx
	struct, and due to different headers and flags it might happen that
	mutex_t has a different size in this module and in InnoDB
	modules, we check at run time that the size is the same in
	these compilation modules. */

	err = innobase_start_or_create_for_mysql();

	if (err != DB_SUCCESS) {
		goto mem_free_and_error;
	}

	innobase_old_blocks_pct = buf_LRU_old_ratio_update(
		innobase_old_blocks_pct, TRUE);

	ibuf_max_size_update(innobase_change_buffer_max_size);

	innobase_open_tables = hash_create(200);
	mysql_mutex_init(innobase_share_mutex_key,
			 &innobase_share_mutex,
			 MY_MUTEX_INIT_FAST);
	mysql_mutex_init(prepare_commit_mutex_key,
			 &prepare_commit_mutex, MY_MUTEX_INIT_FAST);
	mysql_mutex_init(commit_threads_m_key,
			 &commit_threads_m, MY_MUTEX_INIT_FAST);
	mysql_mutex_init(commit_cond_mutex_key,
			 &commit_cond_m, MY_MUTEX_INIT_FAST);
	mysql_cond_init(commit_cond_key, &commit_cond, NULL);
	innodb_inited= 1;
#ifdef MYSQL_DYNAMIC_PLUGIN
	if (innobase_hton != p) {
		innobase_hton = reinterpret_cast<handlerton*>(p);
		*innobase_hton = *innodb_hton_ptr;
	}
#endif /* MYSQL_DYNAMIC_PLUGIN */

	/* Get the current high water mark format. */
	innobase_file_format_max = (char*) trx_sys_file_format_max_get();

	/* Currently, monitor counter information are not persistent. */
	memset(monitor_set_tbl, 0, sizeof monitor_set_tbl);

	memset(innodb_counter_value, 0, sizeof innodb_counter_value);

	/* Do this as late as possible so server is fully starts up,
	since  we might get some initial stats if user choose to turn
	on some counters from start up */
	if (innobase_enable_monitor_counter) {
		innodb_enable_monitor_at_startup(
			innobase_enable_monitor_counter);
	}

	/* Turn on monitor counters that are default on */
	srv_mon_default_on();

	btr_search_fully_disabled = (!btr_search_enabled);
	DBUG_RETURN(FALSE);
error:
	DBUG_RETURN(TRUE);
}

/*******************************************************************//**
Closes an InnoDB database.
@return	TRUE if error */
static
int
innobase_end(
/*=========*/
	handlerton*		hton,	/*!< in/out: InnoDB handlerton */
	ha_panic_function	type __attribute__((unused)))
					/*!< in: ha_panic() parameter */
{
	int	err= 0;

	DBUG_ENTER("innobase_end");
	DBUG_ASSERT(hton == innodb_hton_ptr);

	if (innodb_inited) {

		srv_fast_shutdown = (ulint) innobase_fast_shutdown;

		innodb_inited = 0;
		hash_table_free(innobase_open_tables);
		innobase_open_tables = NULL;
		if (innobase_shutdown_for_mysql() != DB_SUCCESS) {
			err = 1;
		}
		srv_free_paths_and_sizes();
		my_free(internal_innobase_data_file_path);
		mysql_mutex_destroy(&innobase_share_mutex);
		mysql_mutex_destroy(&prepare_commit_mutex);
		mysql_mutex_destroy(&commit_threads_m);
		mysql_mutex_destroy(&commit_cond_m);
		mysql_cond_destroy(&commit_cond);
	}

	DBUG_RETURN(err);
}

/****************************************************************//**
Flushes InnoDB logs to disk and makes a checkpoint. Really, a commit flushes
the logs, and the name of this function should be innobase_checkpoint.
@return	TRUE if error */
static
bool
innobase_flush_logs(
/*================*/
	handlerton*	hton)	/*!< in/out: InnoDB handlerton */
{
	bool	result = 0;

	DBUG_ENTER("innobase_flush_logs");
	DBUG_ASSERT(hton == innodb_hton_ptr);

	log_buffer_flush_to_disk();

	DBUG_RETURN(result);
}

/****************************************************************//**
Return alter table flags supported in an InnoDB database. */
static
uint
innobase_alter_table_flags(
/*=======================*/
	uint	flags)
{
	return(HA_INPLACE_ADD_INDEX_NO_READ_WRITE
		| HA_INPLACE_ADD_INDEX_NO_WRITE
		| HA_INPLACE_DROP_INDEX_NO_READ_WRITE
		| HA_INPLACE_ADD_UNIQUE_INDEX_NO_READ_WRITE
		| HA_INPLACE_ADD_UNIQUE_INDEX_NO_WRITE
		| HA_INPLACE_DROP_UNIQUE_INDEX_NO_READ_WRITE
		| HA_INPLACE_ADD_PK_INDEX_NO_READ_WRITE);
}

/*****************************************************************//**
Commits a transaction in an InnoDB database. */
static
void
innobase_commit_low(
/*================*/
	trx_t*	trx)	/*!< in: transaction handle */
{
	if (trx_is_started(trx)) {

		trx_commit_for_mysql(trx);
	}
}

/*****************************************************************//**
Creates an InnoDB transaction struct for the thd if it does not yet have one.
Starts a new InnoDB transaction if a transaction is not yet started. And
assigns a new snapshot for a consistent read if the transaction does not yet
have one.
@return	0 */
static
int
innobase_start_trx_and_assign_read_view(
/*====================================*/
	handlerton*	hton,	/*!< in: Innodb handlerton */
	THD*		thd)	/*!< in: MySQL thread handle of the user for
				whom the transaction should be committed */
{
	trx_t*	trx;

	DBUG_ENTER("innobase_start_trx_and_assign_read_view");
	DBUG_ASSERT(hton == innodb_hton_ptr);

	/* Create a new trx struct for thd, if it does not yet have one */

	trx = check_trx_exists(thd);

	/* This is just to play safe: release a possible FIFO ticket and
	search latch. Since we can potentially reserve the trx_sys->mutex,
	we have to release the search system latch first to obey the latching
	order. */

	innobase_release_stat_resources(trx);

	/* If the transaction is not started yet, start it */

	trx_start_if_not_started_xa(trx);

	/* Assign a read view if the transaction does not have it yet */

	trx_assign_read_view(trx);

	/* Set the MySQL flag to mark that there is an active transaction */

	innobase_register_trx(hton, current_thd, trx);

	DBUG_RETURN(0);
}

/*****************************************************************//**
Commits a transaction in an InnoDB database or marks an SQL statement
ended.
@return	0 */
static
int
innobase_commit(
/*============*/
	handlerton*	hton,		/*!< in: Innodb handlerton */
	THD*		thd,		/*!< in: MySQL thread handle of the
					user for whom the transaction should
					be committed */
	bool		commit_trx)	/*!< in: true - commit transaction
					false - the current SQL statement
					ended */
{
	trx_t*		trx;

	DBUG_ENTER("innobase_commit");
	DBUG_ASSERT(hton == innodb_hton_ptr);
	DBUG_PRINT("trans", ("ending transaction"));

	trx = check_trx_exists(thd);

	/* Since we will reserve the trx_sys->mutex, we have to release
	the search system latch first to obey the latching order. */

	if (trx->has_search_latch) {
		trx_search_latch_release_if_reserved(trx);
	}

	/* Transaction is deregistered only in a commit or a rollback. If
	it is deregistered we know there cannot be resources to be freed
	and we could return immediately.  For the time being, we play safe
	and do the cleanup though there should be nothing to clean up. */

	if (!trx_is_registered_for_2pc(trx) && trx_is_started(trx)) {

		sql_print_error("Transaction not registered for MySQL 2PC, "
				"but transaction is active");
	}

	if (commit_trx
	    || (!thd_test_options(thd, OPTION_NOT_AUTOCOMMIT | OPTION_BEGIN))) {

		/* We were instructed to commit the whole transaction, or
		this is an SQL statement end and autocommit is on */

		/* We need current binlog position for ibbackup to work.
		Note, the position is current because of
		prepare_commit_mutex */
retry:
		if (innobase_commit_concurrency > 0) {
			mysql_mutex_lock(&commit_cond_m);
			commit_threads++;

			if (commit_threads > innobase_commit_concurrency) {
				commit_threads--;
				mysql_cond_wait(&commit_cond,
					&commit_cond_m);
				mysql_mutex_unlock(&commit_cond_m);
				goto retry;
			}
			else {
				mysql_mutex_unlock(&commit_cond_m);
			}
		}

		/* The following calls to read the MySQL binary log
		file name and the position return consistent results:
		1) Other InnoDB transactions cannot intervene between
		these calls as we are holding prepare_commit_mutex.
		2) Binary logging of other engines is not relevant
		to InnoDB as all InnoDB requires is that committing
		InnoDB transactions appear in the same order in the
		MySQL binary log as they appear in InnoDB logs.
		3) A MySQL log file rotation cannot happen because
		MySQL protects against this by having a counter of
		transactions in prepared state and it only allows
		a rotation when the counter drops to zero. See
		LOCK_prep_xids and COND_prep_xids in log.cc. */
		trx->mysql_log_file_name = mysql_bin_log_file_name();
		trx->mysql_log_offset = (ib_int64_t) mysql_bin_log_file_pos();

		/* Don't do write + flush right now. For group commit
		to work we want to do the flush after releasing the
		prepare_commit_mutex. */
		trx->flush_log_later = TRUE;
		innobase_commit_low(trx);
		trx->flush_log_later = FALSE;

		if (innobase_commit_concurrency > 0) {
			mysql_mutex_lock(&commit_cond_m);
			commit_threads--;
			mysql_cond_signal(&commit_cond);
			mysql_mutex_unlock(&commit_cond_m);
		}

		if (trx_has_prepare_commit_mutex(trx)) {

			mysql_mutex_unlock(&prepare_commit_mutex);
		}
 
		trx_deregister_from_2pc(trx);

		/* Now do a write + flush of logs. */
		trx_commit_complete_for_mysql(trx);
	} else {
		/* We just mark the SQL statement ended and do not do a
		transaction commit */

		/* If we had reserved the auto-inc lock for some
		table in this SQL statement we release it now */

		lock_unlock_table_autoinc(trx);

		/* Store the current undo_no of the transaction so that we
		know where to roll back if we have to roll back the next
		SQL statement */

		trx_mark_sql_stat_end(trx);
	}

	trx->n_autoinc_rows = 0; /* Reset the number AUTO-INC rows required */

	if (trx->declared_to_be_inside_innodb) {
		/* Release our possible ticket in the FIFO */

		srv_conc_force_exit_innodb(trx);
	}

	/* Tell the InnoDB server that there might be work for utility
	threads: */
	srv_active_wake_master_thread();

	DBUG_RETURN(0);
}

/*****************************************************************//**
Rolls back a transaction or the latest SQL statement.
@return	0 or error number */
static
int
innobase_rollback(
/*==============*/
	handlerton*	hton,		/*!< in: Innodb handlerton */
	THD*		thd,		/*!< in: handle to the MySQL thread
					of the user whose transaction should
					be rolled back */
	bool		rollback_trx)	/*!< in: TRUE - rollback entire
					transaction FALSE - rollback the current
					statement only */
{
	int	error = 0;
	trx_t*	trx;

	DBUG_ENTER("innobase_rollback");
	DBUG_ASSERT(hton == innodb_hton_ptr);
	DBUG_PRINT("trans", ("aborting transaction"));

	trx = check_trx_exists(thd);

	/* Release a possible FIFO ticket and search latch. Since we will
	reserve the trx_sys->mutex, we have to release the search system
	latch first to obey the latching order. */

	innobase_release_stat_resources(trx);

	trx->n_autoinc_rows = 0; /* Reset the number AUTO-INC rows required */

	/* If we had reserved the auto-inc lock for some table (if
	we come here to roll back the latest SQL statement) we
	release it now before a possibly lengthy rollback */

	lock_unlock_table_autoinc(trx);

	if (rollback_trx
	    || !thd_test_options(thd, OPTION_NOT_AUTOCOMMIT | OPTION_BEGIN)) {

		error = trx_rollback_for_mysql(trx);
		trx_deregister_from_2pc(trx);
	} else {
		error = trx_rollback_last_sql_stat_for_mysql(trx);
	}

	DBUG_RETURN(convert_error_code_to_mysql(error, 0, NULL));
}

/*****************************************************************//**
Rolls back a transaction
@return	0 or error number */
static
int
innobase_rollback_trx(
/*==================*/
	trx_t*	trx)	/*!< in: transaction */
{
	int	error = 0;

	DBUG_ENTER("innobase_rollback_trx");
	DBUG_PRINT("trans", ("aborting transaction"));

	/* Release a possible FIFO ticket and search latch. Since we will
	reserve the trx_sys->mutex, we have to release the search system
	latch first to obey the latching order. */

	innobase_release_stat_resources(trx);

	/* If we had reserved the auto-inc lock for some table (if
	we come here to roll back the latest SQL statement) we
	release it now before a possibly lengthy rollback */

	lock_unlock_table_autoinc(trx);

	error = trx_rollback_for_mysql(trx);

	DBUG_RETURN(convert_error_code_to_mysql(error, 0, NULL));
}

/*****************************************************************//**
Rolls back a transaction to a savepoint.
@return 0 if success, HA_ERR_NO_SAVEPOINT if no savepoint with the
given name */
static
int
innobase_rollback_to_savepoint(
/*===========================*/
	handlerton*	hton,		/*!< in: Innodb handlerton */
	THD*		thd,		/*!< in: handle to the MySQL thread
					of the user whose transaction should
					be rolled back to savepoint */
	void*		savepoint)	/*!< in: savepoint data */
{
	ib_int64_t	mysql_binlog_cache_pos;
	int		error = 0;
	trx_t*		trx;
	char		name[64];

	DBUG_ENTER("innobase_rollback_to_savepoint");
	DBUG_ASSERT(hton == innodb_hton_ptr);

	trx = check_trx_exists(thd);

	/* Release a possible FIFO ticket and search latch. Since we will
	reserve the trx_sys->mutex, we have to release the search system
	latch first to obey the latching order. */

	innobase_release_stat_resources(trx);

	/* TODO: use provided savepoint data area to store savepoint data */

	longlong2str((ulint)savepoint, name, 36);

	error = (int) trx_rollback_to_savepoint_for_mysql(
		trx, name, &mysql_binlog_cache_pos);

	DBUG_RETURN(convert_error_code_to_mysql(error, 0, NULL));
}

/*****************************************************************//**
Release transaction savepoint name.
@return 0 if success, HA_ERR_NO_SAVEPOINT if no savepoint with the
given name */
static
int
innobase_release_savepoint(
/*=======================*/
	handlerton*	hton,		/*!< in: handlerton for Innodb */
	THD*		thd,		/*!< in: handle to the MySQL thread
					of the user whose transaction's
					savepoint should be released */
	void*		savepoint)	/*!< in: savepoint data */
{
	int		error = 0;
	trx_t*		trx;
	char		name[64];

	DBUG_ENTER("innobase_release_savepoint");
	DBUG_ASSERT(hton == innodb_hton_ptr);

	trx = check_trx_exists(thd);

	/* TODO: use provided savepoint data area to store savepoint data */

	longlong2str((ulint)savepoint, name, 36);

	error = (int) trx_release_savepoint_for_mysql(trx, name);

	DBUG_RETURN(convert_error_code_to_mysql(error, 0, NULL));
}

/*****************************************************************//**
Sets a transaction savepoint.
@return	always 0, that is, always succeeds */
static
int
innobase_savepoint(
/*===============*/
	handlerton*	hton,	/*!< in: handle to the Innodb handlerton */
	THD*	thd,		/*!< in: handle to the MySQL thread */
	void*	savepoint)	/*!< in: savepoint data */
{
	int	error = 0;
	trx_t*	trx;

	DBUG_ENTER("innobase_savepoint");
	DBUG_ASSERT(hton == innodb_hton_ptr);

	/* In the autocommit mode there is no sense to set a savepoint
	(unless we are in sub-statement), so SQL layer ensures that
	this method is never called in such situation.  */

	trx = check_trx_exists(thd);

	/* Release a possible FIFO ticket and search latch. Since we will
	reserve the trx_sys->mutex, we have to release the search system
	latch first to obey the latching order. */

	innobase_release_stat_resources(trx);

	/* Cannot happen outside of transaction */
	DBUG_ASSERT(trx_is_registered_for_2pc(trx));

	/* TODO: use provided savepoint data area to store savepoint data */
	char name[64];
	longlong2str((ulint)savepoint,name,36);

	error = (int) trx_savepoint_for_mysql(trx, name, (ib_int64_t)0);

	DBUG_RETURN(convert_error_code_to_mysql(error, 0, NULL));
}

/*****************************************************************//**
Frees a possible InnoDB trx object associated with the current THD.
@return	0 or error number */
static
int
innobase_close_connection(
/*======================*/
	handlerton*	hton,	/*!< in: innobase handlerton */
	THD*		thd)	/*!< in: handle to the MySQL thread of the user
				whose resources should be free'd */
{
	trx_t*	trx;

	DBUG_ENTER("innobase_close_connection");
	DBUG_ASSERT(hton == innodb_hton_ptr);
	trx = thd_to_trx(thd);

	ut_a(trx);

	if (!trx_is_registered_for_2pc(trx) && trx_is_started(trx)) {

		sql_print_error("Transaction not registered for MySQL 2PC, "
				"but transaction is active");
	}


	if (trx_is_started(trx) && global_system_variables.log_warnings) {

		sql_print_warning(
			"MySQL is closing a connection that has an active "
			"InnoDB transaction.  %llu row modifications will "
			"roll back.",
			(ullint) trx->undo_no);
	}

	innobase_rollback_trx(trx);

	trx_free_for_mysql(trx);

	DBUG_RETURN(0);
}


/*************************************************************************//**
** InnoDB database tables
*****************************************************************************/

/****************************************************************//**
Get the record format from the data dictionary.
@return one of ROW_TYPE_REDUNDANT, ROW_TYPE_COMPACT,
ROW_TYPE_COMPRESSED, ROW_TYPE_DYNAMIC */
UNIV_INTERN
enum row_type
ha_innobase::get_row_type() const
/*=============================*/
{
	if (prebuilt && prebuilt->table) {
		const ulint	flags = prebuilt->table->flags;

		if (UNIV_UNLIKELY(!flags)) {
			return(ROW_TYPE_REDUNDANT);
		}

		ut_ad(flags & DICT_TF_COMPACT);

		switch (flags & DICT_TF_FORMAT_MASK) {
		case UNIV_FORMAT_A << DICT_TF_FORMAT_SHIFT:
			return(ROW_TYPE_COMPACT);
		case UNIV_FORMAT_B << DICT_TF_FORMAT_SHIFT:
			if (flags & DICT_TF_ZSSIZE_MASK) {
				return(ROW_TYPE_COMPRESSED);
			} else {
				return(ROW_TYPE_DYNAMIC);
			}
#if UNIV_FORMAT_B != UNIV_FORMAT_MAX
# error "UNIV_FORMAT_B != UNIV_FORMAT_MAX"
#endif
		}
	}
	ut_ad(0);
	return(ROW_TYPE_NOT_USED);
}



/****************************************************************//**
Get the table flags to use for the statement.
@return	table flags */
UNIV_INTERN
handler::Table_flags
ha_innobase::table_flags() const
/*============================*/
{
	/* Need to use tx_isolation here since table flags is (also)
	called before prebuilt is inited. */
	ulong const tx_isolation = thd_tx_isolation(ha_thd());

	if (tx_isolation <= ISO_READ_COMMITTED) {
		return int_table_flags;
	}

	return(int_table_flags | HA_BINLOG_STMT_CAPABLE);
}

/****************************************************************//**
Gives the file extension of an InnoDB single-table tablespace. */
static const char* ha_innobase_exts[] = {
	".ibd",
	NullS
};

/****************************************************************//**
Returns the table type (storage engine name).
@return	table type */
UNIV_INTERN
const char*
ha_innobase::table_type() const
/*===========================*/
{
	return(innobase_hton_name);
}

/****************************************************************//**
Returns the index type. */
UNIV_INTERN
const char*
ha_innobase::index_type(
/*====================*/
	uint)
				/*!< out: index type */
{
	return("BTREE");
}

/****************************************************************//**
Returns the table file name extension.
@return	file extension string */
UNIV_INTERN
const char**
ha_innobase::bas_ext() const
/*========================*/
{
	return(ha_innobase_exts);
}

/****************************************************************//**
Returns the operations supported for indexes.
@return	flags of supported operations */
UNIV_INTERN
ulong
ha_innobase::index_flags(
/*=====================*/
	uint,
	uint,
	bool) const
{
	return(HA_READ_NEXT | HA_READ_PREV | HA_READ_ORDER
	       | HA_READ_RANGE | HA_KEYREAD_ONLY
	       | HA_DO_INDEX_COND_PUSHDOWN);
}

/****************************************************************//**
Returns the maximum number of keys.
@return	MAX_KEY */
UNIV_INTERN
uint
ha_innobase::max_supported_keys() const
/*===================================*/
{
	return(MAX_KEY);
}

/****************************************************************//**
Returns the maximum key length.
@return	maximum supported key length, in bytes */
UNIV_INTERN
uint
ha_innobase::max_supported_key_length() const
/*=========================================*/
{
	/* An InnoDB page must store >= 2 keys; a secondary key record
	must also contain the primary key value: max key length is
	therefore set to slightly less than 1 / 4 of page size which
	is 16 kB; but currently MySQL does not work with keys whose
	size is > MAX_KEY_LENGTH */
	return(3500);
}

/****************************************************************//**
Returns the key map of keys that are usable for scanning.
@return	key_map_full */
UNIV_INTERN
const key_map*
ha_innobase::keys_to_use_for_scanning()
/*===================================*/
{
	return(&key_map_full);
}

/****************************************************************//**
Determines if table caching is supported.
@return	HA_CACHE_TBL_ASKTRANSACT */
UNIV_INTERN
uint8
ha_innobase::table_cache_type()
/*===========================*/
{
	return(HA_CACHE_TBL_ASKTRANSACT);
}

/****************************************************************//**
Determines if the primary key is clustered index.
@return	true */
UNIV_INTERN
bool
ha_innobase::primary_key_is_clustered()
/*===================================*/
{
	return(true);
}

/*****************************************************************//**
Normalizes a table name string. A normalized name consists of the
database name catenated to '/' and table name. An example:
test/mytable. On Windows normalization puts both the database name and the
table name always to lower case. */
static
void
normalize_table_name(
/*=================*/
	char*		norm_name,	/*!< out: normalized name as a
					null-terminated string */
	const char*	name)		/*!< in: table name string */
{
	char*	name_ptr;
	char*	db_ptr;
	char*	ptr;

	/* Scan name from the end */

	ptr = strend(name)-1;

	while (ptr >= name && *ptr != '\\' && *ptr != '/') {
		ptr--;
	}

	name_ptr = ptr + 1;

	DBUG_ASSERT(ptr > name);

	ptr--;

	while (ptr >= name && *ptr != '\\' && *ptr != '/') {
		ptr--;
	}

	db_ptr = ptr + 1;

	memcpy(norm_name, db_ptr, strlen(name) + 1 - (db_ptr - name));

	norm_name[name_ptr - db_ptr - 1] = '/';

#ifdef __WIN__
	innobase_casedn_str(norm_name);
#endif
}

/********************************************************************//**
Get the upper limit of the MySQL integral and floating-point type.
@return maximum allowed value for the field */
static
ulonglong
innobase_get_int_col_max_value(
/*===========================*/
	const Field*	field)	/*!< in: MySQL field */
{
	ulonglong	max_value = 0;

	switch(field->key_type()) {
	/* TINY */
	case HA_KEYTYPE_BINARY:
		max_value = 0xFFULL;
		break;
	case HA_KEYTYPE_INT8:
		max_value = 0x7FULL;
		break;
	/* SHORT */
	case HA_KEYTYPE_USHORT_INT:
		max_value = 0xFFFFULL;
		break;
	case HA_KEYTYPE_SHORT_INT:
		max_value = 0x7FFFULL;
		break;
	/* MEDIUM */
	case HA_KEYTYPE_UINT24:
		max_value = 0xFFFFFFULL;
		break;
	case HA_KEYTYPE_INT24:
		max_value = 0x7FFFFFULL;
		break;
	/* LONG */
	case HA_KEYTYPE_ULONG_INT:
		max_value = 0xFFFFFFFFULL;
		break;
	case HA_KEYTYPE_LONG_INT:
		max_value = 0x7FFFFFFFULL;
		break;
	/* BIG */
	case HA_KEYTYPE_ULONGLONG:
		max_value = 0xFFFFFFFFFFFFFFFFULL;
		break;
	case HA_KEYTYPE_LONGLONG:
		max_value = 0x7FFFFFFFFFFFFFFFULL;
		break;
	case HA_KEYTYPE_FLOAT:
		/* We use the maximum as per IEEE754-2008 standard, 2^24 */
		max_value = 0x1000000ULL;
		break;
	case HA_KEYTYPE_DOUBLE:
		/* We use the maximum as per IEEE754-2008 standard, 2^53 */
		max_value = 0x20000000000000ULL;
		break;
	default:
		ut_error;
	}

	return(max_value);
}

/*******************************************************************//**
This function checks whether the index column information
is consistent between KEY info from mysql and that from innodb index.
@return TRUE if all column types match. */
static
ibool
innobase_match_index_columns(
/*=========================*/
	const KEY*		key_info,	/*!< in: Index info
						from mysql */
	const dict_index_t*	index_info)	/*!< in: Index info
						from Innodb */
{
	const KEY_PART_INFO*	key_part;
	const KEY_PART_INFO*	key_end;
	const dict_field_t*	innodb_idx_fld;
	const dict_field_t*	innodb_idx_fld_end;

	DBUG_ENTER("innobase_match_index_columns");

	/* Check whether user defined index column count matches */
	if (key_info->key_parts != index_info->n_user_defined_cols) {
		DBUG_RETURN(FALSE);
	}

	key_part = key_info->key_part;
	key_end = key_part + key_info->key_parts;
	innodb_idx_fld = index_info->fields;
	innodb_idx_fld_end = index_info->fields + index_info->n_fields;

	/* Check each index column's datatype. We do not check
	column name because there exists case that index
	column name got modified in mysql but such change does not
	propagate to InnoDB.
	One hidden assumption here is that the index column sequences
	are matched up between those in mysql and Innodb. */
	for (; key_part != key_end; ++key_part) {
		ulint	col_type;
		ibool	is_unsigned;
		ulint	mtype = innodb_idx_fld->col->mtype;

		/* Need to translate to InnoDB column type before
		comparison. */
		col_type = get_innobase_type_from_mysql_type(&is_unsigned,
							     key_part->field);

		/* Ignore Innodb specific system columns. */
		while (mtype == DATA_SYS) {
			innodb_idx_fld++;

			if (innodb_idx_fld >= innodb_idx_fld_end) {
				DBUG_RETURN(FALSE);
			}
		}

		if (col_type != mtype) {
			/* Column Type mismatches */
			DBUG_RETURN(FALSE);
		}

		innodb_idx_fld++;
	}

	DBUG_RETURN(TRUE);
}

/*******************************************************************//**
This function builds a translation table in INNOBASE_SHARE
structure for fast index location with mysql array number from its
table->key_info structure. This also provides the necessary translation
between the key order in mysql key_info and Innodb ib_table->indexes if
they are not fully matched with each other.
Note we do not have any mutex protecting the translation table
building based on the assumption that there is no concurrent
index creation/drop and DMLs that requires index lookup. All table
handle will be closed before the index creation/drop.
@return TRUE if index translation table built successfully */
static
ibool
innobase_build_index_translation(
/*=============================*/
	const TABLE*		table,	/*!< in: table in MySQL data
					dictionary */
	dict_table_t*		ib_table,/*!< in: table in Innodb data
					dictionary */
	INNOBASE_SHARE*		share)	/*!< in/out: share structure
					where index translation table
					will be constructed in. */
{
	ulint		mysql_num_index;
	ulint		ib_num_index;
	dict_index_t**	index_mapping;
	ibool		ret = TRUE;

	DBUG_ENTER("innobase_build_index_translation");

	mutex_enter(&dict_sys->mutex);

	mysql_num_index = table->s->keys;
	ib_num_index = UT_LIST_GET_LEN(ib_table->indexes);

	index_mapping = share->idx_trans_tbl.index_mapping;

	/* If there exists inconsistency between MySQL and InnoDB dictionary
	(metadata) information, the number of index defined in MySQL
	could exceed that in InnoDB, do not build index translation
	table in such case */
	if (UNIV_UNLIKELY(ib_num_index < mysql_num_index)) {
		ret = FALSE;
		goto func_exit;
	}

	/* If index entry count is non-zero, nothing has
	changed since last update, directly return TRUE */
	if (share->idx_trans_tbl.index_count) {
		/* Index entry count should still match mysql_num_index */
		ut_a(share->idx_trans_tbl.index_count == mysql_num_index);
		goto func_exit;
	}

	/* The number of index increased, rebuild the mapping table */
	if (mysql_num_index > share->idx_trans_tbl.array_size) {
		index_mapping = (dict_index_t**) my_realloc(index_mapping,
							mysql_num_index *
							sizeof(*index_mapping),
							MYF(MY_ALLOW_ZERO_PTR));

		if (!index_mapping) {
			/* Report an error if index_mapping continues to be
			NULL and mysql_num_index is a non-zero value */
			sql_print_error("InnoDB: fail to allocate memory for "
					"index translation table. Number of "
					"Index:%lu, array size:%lu",
					mysql_num_index,
					share->idx_trans_tbl.array_size);
			ret = FALSE;
			goto func_exit;
		}

		share->idx_trans_tbl.array_size = mysql_num_index;
	}

	/* For each index in the mysql key_info array, fetch its
	corresponding InnoDB index pointer into index_mapping
	array. */
	for (ulint count = 0; count < mysql_num_index; count++) {

		/* Fetch index pointers into index_mapping according to mysql
		index sequence */
		index_mapping[count] = dict_table_get_index_on_name(
			ib_table, table->key_info[count].name);

		if (!index_mapping[count]) {
			sql_print_error("Cannot find index %s in InnoDB "
					"index dictionary.",
					table->key_info[count].name);
			ret = FALSE;
			goto func_exit;
		}

		/* Double check fetched index has the same
		column info as those in mysql key_info. */
		if (!innobase_match_index_columns(&table->key_info[count],
					          index_mapping[count])) {
			sql_print_error("Found index %s whose column info "
					"does not match that of MySQL.",
					table->key_info[count].name);
			ret = FALSE;
			goto func_exit;
		}
	}

	/* Successfully built the translation table */
	share->idx_trans_tbl.index_count = mysql_num_index;

func_exit:
	if (!ret) {
		/* Build translation table failed. */
		my_free(index_mapping);

		share->idx_trans_tbl.array_size = 0;
		share->idx_trans_tbl.index_count = 0;
		index_mapping = NULL;
	}

	share->idx_trans_tbl.index_mapping = index_mapping;

	mutex_exit(&dict_sys->mutex);

	DBUG_RETURN(ret);
}

/*******************************************************************//**
This function uses index translation table to quickly locate the
requested index structure.
Note we do not have mutex protection for the index translatoin table
access, it is based on the assumption that there is no concurrent
translation table rebuild (fter create/drop index) and DMLs that
require index lookup.
@return dict_index_t structure for requested index. NULL if
fail to locate the index structure. */
static
dict_index_t*
innobase_index_lookup(
/*==================*/
	INNOBASE_SHARE*	share,	/*!< in: share structure for index
				translation table. */
	uint		keynr)	/*!< in: index number for the requested
				index */
{
	if (!share->idx_trans_tbl.index_mapping
	    || keynr >= share->idx_trans_tbl.index_count) {
		return(NULL);
	}

	return(share->idx_trans_tbl.index_mapping[keynr]);
}

/************************************************************************
Set the autoinc column max value. This should only be called once from
ha_innobase::open(). Therefore there's no need for a covering lock. */
UNIV_INTERN
void
ha_innobase::innobase_initialize_autoinc()
/*======================================*/
{
	ulonglong	auto_inc;
	const Field*	field = table->found_next_number_field;

	if (field != NULL) {
		auto_inc = innobase_get_int_col_max_value(field);
	} else {
		/* We have no idea what's been passed in to us as the
		autoinc column. We set it to the 0, effectively disabling
		updates to the table. */
		auto_inc = 0;

		ut_print_timestamp(stderr);
		fprintf(stderr, "  InnoDB: Unable to determine the AUTOINC "
				"column name\n");
	}

	if (srv_force_recovery >= SRV_FORCE_NO_IBUF_MERGE) {
		/* If the recovery level is set so high that writes
		are disabled we force the AUTOINC counter to 0
		value effectively disabling writes to the table.
		Secondly, we avoid reading the table in case the read
		results in failure due to a corrupted table/index.

		We will not return an error to the client, so that the
		tables can be dumped with minimal hassle.  If an error
		were returned in this case, the first attempt to read
		the table would fail and subsequent SELECTs would succeed. */
		auto_inc = 0;
	} else if (field == NULL) {
		/* This is a far more serious error, best to avoid
		opening the table and return failure. */
		my_error(ER_AUTOINC_READ_FAILED, MYF(0));
	} else {
		dict_index_t*	index;
		const char*	col_name;
		ulonglong	read_auto_inc;
		ulint		err;

		update_thd(ha_thd());

		ut_a(prebuilt->trx == thd_to_trx(user_thd));

		col_name = field->field_name;
		index = innobase_get_index(table->s->next_number_index);

		/* Execute SELECT MAX(col_name) FROM TABLE; */
		err = row_search_max_autoinc(index, col_name, &read_auto_inc);

		switch (err) {
		case DB_SUCCESS: {
			ulonglong	col_max_value;

			col_max_value = innobase_get_int_col_max_value(field);

			/* At the this stage we do not know the increment
			nor the offset, so use a default increment of 1. */

			auto_inc = innobase_next_autoinc(
				read_auto_inc, 1, 1, col_max_value);

			break;
		}
		case DB_RECORD_NOT_FOUND:
			ut_print_timestamp(stderr);
			fprintf(stderr, "  InnoDB: MySQL and InnoDB data "
				"dictionaries are out of sync.\n"
				"InnoDB: Unable to find the AUTOINC column "
				"%s in the InnoDB table %s.\n"
				"InnoDB: We set the next AUTOINC column "
				"value to 0,\n"
				"InnoDB: in effect disabling the AUTOINC "
				"next value generation.\n"
				"InnoDB: You can either set the next "
				"AUTOINC value explicitly using ALTER TABLE\n"
				"InnoDB: or fix the data dictionary by "
				"recreating the table.\n",
				col_name, index->table->name);

			/* This will disable the AUTOINC generation. */
			auto_inc = 0;

			/* We want the open to succeed, so that the user can
			take corrective action. ie. reads should succeed but
			updates should fail. */
			err = DB_SUCCESS;
			break;
		default:
			/* row_search_max_autoinc() should only return
			one of DB_SUCCESS or DB_RECORD_NOT_FOUND. */
			ut_error;
		}
	}

	dict_table_autoinc_initialize(prebuilt->table, auto_inc);
}

/*****************************************************************//**
Creates and opens a handle to a table which already exists in an InnoDB
database.
@return	1 if error, 0 if success */
UNIV_INTERN
int
ha_innobase::open(
/*==============*/
	const char*	name,		/*!< in: table name */
	int		mode,		/*!< in: not used */
	uint		test_if_locked)	/*!< in: not used */
{
	dict_table_t*	ib_table;
	char		norm_name[1000];
	THD*		thd;
	ulint		retries = 0;
	char*		is_part = NULL;

	DBUG_ENTER("ha_innobase::open");

	UT_NOT_USED(mode);
	UT_NOT_USED(test_if_locked);

	thd = ha_thd();

	/* Under some cases MySQL seems to call this function while
	holding btr_search_latch. This breaks the latching order as
	we acquire dict_sys->mutex below and leads to a deadlock. */
	if (thd != NULL) {
		innobase_release_temporary_latches(ht, thd);
	}

	normalize_table_name(norm_name, name);

	user_thd = NULL;

	if (!(share=get_share(name))) {

		DBUG_RETURN(1);
	}

	/* Create buffers for packing the fields of a record. Why
	table->reclength did not work here? Obviously, because char
	fields when packed actually became 1 byte longer, when we also
	stored the string length as the first byte. */

	upd_and_key_val_buff_len =
				table->s->reclength + table->s->max_key_length
							+ MAX_REF_PARTS * 3;
	if (!(uchar*) my_multi_malloc(MYF(MY_WME),
			&upd_buff, upd_and_key_val_buff_len,
			&key_val_buff, upd_and_key_val_buff_len,
			NullS)) {
		free_share(share);

		DBUG_RETURN(1);
	}

	/* We look for pattern #P# to see if the table is partitioned
	MySQL table. The retry logic for partitioned tables is a
	workaround for http://bugs.mysql.com/bug.php?id=33349. Look
	at support issue https://support.mysql.com/view.php?id=21080
	for more details. */
	is_part = strstr(norm_name, "#P#");
retry:
	/* Get pointer to a table object in InnoDB dictionary cache */
	ib_table = dict_table_open_on_name(norm_name, FALSE);

	if (NULL == ib_table) {
		if (is_part && retries < 10) {
			++retries;
			os_thread_sleep(100000);
			goto retry;
		}

		if (is_part) {
			sql_print_error("Failed to open table %s after "
					"%lu attempts.\n", norm_name,
					retries);
		}

		sql_print_error("Cannot find or open table %s from\n"
				"the internal data dictionary of InnoDB "
				"though the .frm file for the\n"
				"table exists. Maybe you have deleted and "
				"recreated InnoDB data\n"
				"files but have forgotten to delete the "
				"corresponding .frm files\n"
				"of InnoDB tables, or you have moved .frm "
				"files to another database?\n"
				"or, the table contains indexes that this "
				"version of the engine\n"
				"doesn't support.\n"
				"See " REFMAN "innodb-troubleshooting.html\n"
				"how you can resolve the problem.\n",
				norm_name);
		free_share(share);
		my_free(upd_buff);
		my_errno = ENOENT;

		DBUG_RETURN(HA_ERR_NO_SUCH_TABLE);
	}

	MONITOR_INC(MONITOR_TABLE_OPEN);

	if (ib_table->ibd_file_missing && !thd_tablespace_op(thd)) {
		sql_print_error("MySQL is trying to open a table handle but "
				"the .ibd file for\ntable %s does not exist.\n"
				"Have you deleted the .ibd file from the "
				"database directory under\nthe MySQL datadir, "
				"or have you used DISCARD TABLESPACE?\n"
				"See " REFMAN "innodb-troubleshooting.html\n"
				"how you can resolve the problem.\n",
				norm_name);
		free_share(share);
		my_free(upd_buff);
		my_errno = ENOENT;

		dict_table_close(ib_table, FALSE);
		DBUG_RETURN(HA_ERR_NO_SUCH_TABLE);
	}

	prebuilt = row_create_prebuilt(ib_table);

	prebuilt->mysql_row_len = table->s->reclength;
	prebuilt->default_rec = table->s->default_values;
	ut_ad(prebuilt->default_rec);

	/* Looks like MySQL-3.23 sometimes has primary key number != 0 */
	primary_key = table->s->primary_key;
	key_used_on_scan = primary_key;

	if (!innobase_build_index_translation(table, ib_table, share)) {
		  sql_print_error("Build InnoDB index translation table for"
				  " Table %s failed", name);
	}

	/* Allocate a buffer for a 'row reference'. A row reference is
	a string of bytes of length ref_length which uniquely specifies
	a row in our table. Note that MySQL may also compare two row
	references for equality by doing a simple memcmp on the strings
	of length ref_length! */

	if (!row_table_got_default_clust_index(ib_table)) {

		prebuilt->clust_index_was_generated = FALSE;

		if (UNIV_UNLIKELY(primary_key >= MAX_KEY)) {
			sql_print_error("Table %s has a primary key in "
					"InnoDB data dictionary, but not "
					"in MySQL!", name);

			/* This mismatch could cause further problems
			if not attended, bring this to the user's attention
			by printing a warning in addition to log a message
			in the errorlog */
			push_warning_printf(thd, Sql_condition::WARN_LEVEL_WARN,
					    ER_NO_SUCH_INDEX,
					    "InnoDB: Table %s has a "
					    "primary key in InnoDB data "
					    "dictionary, but not in "
					    "MySQL!", name);

			/* If primary_key >= MAX_KEY, its (primary_key)
			value could be out of bound if continue to index
			into key_info[] array. Find InnoDB primary index,
			and assign its key_length to ref_length.
			In addition, since MySQL indexes are sorted starting
			with primary index, unique index etc., initialize
			ref_length to the first index key length in
			case we fail to find InnoDB cluster index.

			Please note, this will not resolve the primary
			index mismatch problem, other side effects are
			possible if users continue to use the table.
			However, we allow this table to be opened so
			that user can adopt necessary measures for the
			mismatch while still being accessible to the table
			date. */
			if (!table->key_info) {
				ut_ad(!table->s->keys);
				ref_length = 0;
			} else {
				ref_length = table->key_info[0].key_length;
			}

			/* Find corresponding cluster index
			key length in MySQL's key_info[] array */
			for (ulint i = 0; i < table->s->keys; i++) {
				dict_index_t*	index;
				index = innobase_get_index(i);
				if (dict_index_is_clust(index)) {
					ref_length =
						 table->key_info[i].key_length;
				}
			}
		} else {
			/* MySQL allocates the buffer for ref.
			key_info->key_length includes space for all key
			columns + one byte for each column that may be
			NULL. ref_length must be as exact as possible to
			save space, because all row reference buffers are
			allocated based on ref_length. */

			ref_length = table->key_info[primary_key].key_length;
		}
	} else {
		if (primary_key != MAX_KEY) {
			sql_print_error(
				"Table %s has no primary key in InnoDB data "
				"dictionary, but has one in MySQL! If you "
				"created the table with a MySQL version < "
				"3.23.54 and did not define a primary key, "
				"but defined a unique key with all non-NULL "
				"columns, then MySQL internally treats that "
				"key as the primary key. You can fix this "
				"error by dump + DROP + CREATE + reimport "
				"of the table.", name);

			/* This mismatch could cause further problems
			if not attended, bring this to the user attention
			by printing a warning in addition to log a message
			in the errorlog */
			push_warning_printf(thd, Sql_condition::WARN_LEVEL_WARN,
					    ER_NO_SUCH_INDEX,
					    "InnoDB: Table %s has no "
					    "primary key in InnoDB data "
					    "dictionary, but has one in "
					    "MySQL!", name);
		}

		prebuilt->clust_index_was_generated = TRUE;

		ref_length = DATA_ROW_ID_LEN;

		/* If we automatically created the clustered index, then
		MySQL does not know about it, and MySQL must NOT be aware
		of the index used on scan, to make it avoid checking if we
		update the column of the index. That is why we assert below
		that key_used_on_scan is the undefined value MAX_KEY.
		The column is the row id in the automatical generation case,
		and it will never be updated anyway. */

		if (key_used_on_scan != MAX_KEY) {
			sql_print_warning(
				"Table %s key_used_on_scan is %lu even "
				"though there is no primary key inside "
				"InnoDB.", name, (ulong) key_used_on_scan);
		}
	}

	/* Index block size in InnoDB: used by MySQL in query optimization */
	stats.block_size = 16 * 1024;

	/* Init table lock structure */
	thr_lock_data_init(&share->lock,&lock,(void*) 0);

	if (prebuilt->table) {
		/* We update the highest file format in the system table
		space, if this table has higher file format setting. */

		trx_sys_file_format_max_upgrade(
			(const char**) &innobase_file_format_max,
			dict_table_get_format(prebuilt->table));
	}

	/* Only if the table has an AUTOINC column. */
	if (prebuilt->table != NULL && table->found_next_number_field != NULL) {
		dict_table_autoinc_lock(prebuilt->table);

		/* Since a table can already be "open" in InnoDB's internal
		data dictionary, we only init the autoinc counter once, the
		first time the table is loaded. We can safely reuse the
		autoinc value from a previous MySQL open. */
		if (dict_table_autoinc_read(prebuilt->table) == 0) {

			innobase_initialize_autoinc();
		}

		dict_table_autoinc_unlock(prebuilt->table);
	}

	info(HA_STATUS_NO_LOCK | HA_STATUS_VARIABLE | HA_STATUS_CONST);

	DBUG_RETURN(0);
}

UNIV_INTERN
uint
ha_innobase::max_supported_key_part_length() const
/*==============================================*/
{
	/* A table format specific index column length check will be performed
	at ha_innobase::add_index() and row_create_index_for_mysql() */
	return(innobase_large_prefix
		? REC_VERSION_56_MAX_INDEX_COL_LEN
		: REC_ANTELOPE_MAX_INDEX_COL_LEN - 1);
}

/******************************************************************//**
Closes a handle to an InnoDB table.
@return	0 */
UNIV_INTERN
int
ha_innobase::close()
/*================*/
{
	THD*	thd;

	DBUG_ENTER("ha_innobase::close");

	thd = ha_thd();
	if (thd != NULL) {
		innobase_release_temporary_latches(ht, thd);
	}

	row_prebuilt_free(prebuilt, FALSE);

	my_free(upd_buff);
	free_share(share);

	MONITOR_INC(MONITOR_TABLE_CLOSE);

	/* Tell InnoDB server that there might be work for
	utility threads: */

	srv_active_wake_master_thread();

	DBUG_RETURN(0);
}

/* The following accessor functions should really be inside MySQL code! */

/**************************************************************//**
Gets field offset for a field in a table.
@return	offset */
static inline
uint
get_field_offset(
/*=============*/
	const TABLE*	table,	/*!< in: MySQL table object */
	const Field*	field)	/*!< in: MySQL field object */
{
	return((uint) (field->ptr - table->record[0]));
}

/**************************************************************//**
Checks if a field in a record is SQL NULL. Uses the record format
information in table to track the null bit in record.
@return	1 if NULL, 0 otherwise */
static inline
uint
field_in_record_is_null(
/*====================*/
	TABLE*	table,	/*!< in: MySQL table object */
	Field*	field,	/*!< in: MySQL field object */
	char*	record)	/*!< in: a row in MySQL format */
{
	int	null_offset;

	if (!field->null_ptr) {

		return(0);
	}

	null_offset = (uint) ((char*) field->null_ptr
		    - (char*) table->record[0]);

	if (record[null_offset] & field->null_bit) {

		return(1);
	}

	return(0);
}

/**************************************************************//**
Sets a field in a record to SQL NULL. Uses the record format
information in table to track the null bit in record. */
static inline
void
set_field_in_record_to_null(
/*========================*/
	TABLE*	table,	/*!< in: MySQL table object */
	Field*	field,	/*!< in: MySQL field object */
	char*	record)	/*!< in: a row in MySQL format */
{
	int	null_offset;

	null_offset = (uint) ((char*) field->null_ptr
		    - (char*) table->record[0]);

	record[null_offset] = record[null_offset] | field->null_bit;
}

/*************************************************************//**
InnoDB uses this function to compare two data fields for which the data type
is such that we must use MySQL code to compare them. NOTE that the prototype
of this function is in rem0cmp.c in InnoDB source code! If you change this
function, remember to update the prototype there!
@return	1, 0, -1, if a is greater, equal, less than b, respectively */
extern "C" UNIV_INTERN
int
innobase_mysql_cmp(
/*===============*/
	int		mysql_type,	/*!< in: MySQL type */
	uint		charset_number,	/*!< in: number of the charset */
	const unsigned char* a,		/*!< in: data field */
	unsigned int	a_length,	/*!< in: data field length,
					not UNIV_SQL_NULL */
	const unsigned char* b,		/*!< in: data field */
	unsigned int	b_length)	/*!< in: data field length,
					not UNIV_SQL_NULL */
{
	CHARSET_INFO*		charset;
	enum_field_types	mysql_tp;
	int			ret;

	DBUG_ASSERT(a_length != UNIV_SQL_NULL);
	DBUG_ASSERT(b_length != UNIV_SQL_NULL);

	mysql_tp = (enum_field_types) mysql_type;

	switch (mysql_tp) {

	case MYSQL_TYPE_BIT:
	case MYSQL_TYPE_STRING:
	case MYSQL_TYPE_VAR_STRING:
	case MYSQL_TYPE_TINY_BLOB:
	case MYSQL_TYPE_MEDIUM_BLOB:
	case MYSQL_TYPE_BLOB:
	case MYSQL_TYPE_LONG_BLOB:
	case MYSQL_TYPE_VARCHAR:
		/* Use the charset number to pick the right charset struct for
		the comparison. Since the MySQL function get_charset may be
		slow before Bar removes the mutex operation there, we first
		look at 2 common charsets directly. */

		if (charset_number == default_charset_info->number) {
			charset = default_charset_info;
		} else if (charset_number == my_charset_latin1.number) {
			charset = &my_charset_latin1;
		} else {
			charset = get_charset(charset_number, MYF(MY_WME));

			if (charset == NULL) {
			  sql_print_error("InnoDB needs charset %lu for doing "
					  "a comparison, but MySQL cannot "
					  "find that charset.",
					  (ulong) charset_number);
				ut_a(0);
			}
		}

		/* Starting from 4.1.3, we use strnncollsp() in comparisons of
		non-latin1_swedish_ci strings. NOTE that the collation order
		changes then: 'b\0\0...' is ordered BEFORE 'b  ...'. Users
		having indexes on such data need to rebuild their tables! */

		ret = charset->coll->strnncollsp(
			charset, a, a_length, b, b_length, 0);

		if (ret < 0) {
			return(-1);
		} else if (ret > 0) {
			return(1);
		} else {
			return(0);
		}
	default:
		ut_error;
	}

	return(0);
}

/**************************************************************//**
Converts a MySQL type to an InnoDB type. Note that this function returns
the 'mtype' of InnoDB. InnoDB differentiates between MySQL's old <= 4.1
VARCHAR and the new true VARCHAR in >= 5.0.3 by the 'prtype'.
@return	DATA_BINARY, DATA_VARCHAR, ... */
extern "C" UNIV_INTERN
ulint
get_innobase_type_from_mysql_type(
/*==============================*/
	ulint*		unsigned_flag,	/*!< out: DATA_UNSIGNED if an
					'unsigned type';
					at least ENUM and SET,
					and unsigned integer
					types are 'unsigned types' */
	const void*	f)		/*!< in: MySQL Field */
{
	const class Field* field = reinterpret_cast<const class Field*>(f);

	/* The following asserts try to check that the MySQL type code fits in
	8 bits: this is used in ibuf and also when DATA_NOT_NULL is ORed to
	the type */

	DBUG_ASSERT((ulint)MYSQL_TYPE_STRING < 256);
	DBUG_ASSERT((ulint)MYSQL_TYPE_VAR_STRING < 256);
	DBUG_ASSERT((ulint)MYSQL_TYPE_DOUBLE < 256);
	DBUG_ASSERT((ulint)MYSQL_TYPE_FLOAT < 256);
	DBUG_ASSERT((ulint)MYSQL_TYPE_DECIMAL < 256);

	if (field->flags & UNSIGNED_FLAG) {

		*unsigned_flag = DATA_UNSIGNED;
	} else {
		*unsigned_flag = 0;
	}

	if (field->real_type() == MYSQL_TYPE_ENUM
		|| field->real_type() == MYSQL_TYPE_SET) {

		/* MySQL has field->type() a string type for these, but the
		data is actually internally stored as an unsigned integer
		code! */

		*unsigned_flag = DATA_UNSIGNED; /* MySQL has its own unsigned
						flag set to zero, even though
						internally this is an unsigned
						integer type */
		return(DATA_INT);
	}

	switch (field->type()) {
		/* NOTE that we only allow string types in DATA_MYSQL and
		DATA_VARMYSQL */
	case MYSQL_TYPE_VAR_STRING:	/* old <= 4.1 VARCHAR */
	case MYSQL_TYPE_VARCHAR:	/* new >= 5.0.3 true VARCHAR */
		if (field->binary()) {
			return(DATA_BINARY);
		} else if (strcmp(field->charset()->name,
				  "latin1_swedish_ci") == 0) {
			return(DATA_VARCHAR);
		} else {
			return(DATA_VARMYSQL);
		}
	case MYSQL_TYPE_BIT:
	case MYSQL_TYPE_STRING: if (field->binary()) {

			return(DATA_FIXBINARY);
		} else if (strcmp(field->charset()->name,
				  "latin1_swedish_ci") == 0) {
			return(DATA_CHAR);
		} else {
			return(DATA_MYSQL);
		}
	case MYSQL_TYPE_NEWDECIMAL:
		return(DATA_FIXBINARY);
	case MYSQL_TYPE_LONG:
	case MYSQL_TYPE_LONGLONG:
	case MYSQL_TYPE_TINY:
	case MYSQL_TYPE_SHORT:
	case MYSQL_TYPE_INT24:
	case MYSQL_TYPE_DATE:
	case MYSQL_TYPE_DATETIME:
	case MYSQL_TYPE_YEAR:
	case MYSQL_TYPE_NEWDATE:
	case MYSQL_TYPE_TIME:
	case MYSQL_TYPE_TIMESTAMP:
		return(DATA_INT);
	case MYSQL_TYPE_FLOAT:
		return(DATA_FLOAT);
	case MYSQL_TYPE_DOUBLE:
		return(DATA_DOUBLE);
	case MYSQL_TYPE_DECIMAL:
		return(DATA_DECIMAL);
	case MYSQL_TYPE_GEOMETRY:
	case MYSQL_TYPE_TINY_BLOB:
	case MYSQL_TYPE_MEDIUM_BLOB:
	case MYSQL_TYPE_BLOB:
	case MYSQL_TYPE_LONG_BLOB:
		return(DATA_BLOB);
	case MYSQL_TYPE_NULL:
		/* MySQL currently accepts "NULL" datatype, but will
		reject such datatype in the next release. We will cope
		with it and not trigger assertion failure in 5.1 */
		break;
	default:
		ut_error;
	}

	return(0);
}

/*******************************************************************//**
Writes an unsigned integer value < 64k to 2 bytes, in the little-endian
storage format. */
static inline
void
innobase_write_to_2_little_endian(
/*==============================*/
	byte*	buf,	/*!< in: where to store */
	ulint	val)	/*!< in: value to write, must be < 64k */
{
	ut_a(val < 256 * 256);

	buf[0] = (byte)(val & 0xFF);
	buf[1] = (byte)(val / 256);
}

/*******************************************************************//**
Reads an unsigned integer value < 64k from 2 bytes, in the little-endian
storage format.
@return	value */
static inline
uint
innobase_read_from_2_little_endian(
/*===============================*/
	const uchar*	buf)	/*!< in: from where to read */
{
	return (uint) ((ulint)(buf[0]) + 256 * ((ulint)(buf[1])));
}

/*******************************************************************//**
Stores a key value for a row to a buffer.
@return	key value length as stored in buff */
UNIV_INTERN
uint
ha_innobase::store_key_val_for_row(
/*===============================*/
	uint		keynr,	/*!< in: key number */
	char*		buff,	/*!< in/out: buffer for the key value (in MySQL
				format) */
	uint		buff_len,/*!< in: buffer length */
	const uchar*	record)/*!< in: row in MySQL format */
{
	KEY*		key_info	= table->key_info + keynr;
	KEY_PART_INFO*	key_part	= key_info->key_part;
	KEY_PART_INFO*	end		= key_part + key_info->key_parts;
	char*		buff_start	= buff;
	enum_field_types mysql_type;
	Field*		field;
	ibool		is_null;

	DBUG_ENTER("store_key_val_for_row");

	/* The format for storing a key field in MySQL is the following:

	1. If the column can be NULL, then in the first byte we put 1 if the
	field value is NULL, 0 otherwise.

	2. If the column is of a BLOB type (it must be a column prefix field
	in this case), then we put the length of the data in the field to the
	next 2 bytes, in the little-endian format. If the field is SQL NULL,
	then these 2 bytes are set to 0. Note that the length of data in the
	field is <= column prefix length.

	3. In a column prefix field, prefix_len next bytes are reserved for
	data. In a normal field the max field length next bytes are reserved
	for data. For a VARCHAR(n) the max field length is n. If the stored
	value is the SQL NULL then these data bytes are set to 0.

	4. We always use a 2 byte length for a true >= 5.0.3 VARCHAR. Note that
	in the MySQL row format, the length is stored in 1 or 2 bytes,
	depending on the maximum allowed length. But in the MySQL key value
	format, the length always takes 2 bytes.

	We have to zero-fill the buffer so that MySQL is able to use a
	simple memcmp to compare two key values to determine if they are
	equal. MySQL does this to compare contents of two 'ref' values. */

	memset(buff, 0, buff_len);

	for (; key_part != end; key_part++) {
		is_null = FALSE;

		if (key_part->null_bit) {
			if (record[key_part->null_offset]
						& key_part->null_bit) {
				*buff = 1;
				is_null = TRUE;
			} else {
				*buff = 0;
			}
			buff++;
		}

		field = key_part->field;
		mysql_type = field->type();

		if (mysql_type == MYSQL_TYPE_VARCHAR) {
						/* >= 5.0.3 true VARCHAR */
			ulint		lenlen;
			ulint		len;
			const byte*	data;
			ulint		key_len;
			ulint		true_len;
			const CHARSET_INFO* cs;
			int		error=0;

			key_len = key_part->length;

			if (is_null) {
				buff += key_len + 2;

				continue;
			}
			cs = field->charset();

			lenlen = (ulint)
				(((Field_varstring*)field)->length_bytes);

			data = row_mysql_read_true_varchar(&len,
				(byte*) (record
				+ (ulint)get_field_offset(table, field)),
				lenlen);

			true_len = len;

			/* For multi byte character sets we need to calculate
			the true length of the key */

			if (len > 0 && cs->mbmaxlen > 1) {
				true_len = (ulint) cs->cset->well_formed_len(cs,
						(const char *) data,
						(const char *) data + len,
 						(uint) (key_len / cs->mbmaxlen),
						&error);
			}

			/* In a column prefix index, we may need to truncate
			the stored value: */

			if (true_len > key_len) {
				true_len = key_len;
			}

			/* The length in a key value is always stored in 2
			bytes */

			row_mysql_store_true_var_len((byte*)buff, true_len, 2);
			buff += 2;

			memcpy(buff, data, true_len);

			/* Note that we always reserve the maximum possible
			length of the true VARCHAR in the key value, though
			only len first bytes after the 2 length bytes contain
			actual data. The rest of the space was reset to zero
			in the memset() call above. */

			buff += key_len;

		} else if (mysql_type == MYSQL_TYPE_TINY_BLOB
			|| mysql_type == MYSQL_TYPE_MEDIUM_BLOB
			|| mysql_type == MYSQL_TYPE_BLOB
			|| mysql_type == MYSQL_TYPE_LONG_BLOB
			/* MYSQL_TYPE_GEOMETRY data is treated
			as BLOB data in innodb. */
			|| mysql_type == MYSQL_TYPE_GEOMETRY) {

			const CHARSET_INFO* cs;
			ulint		key_len;
			ulint		true_len;
			int		error=0;
			ulint		blob_len;
			const byte*	blob_data;

			ut_a(key_part->key_part_flag & HA_PART_KEY_SEG);

			key_len = key_part->length;

			if (is_null) {
				buff += key_len + 2;

				continue;
			}

			cs = field->charset();

			blob_data = row_mysql_read_blob_ref(&blob_len,
				(byte*) (record
				+ (ulint)get_field_offset(table, field)),
					(ulint) field->pack_length());

			true_len = blob_len;

			ut_a(get_field_offset(table, field)
				== key_part->offset);

			/* For multi byte character sets we need to calculate
			the true length of the key */

			if (blob_len > 0 && cs->mbmaxlen > 1) {
				true_len = (ulint) cs->cset->well_formed_len(cs,
						(const char *) blob_data,
						(const char *) blob_data
							+ blob_len,
						(uint) (key_len / cs->mbmaxlen),
						&error);
			}

			/* All indexes on BLOB and TEXT are column prefix
			indexes, and we may need to truncate the data to be
			stored in the key value: */

			if (true_len > key_len) {
				true_len = key_len;
			}

			/* MySQL reserves 2 bytes for the length and the
			storage of the number is little-endian */

			innobase_write_to_2_little_endian(
					(byte*)buff, true_len);
			buff += 2;

			memcpy(buff, blob_data, true_len);

			/* Note that we always reserve the maximum possible
			length of the BLOB prefix in the key value. */

			buff += key_len;
		} else {
			/* Here we handle all other data types except the
			true VARCHAR, BLOB and TEXT. Note that the column
			value we store may be also in a column prefix
			index. */

			const CHARSET_INFO*	cs = NULL;
			ulint			true_len;
			ulint			key_len;
			const uchar*		src_start;
			int			error=0;
			enum_field_types	real_type;

			key_len = key_part->length;

			if (is_null) {
				 buff += key_len;

				 continue;
			}

			src_start = record + key_part->offset;
			real_type = field->real_type();
			true_len = key_len;

			/* Character set for the field is defined only
			to fields whose type is string and real field
			type is not enum or set. For these fields check
			if character set is multi byte. */

			if (real_type != MYSQL_TYPE_ENUM
				&& real_type != MYSQL_TYPE_SET
				&& ( mysql_type == MYSQL_TYPE_VAR_STRING
					|| mysql_type == MYSQL_TYPE_STRING)) {

				cs = field->charset();

				/* For multi byte character sets we need to
				calculate the true length of the key */

				if (key_len > 0 && cs->mbmaxlen > 1) {

					true_len = (ulint)
						cs->cset->well_formed_len(cs,
							(const char *)src_start,
							(const char *)src_start
								+ key_len,
							(uint) (key_len
								/ cs->mbmaxlen),
							&error);
				}
			}

			memcpy(buff, src_start, true_len);
			buff += true_len;

			/* Pad the unused space with spaces. */

			if (true_len < key_len) {
				ulint	pad_len = key_len - true_len;
				ut_a(cs != NULL);
				ut_a(!(pad_len % cs->mbminlen));

				cs->cset->fill(cs, buff, pad_len,
					       0x20 /* space */);
				buff += pad_len;
			}
		}
	}

	ut_a(buff <= buff_start + buff_len);

	DBUG_RETURN((uint)(buff - buff_start));
}

/**************************************************************//**
Determines if a field is needed in a prebuilt struct 'template'.
@return field to use, or NULL if the field is not needed */
static
const Field*
build_template_needs_field(
/*=======================*/
	ibool		index_contains,	/*!< in:
					dict_index_contains_col_or_prefix(
					index, i) */
	ibool		read_just_key,	/*!< in: TRUE when MySQL calls
					ha_innobase::extra with the
					argument HA_EXTRA_KEYREAD; it is enough
					to read just columns defined in
					the index (i.e., no read of the
					clustered index record necessary) */
	ibool		fetch_all_in_key,
					/*!< in: true=fetch all fields in
					the index */
	ibool		fetch_primary_key_cols,
					/*!< in: true=fetch the
					primary key columns */
	dict_index_t*	index,		/*!< in: InnoDB index to use */
	const TABLE*	table,		/*!< in: MySQL table object */
	ulint		i)		/*!< in: field index in InnoDB table */
{
	const Field*	field	= table->field[i];
<<<<<<< HEAD
=======

	ut_ad(index_contains == dict_index_contains_col_or_prefix(index, i));

	if (!index_contains) {
		if (read_just_key) {
			/* If this is a 'key read', we do not need
			columns that are not in the key */

			return(NULL);
		}
	} else if (fetch_all_in_key) {
		/* This field is needed in the query */

		return(field);
	}

	if (bitmap_is_set(table->read_set, i)
	    || bitmap_is_set(table->write_set, i)) {
		/* This field is needed in the query */

		return(field);
	}

	if (fetch_primary_key_cols
	    && dict_table_col_in_clustered_key(index->table, i)) {
		/* This field is needed in the query */

		return(field);
	}

	/* This field is not needed in the query, skip it */

	return(NULL);
}

/**************************************************************//**
Determines if a field is needed in a prebuilt struct 'template'.
@return whether the field is needed for index condition pushdown */
inline
bool
build_template_needs_field_in_icp(
/*==============================*/
	const dict_index_t*	index,	/*!< in: InnoDB index */
	const row_prebuilt_t*	prebuilt,/*!< in: row fetch template */
	bool			contains,/*!< in: whether the index contains
					column i */
	ulint			i)	/*!< in: column number */
{
	ut_ad(contains == dict_index_contains_col_or_prefix(index, i));

	return(index == prebuilt->index
	       ? contains
	       : dict_index_contains_col_or_prefix(prebuilt->index, i));
}

/**************************************************************//**
Adds a field to a prebuilt struct 'template'.
@return the field template */
static
mysql_row_templ_t*
build_template_field(
/*=================*/
	row_prebuilt_t*	prebuilt,	/*!< in/out: template */
	dict_index_t*	clust_index,	/*!< in: InnoDB clustered index */
	dict_index_t*	index,		/*!< in: InnoDB index to use */
	TABLE*		table,		/*!< in: MySQL table object */
	const Field*	field,		/*!< in: field in MySQL table */
	ulint		i)		/*!< in: field index in InnoDB table */
{
	mysql_row_templ_t*	templ;
	const dict_col_t*	col;

	ut_ad(field == table->field[i]);
	ut_ad(clust_index->table == index->table);

	col = dict_table_get_nth_col(index->table, i);

	templ = prebuilt->mysql_template + prebuilt->n_template++;
	UNIV_MEM_INVALID(templ, sizeof *templ);
	templ->col_no = i;
	templ->clust_rec_field_no = dict_col_get_clust_pos(col, clust_index);
	ut_a(templ->clust_rec_field_no != ULINT_UNDEFINED);

	if (dict_index_is_clust(index)) {
		templ->rec_field_no = templ->clust_rec_field_no;
	} else {
		templ->rec_field_no = dict_index_get_nth_col_pos(index, i);
	}

	if (field->null_ptr) {
		templ->mysql_null_byte_offset =
			(ulint) ((char*) field->null_ptr
				 - (char*) table->record[0]);

		templ->mysql_null_bit_mask = (ulint) field->null_bit;
	} else {
		templ->mysql_null_bit_mask = 0;
	}

	templ->mysql_col_offset = (ulint) get_field_offset(table, field);

	templ->mysql_col_len = (ulint) field->pack_length();
	templ->type = col->mtype;
	templ->mysql_type = (ulint)field->type();

	if (templ->mysql_type == DATA_MYSQL_TRUE_VARCHAR) {
		templ->mysql_length_bytes = (ulint)
			(((Field_varstring*)field)->length_bytes);
	}

	templ->charset = dtype_get_charset_coll(col->prtype);
	templ->mbminlen = dict_col_get_mbminlen(col);
	templ->mbmaxlen = dict_col_get_mbmaxlen(col);
	templ->is_unsigned = col->prtype & DATA_UNSIGNED;

	if (!dict_index_is_clust(index)
	    && templ->rec_field_no == ULINT_UNDEFINED) {
		prebuilt->need_to_access_clustered = TRUE;
	}

	if (prebuilt->mysql_prefix_len < templ->mysql_col_offset
	    + templ->mysql_col_len) {
		prebuilt->mysql_prefix_len = templ->mysql_col_offset
			+ templ->mysql_col_len;
	}

	if (templ->type == DATA_BLOB) {
		prebuilt->templ_contains_blob = TRUE;
	}

	return(templ);
}

/**************************************************************//**
Builds a 'template' to the prebuilt struct. The template is used in fast
retrieval of just those column values MySQL needs in its processing. */
UNIV_INTERN
void
ha_innobase::build_template(
/*========================*/
	bool		whole_row)	/*!< in: true=ROW_MYSQL_WHOLE_ROW,
					false=ROW_MYSQL_REC_FIELDS */
{
	dict_index_t*	index;
	dict_index_t*	clust_index;
	ulint		n_fields;
	ibool		fetch_all_in_key	= FALSE;
	ibool		fetch_primary_key_cols	= FALSE;
	ulint		i;
>>>>>>> 6c989d1e

	ut_ad(index_contains == dict_index_contains_col_or_prefix(index, i));

<<<<<<< HEAD
	if (!index_contains) {
		if (read_just_key) {
			/* If this is a 'key read', we do not need
			columns that are not in the key */

			return(NULL);
		}
	} else if (fetch_all_in_key) {
		/* This field is needed in the query */

		return(field);
	}

	if (bitmap_is_set(table->read_set, i)
	    || bitmap_is_set(table->write_set, i)) {
		/* This field is needed in the query */
=======
		whole_row = true;
	} else if (!whole_row) {
		if (prebuilt->hint_need_to_fetch_extra_cols
			== ROW_RETRIEVE_ALL_COLS) {
>>>>>>> 6c989d1e

		return(field);
	}

	if (fetch_primary_key_cols
	    && dict_table_col_in_clustered_key(index->table, i)) {
		/* This field is needed in the query */

		return(field);
	}

	/* This field is not needed in the query, skip it */

	return(NULL);
}

/**************************************************************//**
Determines if a field is needed in a prebuilt struct 'template'.
@return whether the field is needed for index condition pushdown */
inline
bool
build_template_needs_field_in_icp(
/*==============================*/
	const dict_index_t*	index,	/*!< in: InnoDB index */
	const row_prebuilt_t*	prebuilt,/*!< in: row fetch template */
	bool			contains,/*!< in: whether the index contains
					column i */
	ulint			i)	/*!< in: column number */
{
	ut_ad(contains == dict_index_contains_col_or_prefix(index, i));

	return(index == prebuilt->index
	       ? contains
	       : dict_index_contains_col_or_prefix(prebuilt->index, i));
}

/**************************************************************//**
Adds a field to a prebuilt struct 'template'.
@return the field template */
static
mysql_row_templ_t*
build_template_field(
/*=================*/
	row_prebuilt_t*	prebuilt,	/*!< in/out: template */
	dict_index_t*	clust_index,	/*!< in: InnoDB clustered index */
	dict_index_t*	index,		/*!< in: InnoDB index to use */
	TABLE*		table,		/*!< in: MySQL table object */
	const Field*	field,		/*!< in: field in MySQL table */
	ulint		i)		/*!< in: field index in InnoDB table */
{
	mysql_row_templ_t*	templ;
	const dict_col_t*	col;

	ut_ad(field == table->field[i]);
	ut_ad(clust_index->table == index->table);

	col = dict_table_get_nth_col(index->table, i);

	templ = prebuilt->mysql_template + prebuilt->n_template++;
	UNIV_MEM_INVALID(templ, sizeof *templ);
	templ->col_no = i;
	templ->clust_rec_field_no = dict_col_get_clust_pos(col, clust_index);
	ut_a(templ->clust_rec_field_no != ULINT_UNDEFINED);

	if (dict_index_is_clust(index)) {
		templ->rec_field_no = templ->clust_rec_field_no;
	} else {
		templ->rec_field_no = dict_index_get_nth_col_pos(index, i);
	}

	if (field->null_ptr) {
		templ->mysql_null_byte_offset =
			(ulint) ((char*) field->null_ptr
				 - (char*) table->record[0]);

		templ->mysql_null_bit_mask = (ulint) field->null_bit;
	} else {
		templ->mysql_null_bit_mask = 0;
	}

	templ->mysql_col_offset = (ulint) get_field_offset(table, field);

	templ->mysql_col_len = (ulint) field->pack_length();
	templ->type = col->mtype;
	templ->mysql_type = (ulint)field->type();

	if (templ->mysql_type == DATA_MYSQL_TRUE_VARCHAR) {
		templ->mysql_length_bytes = (ulint)
			(((Field_varstring*)field)->length_bytes);
	}

	templ->charset = dtype_get_charset_coll(col->prtype);
	templ->mbminlen = dict_col_get_mbminlen(col);
	templ->mbmaxlen = dict_col_get_mbmaxlen(col);
	templ->is_unsigned = col->prtype & DATA_UNSIGNED;

	if (!dict_index_is_clust(index)
	    && templ->rec_field_no == ULINT_UNDEFINED) {
		prebuilt->need_to_access_clustered = TRUE;
	}

	if (prebuilt->mysql_prefix_len < templ->mysql_col_offset
	    + templ->mysql_col_len) {
		prebuilt->mysql_prefix_len = templ->mysql_col_offset
			+ templ->mysql_col_len;
	}

	if (templ->type == DATA_BLOB) {
		prebuilt->templ_contains_blob = TRUE;
	}

	return(templ);
}

/**************************************************************//**
Builds a 'template' to the prebuilt struct. The template is used in fast
retrieval of just those column values MySQL needs in its processing. */
UNIV_INTERN
void
ha_innobase::build_template(
/*========================*/
	bool		whole_row)	/*!< in: true=ROW_MYSQL_WHOLE_ROW,
					false=ROW_MYSQL_REC_FIELDS */
{
	dict_index_t*	index;
	dict_index_t*	clust_index;
	ulint		n_fields;
	ibool		fetch_all_in_key	= FALSE;
	ibool		fetch_primary_key_cols	= FALSE;
	ulint		i;

	if (prebuilt->select_lock_type == LOCK_X) {
		/* We always retrieve the whole clustered index record if we
		use exclusive row level locks, for example, if the read is
		done in an UPDATE statement. */

		whole_row = true;
	} else if (!whole_row) {
		if (prebuilt->hint_need_to_fetch_extra_cols
			== ROW_RETRIEVE_ALL_COLS) {

			/* We know we must at least fetch all columns in the
			key, or all columns in the table */

			if (prebuilt->read_just_key) {
				/* MySQL has instructed us that it is enough
				to fetch the columns in the key; looks like
				MySQL can set this flag also when there is
				only a prefix of the column in the key: in
				that case we retrieve the whole column from
				the clustered index */

				fetch_all_in_key = TRUE;
			} else {
				whole_row = true;
			}
		} else if (prebuilt->hint_need_to_fetch_extra_cols
			== ROW_RETRIEVE_PRIMARY_KEY) {
			/* We must at least fetch all primary key cols. Note
			that if the clustered index was internally generated
			by InnoDB on the row id (no primary key was
			defined), then row_search_for_mysql() will always
			retrieve the row id to a special buffer in the
			prebuilt struct. */

			fetch_primary_key_cols = TRUE;
		}
	}

	clust_index = dict_table_get_first_index(prebuilt->table);

	index = whole_row ? clust_index : prebuilt->index;

	prebuilt->need_to_access_clustered = (index == clust_index);

	/* Below we check column by column if we need to access
	the clustered index. */

	n_fields = (ulint)table->s->fields; /* number of columns */

	if (!prebuilt->mysql_template) {
		prebuilt->mysql_template = (mysql_row_templ_t*)
			mem_alloc(n_fields * sizeof(mysql_row_templ_t));
	}

	prebuilt->template_type = whole_row
		? ROW_MYSQL_WHOLE_ROW : ROW_MYSQL_REC_FIELDS;
	prebuilt->null_bitmap_len = table->s->null_bytes;

	/* Prepare to build prebuilt->mysql_template[]. */
	prebuilt->templ_contains_blob = FALSE;
	prebuilt->mysql_prefix_len = 0;
	prebuilt->n_template = 0;
	prebuilt->idx_cond_n_cols = 0;

	/* Note that in InnoDB, i is the column number in the table.
	MySQL calls columns 'fields'. */

	if (active_index != MAX_KEY && active_index == pushed_idx_cond_keyno) {
		/* Push down an index condition or an end_range check. */
		for (i = 0; i < n_fields; i++) {
			const ibool		index_contains
				= dict_index_contains_col_or_prefix(index, i);

			/* Test if an end_range or an index condition
			refers to the field. Note that "index" and
			"index_contains" may refer to the clustered index.
			Index condition pushdown is relative to prebuilt->index
			(the index that is being looked up first). */

			/* When join_read_always_key() invokes this
			code via handler::ha_index_init() and
			ha_innobase::index_init(), end_range is not
			yet initialized. Because of that, we must
			always check for index_contains, instead of
			the subset
			field->part_of_key.is_set(active_index)
			which would be acceptable if end_range==NULL. */
			if (build_template_needs_field_in_icp(
				    index, prebuilt, index_contains, i)) {
				/* Needed in ICP */
				const Field*		field;
				mysql_row_templ_t*	templ;

				if (whole_row) {
					field = table->field[i];
				} else {
					field = build_template_needs_field(
						index_contains,
						prebuilt->read_just_key,
						fetch_all_in_key,
						fetch_primary_key_cols,
						index, table, i);
					if (!field) {
						continue;
					}
				}

				templ = build_template_field(
					prebuilt, clust_index, index,
					table, field, i);
				prebuilt->idx_cond_n_cols++;
				ut_ad(prebuilt->idx_cond_n_cols
				      == prebuilt->n_template);

				if (index == prebuilt->index) {
					templ->icp_rec_field_no
						= templ->rec_field_no;
				} else {
					templ->icp_rec_field_no
						= dict_index_get_nth_col_pos(
							prebuilt->index, i);
				}

				if (dict_index_is_clust(prebuilt->index)) {
					ut_ad(templ->icp_rec_field_no
					      != ULINT_UNDEFINED);
					/* If the primary key includes
					a column prefix, use it in
					index condition pushdown,
					because the condition is
					evaluated before fetching any
					off-page (externally stored)
					columns. */
					if (templ->icp_rec_field_no
					    < prebuilt->index->n_uniq) {
						/* This is a key column;
						all set. */
						continue;
					}
				} else if (templ->icp_rec_field_no
					   != ULINT_UNDEFINED) {
					continue;
				}

				/* This is a column prefix index.
				The column prefix can be used in
				an end_range comparison. */

				templ->icp_rec_field_no
					= dict_index_get_nth_col_or_prefix_pos(
						prebuilt->index, i, TRUE);
				ut_ad(templ->icp_rec_field_no
				      != ULINT_UNDEFINED);

				/* Index condition pushdown can be used on
				all columns of a secondary index, and on
				the PRIMARY KEY columns. On the clustered
				index, it must never be used on other than
				PRIMARY KEY columns, because those columns
				may be stored off-page, and we will not
				fetch externally stored columns before
				checking the index condition. */
				/* TODO: test the above with an assertion
				like this. Note that index conditions are
				currently pushed down as part of the
				"optimizer phase" while end_range is done
				as part of the execution phase. Therefore,
				we were unable to use an accurate condition
				for end_range in the "if" condition above,
				and the following assertion would fail.
				ut_ad(!dict_index_is_clust(prebuilt->index)
				      || templ->rec_field_no
				      < prebuilt->index->n_uniq);
				*/
			}
		}

		ut_ad(prebuilt->idx_cond_n_cols > 0);
		ut_ad(prebuilt->idx_cond_n_cols == prebuilt->n_template);

		/* Include the fields that are not needed in index condition
		pushdown. */
		for (i = 0; i < n_fields; i++) {
			const ibool		index_contains
				= dict_index_contains_col_or_prefix(index, i);

			if (!build_template_needs_field_in_icp(
				    index, prebuilt, index_contains, i)) {
				/* Not needed in ICP */
				const Field*	field;

				if (whole_row) {
					field = table->field[i];
				} else {
					field = build_template_needs_field(
						index_contains,
						prebuilt->read_just_key,
						fetch_all_in_key,
						fetch_primary_key_cols,
						index, table, i);
					if (!field) {
						continue;
					}
				}

				build_template_field(prebuilt,
						     clust_index, index,
						     table, field, i);
			}
		}

		prebuilt->idx_cond = this;
	} else {
		/* No index condition pushdown */
		prebuilt->idx_cond = NULL;

		for (i = 0; i < n_fields; i++) {
			const Field*	field;

			if (whole_row) {
				field = table->field[i];
			} else {
				field = build_template_needs_field(
					dict_index_contains_col_or_prefix(
						index, i),
					prebuilt->read_just_key,
					fetch_all_in_key,
					fetch_primary_key_cols,
					index, table, i);
				if (!field) {
					continue;
				}
			}

			build_template_field(prebuilt, clust_index, index,
					     table, field, i);
		}
	}

	if (index != clust_index && prebuilt->need_to_access_clustered) {
		/* Change rec_field_no's to correspond to the clustered index
		record */
		for (i = 0; i < prebuilt->n_template; i++) {

			mysql_row_templ_t*	templ
				= &prebuilt->mysql_template[i];

			templ->rec_field_no = templ->clust_rec_field_no;
		}
	}
}

/********************************************************************//**
This special handling is really to overcome the limitations of MySQL's
binlogging. We need to eliminate the non-determinism that will arise in
INSERT ... SELECT type of statements, since MySQL binlog only stores the
min value of the autoinc interval. Once that is fixed we can get rid of
the special lock handling.
@return	DB_SUCCESS if all OK else error code */
UNIV_INTERN
ulint
ha_innobase::innobase_lock_autoinc(void)
/*====================================*/
{
	ulint		error = DB_SUCCESS;

	switch (innobase_autoinc_lock_mode) {
	case AUTOINC_NO_LOCKING:
		/* Acquire only the AUTOINC mutex. */
		dict_table_autoinc_lock(prebuilt->table);
		break;

	case AUTOINC_NEW_STYLE_LOCKING:
		/* For simple (single/multi) row INSERTs, we fallback to the
		old style only if another transaction has already acquired
		the AUTOINC lock on behalf of a LOAD FILE or INSERT ... SELECT
		etc. type of statement. */
		if (thd_sql_command(user_thd) == SQLCOM_INSERT
		    || thd_sql_command(user_thd) == SQLCOM_REPLACE) {
			dict_table_t*	table = prebuilt->table;

			/* Acquire the AUTOINC mutex. */
			dict_table_autoinc_lock(table);

			/* We need to check that another transaction isn't
			already holding the AUTOINC lock on the table. */
			if (table->n_waiting_or_granted_auto_inc_locks) {
				/* Release the mutex to avoid deadlocks. */
				dict_table_autoinc_unlock(table);
			} else {
				break;
			}
		}
		/* Fall through to old style locking. */

	case AUTOINC_OLD_STYLE_LOCKING:
		error = row_lock_table_autoinc_for_mysql(prebuilt);

		if (error == DB_SUCCESS) {

			/* Acquire the AUTOINC mutex. */
			dict_table_autoinc_lock(prebuilt->table);
		}
		break;

	default:
		ut_error;
	}

	return(ulong(error));
}

/********************************************************************//**
Reset the autoinc value in the table.
@return	DB_SUCCESS if all went well else error code */
UNIV_INTERN
ulint
ha_innobase::innobase_reset_autoinc(
/*================================*/
	ulonglong	autoinc)	/*!< in: value to store */
{
	ulint		error;

	error = innobase_lock_autoinc();

	if (error == DB_SUCCESS) {

		dict_table_autoinc_initialize(prebuilt->table, autoinc);

		dict_table_autoinc_unlock(prebuilt->table);
	}

	return(ulong(error));
}

/********************************************************************//**
Store the autoinc value in the table. The autoinc value is only set if
it's greater than the existing autoinc value in the table.
@return	DB_SUCCESS if all went well else error code */
UNIV_INTERN
ulint
ha_innobase::innobase_set_max_autoinc(
/*==================================*/
	ulonglong	auto_inc)	/*!< in: value to store */
{
	ulint		error;

	error = innobase_lock_autoinc();

	if (error == DB_SUCCESS) {

		dict_table_autoinc_update_if_greater(prebuilt->table, auto_inc);

		dict_table_autoinc_unlock(prebuilt->table);
	}

	return(ulong(error));
}

/********************************************************************//**
Stores a row in an InnoDB database, to the table specified in this
handle.
@return	error code */
UNIV_INTERN
int
ha_innobase::write_row(
/*===================*/
	uchar*	record)	/*!< in: a row in MySQL format */
{
	ulint		error = 0;
	int		error_result= 0;
	ibool		auto_inc_used= FALSE;
	ulint		sql_command;
	trx_t*		trx = thd_to_trx(user_thd);

	DBUG_ENTER("ha_innobase::write_row");

	if (prebuilt->trx != trx) {
		sql_print_error("The transaction object for the table handle "
				"is at %p, but for the current thread it is at "
				"%p",
				(const void*) prebuilt->trx, (const void*) trx);

		fputs("InnoDB: Dump of 200 bytes around prebuilt: ", stderr);
		ut_print_buf(stderr, ((const byte*)prebuilt) - 100, 200);
		fputs("\n"
			"InnoDB: Dump of 200 bytes around ha_data: ",
			stderr);
		ut_print_buf(stderr, ((const byte*) trx) - 100, 200);
		putc('\n', stderr);
		ut_error;
	}

	ha_statistic_increment(&SSV::ha_write_count);

	if (table->timestamp_field_type & TIMESTAMP_AUTO_SET_ON_INSERT)
		table->timestamp_field->set_time();

	sql_command = thd_sql_command(user_thd);

	if ((sql_command == SQLCOM_ALTER_TABLE
	     || sql_command == SQLCOM_OPTIMIZE
	     || sql_command == SQLCOM_CREATE_INDEX
	     || sql_command == SQLCOM_DROP_INDEX)
	    && num_write_row >= 10000) {
		/* ALTER TABLE is COMMITted at every 10000 copied rows.
		The IX table lock for the original table has to be re-issued.
		As this method will be called on a temporary table where the
		contents of the original table is being copied to, it is
		a bit tricky to determine the source table.  The cursor
		position in the source table need not be adjusted after the
		intermediate COMMIT, since writes by other transactions are
		being blocked by a MySQL table lock TL_WRITE_ALLOW_READ. */

		dict_table_t*	src_table;
		enum lock_mode	mode;

		num_write_row = 0;

		/* Commit the transaction.  This will release the table
		locks, so they have to be acquired again. */

		/* Altering an InnoDB table */
		/* Get the source table. */
		src_table = lock_get_src_table(
				prebuilt->trx, prebuilt->table, &mode);
		if (!src_table) {
no_commit:
			/* Unknown situation: do not commit */
			/*
			ut_print_timestamp(stderr);
			fprintf(stderr,
				"  InnoDB: ALTER TABLE is holding lock"
				" on %lu tables!\n",
				prebuilt->trx->mysql_n_tables_locked);
			*/
			;
		} else if (src_table == prebuilt->table) {
			/* Source table is not in InnoDB format:
			no need to re-acquire locks on it. */

			/* Altering to InnoDB format */
			innobase_commit(ht, user_thd, 1);
			/* Note that this transaction is still active. */
			trx_register_for_2pc(prebuilt->trx);
			/* We will need an IX lock on the destination table. */
			prebuilt->sql_stat_start = TRUE;
		} else {
			/* Ensure that there are no other table locks than
			LOCK_IX and LOCK_AUTO_INC on the destination table. */

			if (!lock_is_table_exclusive(prebuilt->table,
							prebuilt->trx)) {
				goto no_commit;
			}

			/* Commit the transaction.  This will release the table
			locks, so they have to be acquired again. */
			innobase_commit(ht, user_thd, 1);
			/* Note that this transaction is still active. */
			trx_register_for_2pc(prebuilt->trx);
			/* Re-acquire the table lock on the source table. */
			row_lock_table_for_mysql(prebuilt, src_table, mode);
			/* We will need an IX lock on the destination table. */
			prebuilt->sql_stat_start = TRUE;
		}
	}

	num_write_row++;

	/* This is the case where the table has an auto-increment column */
	if (table->next_number_field && record == table->record[0]) {

		/* Reset the error code before calling
		innobase_get_auto_increment(). */
		prebuilt->autoinc_error = DB_SUCCESS;

		if ((error = update_auto_increment())) {
			/* We don't want to mask autoinc overflow errors. */

			/* Handle the case where the AUTOINC sub-system
			failed during initialization. */
			if (prebuilt->autoinc_error == DB_UNSUPPORTED) {
				error_result = ER_AUTOINC_READ_FAILED;
				/* Set the error message to report too. */
				my_error(ER_AUTOINC_READ_FAILED, MYF(0));
				goto func_exit;
			} else if (prebuilt->autoinc_error != DB_SUCCESS) {
				error = (int) prebuilt->autoinc_error;
				goto report_error;
			}

			/* MySQL errors are passed straight back. */
			error_result = (int) error;
			goto func_exit;
		}

		auto_inc_used = TRUE;
	}

	if (prebuilt->mysql_template == NULL
	    || prebuilt->template_type != ROW_MYSQL_WHOLE_ROW) {

		/* Build the template used in converting quickly between
		the two database formats */

		build_template(true);
	}

	innodb_srv_conc_enter_innodb(prebuilt->trx);

	error = row_insert_for_mysql((byte*) record, prebuilt);

	/* Handle duplicate key errors */
	if (auto_inc_used) {
		ulint		err;
		ulonglong	auto_inc;
		ulonglong	col_max_value;

		/* Note the number of rows processed for this statement, used
		by get_auto_increment() to determine the number of AUTO-INC
		values to reserve. This is only useful for a mult-value INSERT
		and is a statement level counter.*/
		if (trx->n_autoinc_rows > 0) {
			--trx->n_autoinc_rows;
		}

		/* We need the upper limit of the col type to check for
		whether we update the table autoinc counter or not. */
		col_max_value = innobase_get_int_col_max_value(
			table->next_number_field);

		/* Get the value that MySQL attempted to store in the table.*/
		auto_inc = table->next_number_field->val_int();

		switch (error) {
		case DB_DUPLICATE_KEY:

			/* A REPLACE command and LOAD DATA INFILE REPLACE
			handle a duplicate key error themselves, but we
			must update the autoinc counter if we are performing
			those statements. */

			switch (sql_command) {
			case SQLCOM_LOAD:
				if ((trx->duplicates
				    & (TRX_DUP_IGNORE | TRX_DUP_REPLACE))) {

					goto set_max_autoinc;
				}
				break;

			case SQLCOM_REPLACE:
			case SQLCOM_INSERT_SELECT:
			case SQLCOM_REPLACE_SELECT:
				goto set_max_autoinc;

			default:
				break;
			}

			break;

		case DB_SUCCESS:
			/* If the actual value inserted is greater than
			the upper limit of the interval, then we try and
			update the table upper limit. Note: last_value
			will be 0 if get_auto_increment() was not called.*/

			if (auto_inc >= prebuilt->autoinc_last_value) {
set_max_autoinc:
				/* This should filter out the negative
				values set explicitly by the user. */
				if (auto_inc <= col_max_value) {
					ut_a(prebuilt->autoinc_increment > 0);

					ulonglong	need;
					ulonglong	offset;

					offset = prebuilt->autoinc_offset;
					need = prebuilt->autoinc_increment;

					auto_inc = innobase_next_autoinc(
						auto_inc,
						need, offset, col_max_value);

					err = innobase_set_max_autoinc(
						auto_inc);

					if (err != DB_SUCCESS) {
						error = err;
					}
				}
			}
			break;
		}
	}

	innodb_srv_conc_exit_innodb(prebuilt->trx);

report_error:
	error_result = convert_error_code_to_mysql((int) error,
						   prebuilt->table->flags,
						   user_thd);

func_exit:
	innobase_active_small();

	DBUG_RETURN(error_result);
}

/**********************************************************************//**
Checks which fields have changed in a row and stores information
of them to an update vector.
@return	error number or 0 */
static
int
calc_row_difference(
/*================*/
	upd_t*		uvect,		/*!< in/out: update vector */
	uchar*		old_row,	/*!< in: old row in MySQL format */
	uchar*		new_row,	/*!< in: new row in MySQL format */
	TABLE*		table,		/*!< in: table in MySQL data
					dictionary */
	uchar*		upd_buff,	/*!< in: buffer to use */
	ulint		buff_len,	/*!< in: buffer length */
	row_prebuilt_t*	prebuilt,	/*!< in: InnoDB prebuilt struct */
	THD*		thd)		/*!< in: user thread */
{
	uchar*		original_upd_buff = upd_buff;
	Field*		field;
	enum_field_types field_mysql_type;
	uint		n_fields;
	ulint		o_len;
	ulint		n_len;
	ulint		col_pack_len;
	const byte*	new_mysql_row_col;
	const byte*	o_ptr;
	const byte*	n_ptr;
	byte*		buf;
	upd_field_t*	ufield;
	ulint		col_type;
	ulint		n_changed = 0;
	dfield_t	dfield;
	dict_index_t*	clust_index;
	uint		i;

	n_fields = table->s->fields;
	clust_index = dict_table_get_first_index(prebuilt->table);

	/* We use upd_buff to convert changed fields */
	buf = (byte*) upd_buff;

	for (i = 0; i < n_fields; i++) {
		field = table->field[i];

		o_ptr = (const byte*) old_row + get_field_offset(table, field);
		n_ptr = (const byte*) new_row + get_field_offset(table, field);

		/* Use new_mysql_row_col and col_pack_len save the values */

		new_mysql_row_col = n_ptr;
		col_pack_len = field->pack_length();

		o_len = col_pack_len;
		n_len = col_pack_len;

		/* We use o_ptr and n_ptr to dig up the actual data for
		comparison. */

		field_mysql_type = field->type();

		col_type = prebuilt->table->cols[i].mtype;

		switch (col_type) {

		case DATA_BLOB:
			o_ptr = row_mysql_read_blob_ref(&o_len, o_ptr, o_len);
			n_ptr = row_mysql_read_blob_ref(&n_len, n_ptr, n_len);

			break;

		case DATA_VARCHAR:
		case DATA_BINARY:
		case DATA_VARMYSQL:
			if (field_mysql_type == MYSQL_TYPE_VARCHAR) {
				/* This is a >= 5.0.3 type true VARCHAR where
				the real payload data length is stored in
				1 or 2 bytes */

				o_ptr = row_mysql_read_true_varchar(
					&o_len, o_ptr,
					(ulint)
					(((Field_varstring*)field)->length_bytes));

				n_ptr = row_mysql_read_true_varchar(
					&n_len, n_ptr,
					(ulint)
					(((Field_varstring*)field)->length_bytes));
			}

			break;
		default:
			;
		}

		if (field->null_ptr) {
			if (field_in_record_is_null(table, field,
							(char*) old_row)) {
				o_len = UNIV_SQL_NULL;
			}

			if (field_in_record_is_null(table, field,
							(char*) new_row)) {
				n_len = UNIV_SQL_NULL;
			}
		}

		if (o_len != n_len || (o_len != UNIV_SQL_NULL &&
					0 != memcmp(o_ptr, n_ptr, o_len))) {
			/* The field has changed */

			ufield = uvect->fields + n_changed;

			/* Let us use a dummy dfield to make the conversion
			from the MySQL column format to the InnoDB format */

			dict_col_copy_type(prebuilt->table->cols + i,
					   dfield_get_type(&dfield));

			if (n_len != UNIV_SQL_NULL) {
				buf = row_mysql_store_col_in_innobase_format(
					&dfield,
					(byte*)buf,
					TRUE,
					new_mysql_row_col,
					col_pack_len,
					dict_table_is_comp(prebuilt->table));
				dfield_copy_data(&ufield->new_val, &dfield);
			} else {
				dfield_set_null(&ufield->new_val);
			}

			ufield->exp = NULL;
			ufield->orig_len = 0;
			ufield->field_no = dict_col_get_clust_pos(
				&prebuilt->table->cols[i], clust_index);
			n_changed++;
		}
	}

	uvect->n_fields = n_changed;
	uvect->info_bits = 0;

	ut_a(buf <= (byte*)original_upd_buff + buff_len);

	return(0);
}

/**********************************************************************//**
Updates a row given as a parameter to a new value. Note that we are given
whole rows, not just the fields which are updated: this incurs some
overhead for CPU when we check which fields are actually updated.
TODO: currently InnoDB does not prevent the 'Halloween problem':
in a searched update a single row can get updated several times
if its index columns are updated!
@return	error number or 0 */
UNIV_INTERN
int
ha_innobase::update_row(
/*====================*/
	const uchar*	old_row,	/*!< in: old row in MySQL format */
	uchar*		new_row)	/*!< in: new row in MySQL format */
{
	upd_t*		uvect;
	int		error = 0;
	trx_t*		trx = thd_to_trx(user_thd);

	DBUG_ENTER("ha_innobase::update_row");

	ut_a(prebuilt->trx == trx);

	ha_statistic_increment(&SSV::ha_update_count);

	if (table->timestamp_field_type & TIMESTAMP_AUTO_SET_ON_UPDATE)
		table->timestamp_field->set_time();

	if (prebuilt->upd_node) {
		uvect = prebuilt->upd_node->update;
	} else {
		uvect = row_get_prebuilt_update_vector(prebuilt);
	}

	/* Build an update vector from the modified fields in the rows
	(uses upd_buff of the handle) */

	calc_row_difference(uvect, (uchar*) old_row, new_row, table,
			upd_buff, (ulint)upd_and_key_val_buff_len,
			prebuilt, user_thd);

	/* This is not a delete */
	prebuilt->upd_node->is_delete = FALSE;

	ut_a(prebuilt->template_type == ROW_MYSQL_WHOLE_ROW);

	innodb_srv_conc_enter_innodb(trx);

	error = row_update_for_mysql((byte*) old_row, prebuilt);

	/* We need to do some special AUTOINC handling for the following case:

	INSERT INTO t (c1,c2) VALUES(x,y) ON DUPLICATE KEY UPDATE ...

	We need to use the AUTOINC counter that was actually used by
	MySQL in the UPDATE statement, which can be different from the
	value used in the INSERT statement.*/

	if (error == DB_SUCCESS
	    && table->next_number_field
	    && new_row == table->record[0]
	    && thd_sql_command(user_thd) == SQLCOM_INSERT
	    && (trx->duplicates & (TRX_DUP_IGNORE | TRX_DUP_REPLACE))
		== TRX_DUP_IGNORE)  {

		ulonglong	auto_inc;
		ulonglong	col_max_value;

		auto_inc = table->next_number_field->val_int();

		/* We need the upper limit of the col type to check for
		whether we update the table autoinc counter or not. */
		col_max_value = innobase_get_int_col_max_value(
			table->next_number_field);

		if (auto_inc <= col_max_value && auto_inc != 0) {

			ulonglong	need;
			ulonglong	offset;

			offset = prebuilt->autoinc_offset;
			need = prebuilt->autoinc_increment;

			auto_inc = innobase_next_autoinc(
				auto_inc, need, offset, col_max_value);

			error = innobase_set_max_autoinc(auto_inc);
		}
	}

	innodb_srv_conc_exit_innodb(trx);

	error = convert_error_code_to_mysql(error,
					    prebuilt->table->flags, user_thd);

	if (error == 0 /* success */
	    && uvect->n_fields == 0 /* no columns were updated */) {

		/* This is the same as success, but instructs
		MySQL that the row is not really updated and it
		should not increase the count of updated rows.
		This is fix for http://bugs.mysql.com/29157 */
		error = HA_ERR_RECORD_IS_THE_SAME;
	}

	/* Tell InnoDB server that there might be work for
	utility threads: */

	innobase_active_small();

	DBUG_RETURN(error);
}

/**********************************************************************//**
Deletes a row given as the parameter.
@return	error number or 0 */
UNIV_INTERN
int
ha_innobase::delete_row(
/*====================*/
	const uchar*	record)	/*!< in: a row in MySQL format */
{
	int		error = 0;
	trx_t*		trx = thd_to_trx(user_thd);

	DBUG_ENTER("ha_innobase::delete_row");

	ut_a(prebuilt->trx == trx);

	ha_statistic_increment(&SSV::ha_delete_count);

	if (!prebuilt->upd_node) {
		row_get_prebuilt_update_vector(prebuilt);
	}

	/* This is a delete */

	prebuilt->upd_node->is_delete = TRUE;

	innodb_srv_conc_enter_innodb(trx);

	error = row_update_for_mysql((byte*) record, prebuilt);

	innodb_srv_conc_exit_innodb(trx);

	error = convert_error_code_to_mysql(
		error, prebuilt->table->flags, user_thd);

	/* Tell the InnoDB server that there might be work for
	utility threads: */

	innobase_active_small();

	DBUG_RETURN(error);
}

/**********************************************************************//**
Removes a new lock set on a row, if it was not read optimistically. This can
be called after a row has been read in the processing of an UPDATE or a DELETE
query, if the option innodb_locks_unsafe_for_binlog is set. */
UNIV_INTERN
void
ha_innobase::unlock_row(void)
/*=========================*/
{
	DBUG_ENTER("ha_innobase::unlock_row");

	/* Consistent read does not take any locks, thus there is
	nothing to unlock. */

	if (prebuilt->select_lock_type == LOCK_NONE) {
		DBUG_VOID_RETURN;
	}

	switch (prebuilt->row_read_type) {
	case ROW_READ_WITH_LOCKS:
		if (!srv_locks_unsafe_for_binlog
		    && prebuilt->trx->isolation_level
		    > TRX_ISO_READ_COMMITTED) {
			break;
		}
		/* fall through */
	case ROW_READ_TRY_SEMI_CONSISTENT:
		row_unlock_for_mysql(prebuilt, FALSE);
		break;
	case ROW_READ_DID_SEMI_CONSISTENT:
		prebuilt->row_read_type = ROW_READ_TRY_SEMI_CONSISTENT;
		break;
	}

	DBUG_VOID_RETURN;
}

/* See handler.h and row0mysql.h for docs on this function. */
UNIV_INTERN
bool
ha_innobase::was_semi_consistent_read(void)
/*=======================================*/
{
	return(prebuilt->row_read_type == ROW_READ_DID_SEMI_CONSISTENT);
}

/* See handler.h and row0mysql.h for docs on this function. */
UNIV_INTERN
void
ha_innobase::try_semi_consistent_read(bool yes)
/*===========================================*/
{
	ut_a(prebuilt->trx == thd_to_trx(ha_thd()));

	/* Row read type is set to semi consistent read if this was
	requested by the MySQL and either innodb_locks_unsafe_for_binlog
	option is used or this session is using READ COMMITTED isolation
	level. */

	if (yes
	    && (srv_locks_unsafe_for_binlog
		|| prebuilt->trx->isolation_level <= TRX_ISO_READ_COMMITTED)) {
		prebuilt->row_read_type = ROW_READ_TRY_SEMI_CONSISTENT;
	} else {
		prebuilt->row_read_type = ROW_READ_WITH_LOCKS;
	}
}

/******************************************************************//**
Initializes a handle to use an index.
@return	0 or error number */
UNIV_INTERN
int
ha_innobase::index_init(
/*====================*/
	uint	keynr,	/*!< in: key (index) number */
	bool sorted)	/*!< in: 1 if result MUST be sorted according to index */
{
	DBUG_ENTER("index_init");

	DBUG_RETURN(change_active_index(keynr));
}

/******************************************************************//**
Currently does nothing.
@return	0 */
UNIV_INTERN
int
ha_innobase::index_end(void)
/*========================*/
{
	int	error	= 0;
	DBUG_ENTER("index_end");
	active_index = MAX_KEY;
	in_range_check_pushed_down = FALSE;
	ds_mrr.dsmrr_close();
	DBUG_RETURN(error);
}

/*********************************************************************//**
Converts a search mode flag understood by MySQL to a flag understood
by InnoDB. */
static inline
ulint
convert_search_mode_to_innobase(
/*============================*/
	enum ha_rkey_function	find_flag)
{
	switch (find_flag) {
	case HA_READ_KEY_EXACT:
		/* this does not require the index to be UNIQUE */
		return(PAGE_CUR_GE);
	case HA_READ_KEY_OR_NEXT:
		return(PAGE_CUR_GE);
	case HA_READ_KEY_OR_PREV:
		return(PAGE_CUR_LE);
	case HA_READ_AFTER_KEY:	
		return(PAGE_CUR_G);
	case HA_READ_BEFORE_KEY:
		return(PAGE_CUR_L);
	case HA_READ_PREFIX:
		return(PAGE_CUR_GE);
	case HA_READ_PREFIX_LAST:
		return(PAGE_CUR_LE);
	case HA_READ_PREFIX_LAST_OR_PREV:
		return(PAGE_CUR_LE);
		/* In MySQL-4.0 HA_READ_PREFIX and HA_READ_PREFIX_LAST always
		pass a complete-field prefix of a key value as the search
		tuple. I.e., it is not allowed that the last field would
		just contain n first bytes of the full field value.
		MySQL uses a 'padding' trick to convert LIKE 'abc%'
		type queries so that it can use as a search tuple
		a complete-field-prefix of a key value. Thus, the InnoDB
		search mode PAGE_CUR_LE_OR_EXTENDS is never used.
		TODO: when/if MySQL starts to use also partial-field
		prefixes, we have to deal with stripping of spaces
		and comparison of non-latin1 char type fields in
		innobase_mysql_cmp() to get PAGE_CUR_LE_OR_EXTENDS to
		work correctly. */
	case HA_READ_MBR_CONTAIN:
	case HA_READ_MBR_INTERSECT:
	case HA_READ_MBR_WITHIN:
	case HA_READ_MBR_DISJOINT:
	case HA_READ_MBR_EQUAL:
		return(PAGE_CUR_UNSUPP);
	/* do not use "default:" in order to produce a gcc warning:
	enumeration value '...' not handled in switch
	(if -Wswitch or -Wall is used) */
	}

	my_error(ER_CHECK_NOT_IMPLEMENTED, MYF(0), "this functionality");

	return(PAGE_CUR_UNSUPP);
}

/*
   BACKGROUND INFO: HOW A SELECT SQL QUERY IS EXECUTED
   ---------------------------------------------------
The following does not cover all the details, but explains how we determine
the start of a new SQL statement, and what is associated with it.

For each table in the database the MySQL interpreter may have several
table handle instances in use, also in a single SQL query. For each table
handle instance there is an InnoDB  'prebuilt' struct which contains most
of the InnoDB data associated with this table handle instance.

  A) if the user has not explicitly set any MySQL table level locks:

  1) MySQL calls ::external_lock to set an 'intention' table level lock on
the table of the handle instance. There we set
prebuilt->sql_stat_start = TRUE. The flag sql_stat_start should be set
true if we are taking this table handle instance to use in a new SQL
statement issued by the user. We also increment trx->n_mysql_tables_in_use.

  2) If prebuilt->sql_stat_start == TRUE we 'pre-compile' the MySQL search
instructions to prebuilt->template of the table handle instance in
::index_read. The template is used to save CPU time in large joins.

  3) In row_search_for_mysql, if prebuilt->sql_stat_start is true, we
allocate a new consistent read view for the trx if it does not yet have one,
or in the case of a locking read, set an InnoDB 'intention' table level
lock on the table.

  4) We do the SELECT. MySQL may repeatedly call ::index_read for the
same table handle instance, if it is a join.

  5) When the SELECT ends, MySQL removes its intention table level locks
in ::external_lock. When trx->n_mysql_tables_in_use drops to zero,
 (a) we execute a COMMIT there if the autocommit is on,
 (b) we also release possible 'SQL statement level resources' InnoDB may
have for this SQL statement. The MySQL interpreter does NOT execute
autocommit for pure read transactions, though it should. That is why the
table handler in that case has to execute the COMMIT in ::external_lock.

  B) If the user has explicitly set MySQL table level locks, then MySQL
does NOT call ::external_lock at the start of the statement. To determine
when we are at the start of a new SQL statement we at the start of
::index_read also compare the query id to the latest query id where the
table handle instance was used. If it has changed, we know we are at the
start of a new SQL statement. Since the query id can theoretically
overwrap, we use this test only as a secondary way of determining the
start of a new SQL statement. */


/**********************************************************************//**
Positions an index cursor to the index specified in the handle. Fetches the
row if any.
@return	0, HA_ERR_KEY_NOT_FOUND, or error number */
UNIV_INTERN
int
ha_innobase::index_read(
/*====================*/
	uchar*		buf,		/*!< in/out: buffer for the returned
					row */
	const uchar*	key_ptr,	/*!< in: key value; if this is NULL
					we position the cursor at the
					start or end of index; this can
					also contain an InnoDB row id, in
					which case key_len is the InnoDB
					row id length; the key value can
					also be a prefix of a full key value,
					and the last column can be a prefix
					of a full column */
	uint			key_len,/*!< in: key value length */
	enum ha_rkey_function find_flag)/*!< in: search flags from my_base.h */
{
	ulint		mode;
	dict_index_t*	index;
	ulint		match_mode	= 0;
	int		error;
	ulint		ret;

	DBUG_ENTER("index_read");

	ut_a(prebuilt->trx == thd_to_trx(user_thd));

	ha_statistic_increment(&SSV::ha_read_key_count);

	index = prebuilt->index;

	if (UNIV_UNLIKELY(index == NULL) || dict_index_is_corrupted(index)) {
		prebuilt->index_usable = FALSE;
		DBUG_RETURN(HA_ERR_CRASHED);
	}
	if (UNIV_UNLIKELY(!prebuilt->index_usable)) {
		DBUG_RETURN(dict_index_is_corrupted(index)
			    ? HA_ERR_INDEX_CORRUPT
			    : HA_ERR_TABLE_DEF_CHANGED);
	}

	/* Note that if the index for which the search template is built is not
	necessarily prebuilt->index, but can also be the clustered index */

	if (prebuilt->sql_stat_start) {
		build_template(false);
	}

	if (key_ptr) {
		/* Convert the search key value to InnoDB format into
		prebuilt->search_tuple */

		row_sel_convert_mysql_key_to_innobase(
			prebuilt->search_tuple,
			(byte*) key_val_buff,
			(ulint)upd_and_key_val_buff_len,
			index,
			(byte*) key_ptr,
			(ulint) key_len,
			prebuilt->trx);
	} else {
		/* We position the cursor to the last or the first entry
		in the index */

		dtuple_set_n_fields(prebuilt->search_tuple, 0);
	}

	mode = convert_search_mode_to_innobase(find_flag);

	match_mode = 0;

	if (find_flag == HA_READ_KEY_EXACT) {

		match_mode = ROW_SEL_EXACT;

	} else if (find_flag == HA_READ_PREFIX
		   || find_flag == HA_READ_PREFIX_LAST) {

		match_mode = ROW_SEL_EXACT_PREFIX;
	}

	last_match_mode = (uint) match_mode;

	if (mode != PAGE_CUR_UNSUPP) {

		innodb_srv_conc_enter_innodb(prebuilt->trx);

		ret = row_search_for_mysql((byte*) buf, mode, prebuilt,
					   match_mode, 0);

		innodb_srv_conc_exit_innodb(prebuilt->trx);
	} else {

		ret = DB_UNSUPPORTED;
	}

	switch (ret) {
	case DB_SUCCESS:
		error = 0;
		table->status = 0;
		break;
	case DB_RECORD_NOT_FOUND:
		error = HA_ERR_KEY_NOT_FOUND;
		table->status = STATUS_NOT_FOUND;
		break;
	case DB_END_OF_INDEX:
		error = HA_ERR_KEY_NOT_FOUND;
		table->status = STATUS_NOT_FOUND;
		break;
	default:
		error = convert_error_code_to_mysql((int) ret,
						    prebuilt->table->flags,
						    user_thd);
		table->status = STATUS_NOT_FOUND;
		break;
	}

	DBUG_RETURN(error);
}

/*******************************************************************//**
The following functions works like index_read, but it find the last
row with the current key value or prefix.
@return	0, HA_ERR_KEY_NOT_FOUND, or an error code */
UNIV_INTERN
int
ha_innobase::index_read_last(
/*=========================*/
	uchar*		buf,	/*!< out: fetched row */
	const uchar*	key_ptr,/*!< in: key value, or a prefix of a full
				key value */
	uint		key_len)/*!< in: length of the key val or prefix
				in bytes */
{
	return(index_read(buf, key_ptr, key_len, HA_READ_PREFIX_LAST));
}

/********************************************************************//**
Get the index for a handle. Does not change active index.
@return	NULL or index instance. */
UNIV_INTERN
dict_index_t*
ha_innobase::innobase_get_index(
/*============================*/
	uint		keynr)	/*!< in: use this index; MAX_KEY means always
				clustered index, even if it was internally
				generated by InnoDB */
{
	KEY*		key = 0;
	dict_index_t*	index = 0;

	DBUG_ENTER("innobase_get_index");
	ha_statistic_increment(&SSV::ha_read_key_count);

	if (keynr != MAX_KEY && table->s->keys > 0) {
		key = table->key_info + keynr;

		index = innobase_index_lookup(share, keynr);

		if (index) {
			ut_a(ut_strcmp(index->name, key->name) == 0);
		} else {
			/* Can't find index with keynr in the translation
			table. Only print message if the index translation
			table exists */
			if (share->idx_trans_tbl.index_mapping) {
				sql_print_error("InnoDB could not find "
						"index %s key no %u for "
						"table %s through its "
						"index translation table",
						key ? key->name : "NULL",
						keynr,
						prebuilt->table->name);
			}

			index = dict_table_get_index_on_name(prebuilt->table,
							     key->name);
		}
	} else {
		index = dict_table_get_first_index(prebuilt->table);
	}

	if (!index) {
		sql_print_error(
			"Innodb could not find key n:o %u with name %s "
			"from dict cache for table %s",
			keynr, key ? key->name : "NULL",
			prebuilt->table->name);
	}

	DBUG_RETURN(index);
}

/********************************************************************//**
Changes the active index of a handle.
@return	0 or error code */
UNIV_INTERN
int
ha_innobase::change_active_index(
/*=============================*/
	uint	keynr)	/*!< in: use this index; MAX_KEY means always clustered
			index, even if it was internally generated by
			InnoDB */
{
	DBUG_ENTER("change_active_index");

	ut_ad(user_thd == ha_thd());
	ut_a(prebuilt->trx == thd_to_trx(user_thd));

	active_index = keynr;

	prebuilt->index = innobase_get_index(keynr);

	if (UNIV_UNLIKELY(!prebuilt->index)) {
		sql_print_warning("InnoDB: change_active_index(%u) failed",
				  keynr);
		prebuilt->index_usable = FALSE;
		DBUG_RETURN(1);
	}

	prebuilt->index_usable = row_merge_is_index_usable(prebuilt->trx,
							   prebuilt->index);

	if (UNIV_UNLIKELY(!prebuilt->index_usable)) {
<<<<<<< HEAD
		push_warning_printf(user_thd, Sql_condition::WARN_LEVEL_WARN,
				    HA_ERR_TABLE_DEF_CHANGED,
				    "InnoDB: insufficient history for index %u",
				    keynr);
=======
		if (dict_index_is_corrupted(prebuilt->index)) {
			char index_name[MAX_FULL_NAME_LEN + 1];
			char table_name[MAX_FULL_NAME_LEN + 1];

			innobase_format_name(
				index_name, sizeof index_name,
				prebuilt->index->name, TRUE);

			innobase_format_name(
				table_name, sizeof table_name,
				prebuilt->index->table->name, FALSE);

			push_warning_printf(
				user_thd, Sql_condition::WARN_LEVEL_WARN,
				HA_ERR_INDEX_CORRUPT,
				"InnoDB: Index %s for table %s is"
				" marked as corrupted",
				index_name, table_name);
			DBUG_RETURN(1);
		} else {
			push_warning_printf(
				user_thd, Sql_condition::WARN_LEVEL_WARN,
				HA_ERR_TABLE_DEF_CHANGED,
				"InnoDB: insufficient history for index %u",
				keynr);
		}

>>>>>>> 6c989d1e
		/* The caller seems to ignore this.  Thus, we must check
		this again in row_search_for_mysql(). */
		DBUG_RETURN(2);
	}

	ut_a(prebuilt->search_tuple != 0);

	dtuple_set_n_fields(prebuilt->search_tuple, prebuilt->index->n_fields);

	dict_index_copy_types(prebuilt->search_tuple, prebuilt->index,
			      prebuilt->index->n_fields);

	/* MySQL changes the active index for a handle also during some
	queries, for example SELECT MAX(a), SUM(a) first retrieves the MAX()
	and then calculates the sum. Previously we played safe and used
	the flag ROW_MYSQL_WHOLE_ROW below, but that caused unnecessary
	copying. Starting from MySQL-4.1 we use a more efficient flag here. */

	build_template(false);

	DBUG_RETURN(0);
}

/**********************************************************************//**
Positions an index cursor to the index specified in keynr. Fetches the
row if any.
??? This is only used to read whole keys ???
@return	error number or 0 */
UNIV_INTERN
int
ha_innobase::index_read_idx(
/*========================*/
	uchar*		buf,		/*!< in/out: buffer for the returned
					row */
	uint		keynr,		/*!< in: use this index */
	const uchar*	key,		/*!< in: key value; if this is NULL
					we position the cursor at the
					start or end of index */
	uint		key_len,	/*!< in: key value length */
	enum ha_rkey_function find_flag)/*!< in: search flags from my_base.h */
{
	if (change_active_index(keynr)) {

		return(1);
	}

	return(index_read(buf, key, key_len, find_flag));
}

/***********************************************************************//**
Reads the next or previous row from a cursor, which must have previously been
positioned using index_read.
@return	0, HA_ERR_END_OF_FILE, or error number */
UNIV_INTERN
int
ha_innobase::general_fetch(
/*=======================*/
	uchar*	buf,		/*!< in/out: buffer for next row in MySQL
				format */
	uint	direction,	/*!< in: ROW_SEL_NEXT or ROW_SEL_PREV */
	uint	match_mode)	/*!< in: 0, ROW_SEL_EXACT, or
				ROW_SEL_EXACT_PREFIX */
{
	ulint		ret;
	int		error	= 0;

	DBUG_ENTER("general_fetch");

	ut_a(prebuilt->trx == thd_to_trx(user_thd));

	innodb_srv_conc_enter_innodb(prebuilt->trx);

	ret = row_search_for_mysql(
		(byte*)buf, 0, prebuilt, match_mode, direction);

	innodb_srv_conc_exit_innodb(prebuilt->trx);

	switch (ret) {
	case DB_SUCCESS:
		error = 0;
		table->status = 0;
		break;
	case DB_RECORD_NOT_FOUND:
		error = HA_ERR_END_OF_FILE;
		table->status = STATUS_NOT_FOUND;
		break;
	case DB_END_OF_INDEX:
		error = HA_ERR_END_OF_FILE;
		table->status = STATUS_NOT_FOUND;
		break;
	default:
		error = convert_error_code_to_mysql(
			(int) ret, prebuilt->table->flags, user_thd);
		table->status = STATUS_NOT_FOUND;
		break;
	}

	DBUG_RETURN(error);
}

/***********************************************************************//**
Reads the next row from a cursor, which must have previously been
positioned using index_read.
@return	0, HA_ERR_END_OF_FILE, or error number */
UNIV_INTERN
int
ha_innobase::index_next(
/*====================*/
	uchar*		buf)	/*!< in/out: buffer for next row in MySQL
				format */
{
	ha_statistic_increment(&SSV::ha_read_next_count);

	return(general_fetch(buf, ROW_SEL_NEXT, 0));
}

/*******************************************************************//**
Reads the next row matching to the key value given as the parameter.
@return	0, HA_ERR_END_OF_FILE, or error number */
UNIV_INTERN
int
ha_innobase::index_next_same(
/*=========================*/
	uchar*		buf,	/*!< in/out: buffer for the row */
	const uchar*	key,	/*!< in: key value */
	uint		keylen)	/*!< in: key value length */
{
	ha_statistic_increment(&SSV::ha_read_next_count);

	return(general_fetch(buf, ROW_SEL_NEXT, last_match_mode));
}

/***********************************************************************//**
Reads the previous row from a cursor, which must have previously been
positioned using index_read.
@return	0, HA_ERR_END_OF_FILE, or error number */
UNIV_INTERN
int
ha_innobase::index_prev(
/*====================*/
	uchar*	buf)	/*!< in/out: buffer for previous row in MySQL format */
{
	ha_statistic_increment(&SSV::ha_read_prev_count);

	return(general_fetch(buf, ROW_SEL_PREV, 0));
}

/********************************************************************//**
Positions a cursor on the first record in an index and reads the
corresponding row to buf.
@return	0, HA_ERR_END_OF_FILE, or error code */
UNIV_INTERN
int
ha_innobase::index_first(
/*=====================*/
	uchar*	buf)	/*!< in/out: buffer for the row */
{
	int	error;

	DBUG_ENTER("index_first");
	ha_statistic_increment(&SSV::ha_read_first_count);

	error = index_read(buf, NULL, 0, HA_READ_AFTER_KEY);

	/* MySQL does not seem to allow this to return HA_ERR_KEY_NOT_FOUND */

	if (error == HA_ERR_KEY_NOT_FOUND) {
		error = HA_ERR_END_OF_FILE;
	}

	DBUG_RETURN(error);
}

/********************************************************************//**
Positions a cursor on the last record in an index and reads the
corresponding row to buf.
@return	0, HA_ERR_END_OF_FILE, or error code */
UNIV_INTERN
int
ha_innobase::index_last(
/*====================*/
	uchar*	buf)	/*!< in/out: buffer for the row */
{
	int	error;

	DBUG_ENTER("index_last");
	ha_statistic_increment(&SSV::ha_read_last_count);

	error = index_read(buf, NULL, 0, HA_READ_BEFORE_KEY);

	/* MySQL does not seem to allow this to return HA_ERR_KEY_NOT_FOUND */

	if (error == HA_ERR_KEY_NOT_FOUND) {
		error = HA_ERR_END_OF_FILE;
	}

	DBUG_RETURN(error);
}

/****************************************************************//**
Initialize a table scan.
@return	0 or error number */
UNIV_INTERN
int
ha_innobase::rnd_init(
/*==================*/
	bool	scan)	/*!< in: TRUE if table/index scan FALSE otherwise */
{
	int	err;

	/* Store the active index value so that we can restore the original
	value after a scan */

	if (prebuilt->clust_index_was_generated) {
		err = change_active_index(MAX_KEY);
	} else {
		err = change_active_index(primary_key);
	}

	/* Don't use semi-consistent read in random row reads (by position).
	This means we must disable semi_consistent_read if scan is false */

	if (!scan) {
		try_semi_consistent_read(0);
	}

	start_of_scan = 1;

	return(err);
}

/*****************************************************************//**
Ends a table scan.
@return	0 or error number */
UNIV_INTERN
int
ha_innobase::rnd_end(void)
/*======================*/
{
	return(index_end());
}

/*****************************************************************//**
Reads the next row in a table scan (also used to read the FIRST row
in a table scan).
@return	0, HA_ERR_END_OF_FILE, or error number */
UNIV_INTERN
int
ha_innobase::rnd_next(
/*==================*/
	uchar*	buf)	/*!< in/out: returns the row in this buffer,
			in MySQL format */
{
	int	error;

	DBUG_ENTER("rnd_next");
	ha_statistic_increment(&SSV::ha_read_rnd_next_count);

	if (start_of_scan) {
		error = index_first(buf);

		if (error == HA_ERR_KEY_NOT_FOUND) {
			error = HA_ERR_END_OF_FILE;
		}

		start_of_scan = 0;
	} else {
		error = general_fetch(buf, ROW_SEL_NEXT, 0);
	}

	DBUG_RETURN(error);
}

/**********************************************************************//**
Fetches a row from the table based on a row reference.
@return	0, HA_ERR_KEY_NOT_FOUND, or error code */
UNIV_INTERN
int
ha_innobase::rnd_pos(
/*=================*/
	uchar*	buf,	/*!< in/out: buffer for the row */
	uchar*	pos)	/*!< in: primary key value of the row in the
			MySQL format, or the row id if the clustered
			index was internally generated by InnoDB; the
			length of data in pos has to be ref_length */
{
	int		error;
	DBUG_ENTER("rnd_pos");
	DBUG_DUMP("key", pos, ref_length);

	ha_statistic_increment(&SSV::ha_read_rnd_count);

	ut_a(prebuilt->trx == thd_to_trx(ha_thd()));

	/* Note that we assume the length of the row reference is fixed
	for the table, and it is == ref_length */

	error = index_read(buf, pos, ref_length, HA_READ_KEY_EXACT);

	if (error) {
		DBUG_PRINT("error", ("Got error: %d", error));
	}

	DBUG_RETURN(error);
}

/*********************************************************************//**
Stores a reference to the current row to 'ref' field of the handle. Note
that in the case where we have generated the clustered index for the
table, the function parameter is illogical: we MUST ASSUME that 'record'
is the current 'position' of the handle, because if row ref is actually
the row id internally generated in InnoDB, then 'record' does not contain
it. We just guess that the row id must be for the record where the handle
was positioned the last time. */
UNIV_INTERN
void
ha_innobase::position(
/*==================*/
	const uchar*	record)	/*!< in: row in MySQL format */
{
	uint		len;

	ut_a(prebuilt->trx == thd_to_trx(ha_thd()));

	if (prebuilt->clust_index_was_generated) {
		/* No primary key was defined for the table and we
		generated the clustered index from row id: the
		row reference will be the row id, not any key value
		that MySQL knows of */

		len = DATA_ROW_ID_LEN;

		memcpy(ref, prebuilt->row_id, len);
	} else {
		len = store_key_val_for_row(primary_key, (char*)ref,
							 ref_length, record);
	}

	/* We assume that the 'ref' value len is always fixed for the same
	table. */

	if (len != ref_length) {
		sql_print_error("Stored ref len is %lu, but table ref len is "
				"%lu", (ulong) len, (ulong) ref_length);
	}
}

/* limit innodb monitor access to users with PROCESS privilege.
See http://bugs.mysql.com/32710 for expl. why we choose PROCESS. */
#define IS_MAGIC_TABLE_AND_USER_DENIED_ACCESS(table_name, thd) \
	(row_is_magic_monitor_table(table_name) \
	 && check_global_access(thd, PROCESS_ACL))

/*****************************************************************//**
Creates a table definition to an InnoDB database. */
static
int
create_table_def(
/*=============*/
	trx_t*		trx,		/*!< in: InnoDB transaction handle */
	TABLE*		form,		/*!< in: information on table
					columns and indexes */
	const char*	table_name,	/*!< in: table name */
	const char*	path_of_temp_table,/*!< in: if this is a table explicitly
					created by the user with the
					TEMPORARY keyword, then this
					parameter is the dir path where the
					table should be placed if we create
					an .ibd file for it (no .ibd extension
					in the path, though); otherwise this
					is NULL */
	ulint		flags,		/*!< in: table flags */
	ulint		flags2)		/*!< in: table flags2 */
{
	Field*		field;
	dict_table_t*	table;
	ulint		n_cols;
	int		error;
	ulint		col_type;
	ulint		col_len;
	ulint		nulls_allowed;
	ulint		unsigned_type;
	ulint		binary_type;
	ulint		long_true_varchar;
	ulint		charset_no;
	ulint		i;

	DBUG_ENTER("create_table_def");
	DBUG_PRINT("enter", ("table_name: %s", table_name));

	ut_a(trx->mysql_thd != NULL);

	/* MySQL does the name length check. But we do additional check
	on the name length here */
	if (strlen(table_name) > MAX_FULL_NAME_LEN) {
		push_warning_printf(
			(THD*) trx->mysql_thd, Sql_condition::WARN_LEVEL_WARN,
			ER_TABLE_NAME,
			"InnoDB: Table Name or Database Name is too long");

		DBUG_RETURN(ER_TABLE_NAME);
	}

	/* table_name must contain '/'. Later in the code we assert if it
	does not */
	if (strcmp(strchr(table_name, '/') + 1,
		   "innodb_table_monitor") == 0) {
		push_warning(
			(THD*) trx->mysql_thd, Sql_condition::WARN_LEVEL_WARN,
			HA_ERR_WRONG_COMMAND,
			DEPRECATED_MSG_INNODB_TABLE_MONITOR);
	}

	n_cols = form->s->fields;

	/* We pass 0 as the space id, and determine at a lower level the space
	id where to store the table */

	table = dict_mem_table_create(table_name, 0, n_cols, flags, flags2);

	if (path_of_temp_table) {
		table->dir_path_of_temp_table =
			mem_heap_strdup(table->heap, path_of_temp_table);
	}

	for (i = 0; i < n_cols; i++) {
		field = form->field[i];

		col_type = get_innobase_type_from_mysql_type(&unsigned_type,
							     field);

		if (!col_type) {
			push_warning_printf(
				(THD*) trx->mysql_thd,
				Sql_condition::WARN_LEVEL_WARN,
				ER_CANT_CREATE_TABLE,
				"Error creating table '%s' with "
				"column '%s'. Please check its "
				"column type and try to re-create "
				"the table with an appropriate "
				"column type.",
				table->name, (char*) field->field_name);
			goto err_col;
		}

		if (field->null_ptr) {
			nulls_allowed = 0;
		} else {
			nulls_allowed = DATA_NOT_NULL;
		}

		if (field->binary()) {
			binary_type = DATA_BINARY_TYPE;
		} else {
			binary_type = 0;
		}

		charset_no = 0;

		if (dtype_is_string_type(col_type)) {

			charset_no = (ulint)field->charset()->number;

			if (UNIV_UNLIKELY(charset_no >= 256)) {
				/* in data0type.h we assume that the
				number fits in one byte in prtype */
				push_warning_printf(
					(THD*) trx->mysql_thd,
					Sql_condition::WARN_LEVEL_WARN,
					ER_CANT_CREATE_TABLE,
					"In InnoDB, charset-collation codes"
					" must be below 256."
					" Unsupported code %lu.",
					(ulong) charset_no);
				DBUG_RETURN(ER_CANT_CREATE_TABLE);
			}
		}

		ut_a(field->type() < 256); /* we assume in dtype_form_prtype()
					   that this fits in one byte */
		col_len = field->pack_length();

		/* The MySQL pack length contains 1 or 2 bytes length field
		for a true VARCHAR. Let us subtract that, so that the InnoDB
		column length in the InnoDB data dictionary is the real
		maximum byte length of the actual data. */

		long_true_varchar = 0;

		if (field->type() == MYSQL_TYPE_VARCHAR) {
			col_len -= ((Field_varstring*)field)->length_bytes;

			if (((Field_varstring*)field)->length_bytes == 2) {
				long_true_varchar = DATA_LONG_TRUE_VARCHAR;
			}
		}

		/* First check whether the column to be added has a
		system reserved name. */
		if (dict_col_name_is_reserved(field->field_name)){
			my_error(ER_WRONG_COLUMN_NAME, MYF(0),
				 field->field_name);
err_col:
			dict_mem_table_free(table);
			trx_commit_for_mysql(trx);

			error = DB_ERROR;
			goto error_ret;
		}

		dict_mem_table_add_col(table, table->heap,
			(char*) field->field_name,
			col_type,
			dtype_form_prtype(
				(ulint)field->type()
				| nulls_allowed | unsigned_type
				| binary_type | long_true_varchar,
				charset_no),
			col_len);
	}

	error = row_create_table_for_mysql(table, trx);

	if (error == DB_DUPLICATE_KEY) {
		char buf[100];
		char* buf_end = innobase_convert_identifier(
			buf, sizeof buf - 1, table_name, strlen(table_name),
			trx->mysql_thd, TRUE);

		*buf_end = '\0';
		my_error(ER_TABLE_EXISTS_ERROR, MYF(0), buf);
	}

error_ret:
	error = convert_error_code_to_mysql(error, flags, NULL);

	DBUG_RETURN(error);
}

/*****************************************************************//**
Creates an index in an InnoDB database. */
static
int
create_index(
/*=========*/
	trx_t*		trx,		/*!< in: InnoDB transaction handle */
	TABLE*		form,		/*!< in: information on table
					columns and indexes */
	ulint		flags,		/*!< in: InnoDB table flags */
	const char*	table_name,	/*!< in: table name */
	uint		key_num)	/*!< in: index number */
{
	Field*		field;
	dict_index_t*	index;
	int		error;
	ulint		n_fields;
	KEY*		key;
	KEY_PART_INFO*	key_part;
	ulint		ind_type;
	ulint		col_type;
	ulint		prefix_len;
	ulint		is_unsigned;
	ulint		i;
	ulint		j;
	ulint*		field_lengths;

	DBUG_ENTER("create_index");

	key = form->key_info + key_num;

	n_fields = key->key_parts;

	/* Assert that "GEN_CLUST_INDEX" cannot be used as non-primary index */
	ut_a(innobase_strcasecmp(key->name, innobase_index_reserve_name) != 0);

	ind_type = 0;

	if (key_num == form->s->primary_key) {
		ind_type = ind_type | DICT_CLUSTERED;
	}

	if (key->flags & HA_NOSAME ) {
		ind_type = ind_type | DICT_UNIQUE;
	}

	/* We pass 0 as the space id, and determine at a lower level the space
	id where to store the table */

	index = dict_mem_index_create(table_name, key->name, 0,
				      ind_type, n_fields);

	field_lengths = (ulint*) my_malloc(sizeof(ulint) * n_fields,
		MYF(MY_FAE));

	for (i = 0; i < n_fields; i++) {
		key_part = key->key_part + i;

		/* (The flag HA_PART_KEY_SEG denotes in MySQL a column prefix
		field in an index: we only store a specified number of first
		bytes of the column to the index field.) The flag does not
		seem to be properly set by MySQL. Let us fall back on testing
		the length of the key part versus the column. */

		field = NULL;
		for (j = 0; j < form->s->fields; j++) {

			field = form->field[j];

			if (0 == innobase_strcasecmp(
					field->field_name,
					key_part->field->field_name)) {
				/* Found the corresponding column */

				break;
			}
		}

		ut_a(j < form->s->fields);

		col_type = get_innobase_type_from_mysql_type(
					&is_unsigned, key_part->field);

		if (DATA_BLOB == col_type
			|| (key_part->length < field->pack_length()
				&& field->type() != MYSQL_TYPE_VARCHAR)
			|| (field->type() == MYSQL_TYPE_VARCHAR
				&& key_part->length < field->pack_length()
				- ((Field_varstring*)field)->length_bytes)) {

			prefix_len = key_part->length;

			if (col_type == DATA_INT
				|| col_type == DATA_FLOAT
				|| col_type == DATA_DOUBLE
				|| col_type == DATA_DECIMAL) {
				sql_print_error(
					"MySQL is trying to create a column "
					"prefix index field, on an "
					"inappropriate data type. Table "
					"name %s, column name %s.",
					table_name,
					key_part->field->field_name);

				prefix_len = 0;
			}
		} else {
			prefix_len = 0;
		}

		field_lengths[i] = key_part->length;

		dict_mem_index_add_field(index,
			(char*) key_part->field->field_name, prefix_len);
	}

	/* Even though we've defined max_supported_key_part_length, we
	still do our own checking using field_lengths to be absolutely
	sure we don't create too long indexes. */
	error = row_create_index_for_mysql(index, trx, field_lengths);

	error = convert_error_code_to_mysql(error, flags, NULL);

	my_free(field_lengths);

	DBUG_RETURN(error);
}

/*****************************************************************//**
Creates an index to an InnoDB table when the user has defined no
primary index. */
static
int
create_clustered_index_when_no_primary(
/*===================================*/
	trx_t*		trx,		/*!< in: InnoDB transaction handle */
	ulint		flags,		/*!< in: InnoDB table flags */
	const char*	table_name)	/*!< in: table name */
{
	dict_index_t*	index;
	int		error;

	/* We pass 0 as the space id, and determine at a lower level the space
	id where to store the table */
	index = dict_mem_index_create(table_name,
				      innobase_index_reserve_name,
				      0, DICT_CLUSTERED, 0);

	error = row_create_index_for_mysql(index, trx, NULL);

	error = convert_error_code_to_mysql(error, flags, NULL);

	return(error);
}

/*****************************************************************//**
Return a display name for the row format
@return row format name */
UNIV_INTERN
const char*
get_row_format_name(
/*================*/
	enum row_type	row_format)		/*!< in: Row Format */
{
	switch (row_format) {
	case ROW_TYPE_COMPACT:
		return("COMPACT");
	case ROW_TYPE_COMPRESSED:
		return("COMPRESSED");
	case ROW_TYPE_DYNAMIC:
		return("DYNAMIC");
	case ROW_TYPE_REDUNDANT:
		return("REDUNDANT");
	case ROW_TYPE_DEFAULT:
		return("DEFAULT");
	case ROW_TYPE_FIXED:
		return("FIXED");
	case ROW_TYPE_PAGE:
	case ROW_TYPE_NOT_USED:
		break;
	}
	return("NOT USED");
}

/** If file-per-table is missing, issue warning and set ret false */
#define CHECK_ERROR_ROW_TYPE_NEEDS_FILE_PER_TABLE		\
	if (!srv_file_per_table) {				\
		push_warning_printf(				\
			thd, Sql_condition::WARN_LEVEL_WARN,	\
			ER_ILLEGAL_HA_CREATE_OPTION,		\
			"InnoDB: ROW_FORMAT=%s requires"	\
			" innodb_file_per_table.",		\
			get_row_format_name(row_format));	\
		ret = FALSE;					\
	}

/** If file-format is Antelope, issue warning and set ret false */
#define CHECK_ERROR_ROW_TYPE_NEEDS_GT_ANTELOPE			\
	if (srv_file_format < UNIV_FORMAT_B) {		\
		push_warning_printf(				\
			thd, Sql_condition::WARN_LEVEL_WARN,	\
			ER_ILLEGAL_HA_CREATE_OPTION,		\
			"InnoDB: ROW_FORMAT=%s requires"	\
			" innodb_file_format > Antelope.",	\
			get_row_format_name(row_format));	\
		ret = FALSE;					\
	}


/*****************************************************************//**
Validates the create options. We may build on this function
in future. For now, it checks two specifiers:
KEY_BLOCK_SIZE and ROW_FORMAT
If innodb_strict_mode is not set then this function is a no-op
@return	TRUE if valid. */
static
ibool
create_options_are_valid(
/*=====================*/
	THD*		thd,		/*!< in: connection thread. */
	TABLE*		form,		/*!< in: information on table
					columns and indexes */
	HA_CREATE_INFO*	create_info)	/*!< in: create info. */
{
	ibool	kbs_specified	= FALSE;
	ibool	ret		= TRUE;
	enum row_type	row_format	= form->s->row_type;

	ut_ad(thd != NULL);

	/* If innodb_strict_mode is not set don't do any validation. */
	if (!(THDVAR(thd, strict_mode))) {
		return(TRUE);
	}

	ut_ad(form != NULL);
	ut_ad(create_info != NULL);

	/* First check if a non-zero KEY_BLOCK_SIZE was specified. */
	if (create_info->key_block_size) {
		kbs_specified = TRUE;
		switch (create_info->key_block_size) {
		case 1:
		case 2:
		case 4:
		case 8:
		case 16:
			/* Valid KEY_BLOCK_SIZE, check its dependencies. */
			if (!srv_file_per_table) {
				push_warning(
					thd, Sql_condition::WARN_LEVEL_WARN,
					ER_ILLEGAL_HA_CREATE_OPTION,
					"InnoDB: KEY_BLOCK_SIZE requires"
					" innodb_file_per_table.");
				ret = FALSE;
			}
			if (srv_file_format < UNIV_FORMAT_B) {
				push_warning(
					thd, Sql_condition::WARN_LEVEL_WARN,
					ER_ILLEGAL_HA_CREATE_OPTION,
					"InnoDB: KEY_BLOCK_SIZE requires"
					" innodb_file_format > Antelope.");
					ret = FALSE;
			}
			break;
		default:
			push_warning_printf(
				thd, Sql_condition::WARN_LEVEL_WARN,
				ER_ILLEGAL_HA_CREATE_OPTION,
				"InnoDB: invalid KEY_BLOCK_SIZE = %lu."
				" Valid values are [1, 2, 4, 8, 16]",
				create_info->key_block_size);
			ret = FALSE;
			break;
		}
	}
	
	/* Check for a valid Innodb ROW_FORMAT specifier and
	other incompatibilities. */
	switch (row_format) {
	case ROW_TYPE_COMPRESSED:
		CHECK_ERROR_ROW_TYPE_NEEDS_FILE_PER_TABLE;
		CHECK_ERROR_ROW_TYPE_NEEDS_GT_ANTELOPE;
		break;
	case ROW_TYPE_DYNAMIC:
		CHECK_ERROR_ROW_TYPE_NEEDS_FILE_PER_TABLE;
		CHECK_ERROR_ROW_TYPE_NEEDS_GT_ANTELOPE;
		/* fall through since dynamic also shuns KBS */
	case ROW_TYPE_COMPACT:
	case ROW_TYPE_REDUNDANT:
		if (kbs_specified) {
			push_warning_printf(
				thd, Sql_condition::WARN_LEVEL_WARN,
				ER_ILLEGAL_HA_CREATE_OPTION,
				"InnoDB: cannot specify ROW_FORMAT = %s"
				" with KEY_BLOCK_SIZE.",
				get_row_format_name(row_format));
			ret = FALSE;
		}
		break;
	case ROW_TYPE_DEFAULT:
		break;
	case ROW_TYPE_FIXED:
	case ROW_TYPE_PAGE:
	case ROW_TYPE_NOT_USED:
		push_warning(
			thd, Sql_condition::WARN_LEVEL_WARN,
			ER_ILLEGAL_HA_CREATE_OPTION,		\
			"InnoDB: invalid ROW_FORMAT specifier.");
		ret = FALSE;
		break;
	}

	return(ret);
}

/*****************************************************************//**
Update create_info.  Used in SHOW CREATE TABLE et al. */
UNIV_INTERN
void
ha_innobase::update_create_info(
/*============================*/
	HA_CREATE_INFO*	create_info)	/*!< in/out: create info */
{
	if (!(create_info->used_fields & HA_CREATE_USED_AUTO)) {
		ha_innobase::info(HA_STATUS_AUTO);
		create_info->auto_increment_value = stats.auto_increment_value;
	}
}

/*****************************************************************//**
Creates a new table to an InnoDB database.
@return	error number */
UNIV_INTERN
int
ha_innobase::create(
/*================*/
	const char*	name,		/*!< in: table name */
	TABLE*		form,		/*!< in: information on table
					columns and indexes */
	HA_CREATE_INFO*	create_info)	/*!< in: more information of the
					created table, contains also the
					create statement string */
{
	int		error;
	dict_table_t*	innobase_table;
	trx_t*		parent_trx;
	trx_t*		trx;
	int		primary_key_no;
	uint		i;
	char		name2[FN_REFLEN];
	char		norm_name[FN_REFLEN];
	THD*		thd = ha_thd();
	ib_int64_t	auto_inc_value;
	ulint		flags = 0;
	ulint		flags2 = 0;
	/* Cache the value of innodb_file_format, in case it is
	modified by another thread while the table is being created. */
	const ulint	file_format = srv_file_format;
	const char*	stmt;
	size_t		stmt_len;
	enum row_type	row_format;

	DBUG_ENTER("ha_innobase::create");

	DBUG_ASSERT(thd != NULL);
	DBUG_ASSERT(create_info != NULL);

#ifdef __WIN__
	/* Names passed in from server are in two formats:
	1. <database_name>/<table_name>: for normal table creation
	2. full path: for temp table creation, or sym link

	When srv_file_per_table is on and mysqld_embedded is off,
	check for full path pattern, i.e.
	X:\dir\...,		X is a driver letter, or
	\\dir1\dir2\...,	UNC path
	returns error if it is in full path format, but not creating a temp.
	table. Currently InnoDB does not support symbolic link on Windows. */

	if (srv_file_per_table
	    && !mysqld_embedded
	    && (!create_info->options & HA_LEX_CREATE_TMP_TABLE)) {

		if ((name[1] == ':')
		    || (name[0] == '\\' && name[1] == '\\')) {
			sql_print_error("Cannot create table %s\n", name);
			DBUG_RETURN(HA_ERR_GENERIC);
		}
	}
#endif

	if (form->s->fields > 1000) {
		/* The limit probably should be REC_MAX_N_FIELDS - 3 = 1020,
		but we play safe here */

		DBUG_RETURN(HA_ERR_TO_BIG_ROW);
	}

	strcpy(name2, name);

	normalize_table_name(norm_name, name2);

	/* Create the table definition in InnoDB */

	/* Validate create options if innodb_strict_mode is set. */
	if (!create_options_are_valid(thd, form, create_info)) {
		DBUG_RETURN(ER_ILLEGAL_HA_CREATE_OPTION);
	}

	if (create_info->key_block_size) {
		/* Determine the page_zip.ssize corresponding to the
		requested page size (key_block_size) in kilobytes. */

		ulint	ssize, ksize;
		ulint	key_block_size = create_info->key_block_size;

		/*  Set 'flags' to the correct key_block_size.
		It will be zero if key_block_size is an invalid number.*/
		for (ssize = ksize = 1; ssize <= DICT_TF_ZSSIZE_MAX;
		     ssize++, ksize <<= 1) {
			if (key_block_size == ksize) {
				flags = ssize << DICT_TF_ZSSIZE_SHIFT
					| DICT_TF_COMPACT
					| UNIV_FORMAT_B
					  << DICT_TF_FORMAT_SHIFT;
				break;
			}
		}

		if (!srv_file_per_table) {
			push_warning(
				thd, Sql_condition::WARN_LEVEL_WARN,
				ER_ILLEGAL_HA_CREATE_OPTION,
				"InnoDB: KEY_BLOCK_SIZE requires"
				" innodb_file_per_table.");
			flags = 0;
		}

		if (file_format < UNIV_FORMAT_B) {
			push_warning(
				thd, Sql_condition::WARN_LEVEL_WARN,
				ER_ILLEGAL_HA_CREATE_OPTION,
				"InnoDB: KEY_BLOCK_SIZE requires"
				" innodb_file_format > Antelope.");
			flags = 0;
		}

		if (!flags) {
			push_warning_printf(
				thd, Sql_condition::WARN_LEVEL_WARN,
				ER_ILLEGAL_HA_CREATE_OPTION,
				"InnoDB: ignoring KEY_BLOCK_SIZE=%lu.",
				create_info->key_block_size);
		}
	}

	row_format = form->s->row_type;

	if (flags) {
		/* if ROW_FORMAT is set to default,
		automatically change it to COMPRESSED.*/
		if (row_format == ROW_TYPE_DEFAULT) {
			row_format = ROW_TYPE_COMPRESSED;
		} else if (row_format != ROW_TYPE_COMPRESSED) {
			/* ROW_FORMAT other than COMPRESSED
			ignores KEY_BLOCK_SIZE.  It does not
			make sense to reject conflicting
			KEY_BLOCK_SIZE and ROW_FORMAT, because
			such combinations can be obtained
			with ALTER TABLE anyway. */
			push_warning_printf(
				thd, Sql_condition::WARN_LEVEL_WARN,
				ER_ILLEGAL_HA_CREATE_OPTION,
				"InnoDB: ignoring KEY_BLOCK_SIZE=%lu"
				" unless ROW_FORMAT=COMPRESSED.",
				create_info->key_block_size);
			flags = 0;
		}
	} else {
		/* flags == 0 means no KEY_BLOCK_SIZE.*/
		if (row_format == ROW_TYPE_COMPRESSED) {
			/* ROW_FORMAT=COMPRESSED without
			KEY_BLOCK_SIZE implies half the
			maximum KEY_BLOCK_SIZE. */
			flags = (DICT_TF_ZSSIZE_MAX - 1)
				<< DICT_TF_ZSSIZE_SHIFT
				| DICT_TF_COMPACT
				| UNIV_FORMAT_B
				<< DICT_TF_FORMAT_SHIFT;
#if DICT_TF_ZSSIZE_MAX < 1
# error "DICT_TF_ZSSIZE_MAX < 1"
#endif
		}
	}

	switch (row_format) {
	case ROW_TYPE_REDUNDANT:
		break;
	case ROW_TYPE_COMPRESSED:
	case ROW_TYPE_DYNAMIC:
		if (!srv_file_per_table) {
			push_warning_printf(
				thd, Sql_condition::WARN_LEVEL_WARN,
				ER_ILLEGAL_HA_CREATE_OPTION,
				"InnoDB: ROW_FORMAT=%s requires"
				" innodb_file_per_table.",
				get_row_format_name(row_format));
		} else if (file_format < UNIV_FORMAT_B) {
			push_warning_printf(
				thd, Sql_condition::WARN_LEVEL_WARN,
				ER_ILLEGAL_HA_CREATE_OPTION,
				"InnoDB: ROW_FORMAT=%s requires"
				" innodb_file_format > Antelope.",
				get_row_format_name(row_format));
		} else {
			flags |= DICT_TF_COMPACT
			         | (UNIV_FORMAT_B
			            << DICT_TF_FORMAT_SHIFT);
			break;
		}

		/* fall through */
	case ROW_TYPE_NOT_USED:
	case ROW_TYPE_FIXED:
	case ROW_TYPE_PAGE:
		push_warning(
			thd, Sql_condition::WARN_LEVEL_WARN,
			ER_ILLEGAL_HA_CREATE_OPTION,
			"InnoDB: assuming ROW_FORMAT=COMPACT.");
	case ROW_TYPE_DEFAULT:
	case ROW_TYPE_COMPACT:
		flags = DICT_TF_COMPACT;
		break;
	}

	/* Look for a primary key */

	primary_key_no = (form->s->primary_key != MAX_KEY ?
			 (int) form->s->primary_key :
			 -1);

	/* Our function innobase_get_mysql_key_number_for_index assumes
	the primary key is always number 0, if it exists */

	ut_a(primary_key_no == -1 || primary_key_no == 0);

	/* Check for name conflicts (with reserved name) for
	any user indices to be created. */
	if (innobase_index_name_is_reserved(thd, form->key_info,
					    form->s->keys)) {
		DBUG_RETURN(-1);
	}

	if (IS_MAGIC_TABLE_AND_USER_DENIED_ACCESS(norm_name, thd)) {
		DBUG_RETURN(HA_ERR_GENERIC);
	}

	if (create_info->options & HA_LEX_CREATE_TMP_TABLE) {
		flags2 |= DICT_TF2_TEMPORARY;
	}

	/* Get the transaction associated with the current thd, or create one
	if not yet created */

	parent_trx = check_trx_exists(thd);

	/* In case MySQL calls this in the middle of a SELECT query, release
	possible adaptive hash latch to avoid deadlocks of threads */

	trx_search_latch_release_if_reserved(parent_trx);

	trx = innobase_trx_allocate(thd);

	/* Latch the InnoDB data dictionary exclusively so that no deadlocks
	or lock waits can happen in it during a table create operation.
	Drop table etc. do this latching in row0mysql.c. */

	row_mysql_lock_data_dictionary(trx);

	error = create_table_def(trx, form, norm_name,
		create_info->options & HA_LEX_CREATE_TMP_TABLE ? name2 : NULL,
		flags, flags2);

	if (error) {
		goto cleanup;
	}


	/* Create the keys */

	if (form->s->keys == 0 || primary_key_no == -1) {
		/* Create an index which is used as the clustered index;
		order the rows by their row id which is internally generated
		by InnoDB */

		error = create_clustered_index_when_no_primary(
			trx, flags, norm_name);
		if (error) {
			goto cleanup;
		}
	}

	if (primary_key_no != -1) {
		/* In InnoDB the clustered index must always be created
		first */
		if ((error = create_index(trx, form, flags, norm_name,
					  (uint) primary_key_no))) {
			goto cleanup;
		}
	}

	for (i = 0; i < form->s->keys; i++) {

		if (i != (uint) primary_key_no) {

			if ((error = create_index(trx, form, flags,
						  norm_name, i))) {
				goto cleanup;
			}
		}
	}

	stmt = innobase_get_stmt(thd, &stmt_len);

	if (stmt) {
		error = row_table_add_foreign_constraints(
			trx, stmt, stmt_len, norm_name,
			create_info->options & HA_LEX_CREATE_TMP_TABLE);

		switch (error) {

		case DB_PARENT_NO_INDEX:
			push_warning_printf(
				thd, Sql_condition::WARN_LEVEL_WARN,
				HA_ERR_CANNOT_ADD_FOREIGN,
				"Create table '%s' with foreign key constraint"
				" failed. There is no index in the referenced"
				" table where the referenced columns appear"
				" as the first columns.\n", norm_name);
			break;

		case DB_CHILD_NO_INDEX:
			push_warning_printf(
				thd, Sql_condition::WARN_LEVEL_WARN,
				HA_ERR_CANNOT_ADD_FOREIGN,
				"Create table '%s' with foreign key constraint"
				" failed. There is no index in the referencing"
				" table where referencing columns appear"
				" as the first columns.\n", norm_name);
			break;
		}

		error = convert_error_code_to_mysql(error, flags, NULL);

		if (error) {
			goto cleanup;
		}
	}

	innobase_commit_low(trx);

	row_mysql_unlock_data_dictionary(trx);

	/* Flush the log to reduce probability that the .frm files and
	the InnoDB data dictionary get out-of-sync if the user runs
	with innodb_flush_log_at_trx_commit = 0 */

	log_buffer_flush_to_disk();

	innobase_table = dict_table_open_on_name(norm_name, FALSE);

	DBUG_ASSERT(innobase_table != 0);

	if (innobase_table) {
		/* We update the highest file format in the system table
		space, if this table has higher file format setting. */

		trx_sys_file_format_max_upgrade(
			(const char**) &innobase_file_format_max,
			dict_table_get_format(innobase_table));
	}

	/* Note: We can't call update_thd() as prebuilt will not be
	setup at this stage and so we use thd. */

	/* We need to copy the AUTOINC value from the old table if
	this is an ALTER|OPTIMIZE TABLE or CREATE INDEX because CREATE INDEX
	does a table copy too. If query was one of :

		CREATE TABLE ...AUTO_INCREMENT = x; or
		ALTER TABLE...AUTO_INCREMENT = x;   or
		OPTIMIZE TABLE t; or
		CREATE INDEX x on t(...);

	Find out a table definition from the dictionary and get
	the current value of the auto increment field. Set a new
	value to the auto increment field if the value is greater
	than the maximum value in the column. */

	if (((create_info->used_fields & HA_CREATE_USED_AUTO)
	    || thd_sql_command(thd) == SQLCOM_ALTER_TABLE
	    || thd_sql_command(thd) == SQLCOM_OPTIMIZE
	    || thd_sql_command(thd) == SQLCOM_CREATE_INDEX)
	    && create_info->auto_increment_value > 0) {

		auto_inc_value = create_info->auto_increment_value;

		dict_table_autoinc_lock(innobase_table);
		dict_table_autoinc_initialize(innobase_table, auto_inc_value);
		dict_table_autoinc_unlock(innobase_table);
	}

	dict_table_close(innobase_table, FALSE);

	/* Tell the InnoDB server that there might be work for
	utility threads: */

	srv_active_wake_master_thread();

	trx_free_for_mysql(trx);

	DBUG_RETURN(0);

cleanup:
	innobase_commit_low(trx);

	row_mysql_unlock_data_dictionary(trx);

	trx_free_for_mysql(trx);

	DBUG_RETURN(error);
}

/*****************************************************************//**
Discards or imports an InnoDB tablespace.
@return	0 == success, -1 == error */
UNIV_INTERN
int
ha_innobase::discard_or_import_tablespace(
/*======================================*/
	my_bool discard)	/*!< in: TRUE if discard, else import */
{
	dict_table_t*	dict_table;
	trx_t*		trx;
	int		err;

	DBUG_ENTER("ha_innobase::discard_or_import_tablespace");

	ut_a(prebuilt->trx);
	ut_a(prebuilt->trx->magic_n == TRX_MAGIC_N);
	ut_a(prebuilt->trx == thd_to_trx(ha_thd()));

	dict_table = prebuilt->table;
	trx = prebuilt->trx;

	if (discard) {
		err = row_discard_tablespace_for_mysql(dict_table->name, trx);
	} else {
		err = row_import_tablespace_for_mysql(dict_table->name, trx);
	}

	err = convert_error_code_to_mysql(err, dict_table->flags, NULL);

	DBUG_RETURN(err);
}

/*****************************************************************//**
Deletes all rows of an InnoDB table.
@return	error number */
UNIV_INTERN
int
ha_innobase::truncate()
/*===================*/
{
	int		error;

	DBUG_ENTER("ha_innobase::truncate");

	/* Get the transaction associated with the current thd, or create one
	if not yet created, and update prebuilt->trx */

	update_thd(ha_thd());

	/* Truncate the table in InnoDB */

	error = row_truncate_table_for_mysql(prebuilt->table, prebuilt->trx);

	error = convert_error_code_to_mysql(error, prebuilt->table->flags,
					    NULL);

	DBUG_RETURN(error);
}

/*****************************************************************//**
Drops a table from an InnoDB database. Before calling this function,
MySQL calls innobase_commit to commit the transaction of the current user.
Then the current user cannot have locks set on the table. Drop table
operation inside InnoDB will remove all locks any user has on the table
inside InnoDB.
@return	error number */
UNIV_INTERN
int
ha_innobase::delete_table(
/*======================*/
	const char*	name)	/*!< in: table name */
{
	ulint	name_len;
	int	error;
	trx_t*	parent_trx;
	trx_t*	trx;
	THD	*thd = ha_thd();
	char	norm_name[1000];
	char	errstr[1024];

	DBUG_ENTER("ha_innobase::delete_table");

	/* Strangely, MySQL passes the table name without the '.frm'
	extension, in contrast to ::create */
	normalize_table_name(norm_name, name);

	if (IS_MAGIC_TABLE_AND_USER_DENIED_ACCESS(norm_name, thd)) {
		DBUG_RETURN(HA_ERR_GENERIC);
	}

	/* Remove stats for this table and all of its indexes from the
	persistent storage if it exists and if there are stats for this
	table in there. This function creates its own trx and commits
	it. */
	error = dict_stats_delete_table_stats(norm_name,
					      errstr, sizeof(errstr));
	if (error != DB_SUCCESS) {
		push_warning(thd, Sql_condition::WARN_LEVEL_WARN,
			     ER_LOCK_WAIT_TIMEOUT, errstr);
	}

	/* Get the transaction associated with the current thd, or create one
	if not yet created */

	parent_trx = check_trx_exists(thd);

	/* In case MySQL calls this in the middle of a SELECT query, release
	possible adaptive hash latch to avoid deadlocks of threads */

	trx_search_latch_release_if_reserved(parent_trx);

	trx = innobase_trx_allocate(thd);

	name_len = strlen(name);

	ut_a(name_len < 1000);

	/* Drop the table in InnoDB */

	error = row_drop_table_for_mysql(norm_name, trx,
					 thd_sql_command(thd)
					 == SQLCOM_DROP_DB);

	/* Flush the log to reduce probability that the .frm files and
	the InnoDB data dictionary get out-of-sync if the user runs
	with innodb_flush_log_at_trx_commit = 0 */

	log_buffer_flush_to_disk();

	/* Tell the InnoDB server that there might be work for
	utility threads: */

	srv_active_wake_master_thread();

	innobase_commit_low(trx);

	trx_free_for_mysql(trx);

	error = convert_error_code_to_mysql(error, 0, NULL);

	DBUG_RETURN(error);
}

/*****************************************************************//**
Removes all tables in the named database inside InnoDB. */
static
void
innobase_drop_database(
/*===================*/
	handlerton*	hton,	/*!< in: handlerton of Innodb */
	char*		path)	/*!< in: database path; inside InnoDB the name
				of the last directory in the path is used as
				the database name: for example, in
				'mysql/data/test' the database name is 'test' */
{
	ulint	len		= 0;
	trx_t*	trx;
	char*	ptr;
	char*	namebuf;
	THD*	thd		= current_thd;

	/* Get the transaction associated with the current thd, or create one
	if not yet created */

	DBUG_ASSERT(hton == innodb_hton_ptr);

	/* In the Windows plugin, thd = current_thd is always NULL */
	if (thd) {
		trx_t*	parent_trx = check_trx_exists(thd);

		/* In case MySQL calls this in the middle of a SELECT
		query, release possible adaptive hash latch to avoid
		deadlocks of threads */

		trx_search_latch_release_if_reserved(parent_trx);
	}

	ptr = strend(path) - 2;

	while (ptr >= path && *ptr != '\\' && *ptr != '/') {
		ptr--;
		len++;
	}

	ptr++;
	namebuf = (char*) my_malloc((uint) len + 2, MYF(0));

	memcpy(namebuf, ptr, len);
	namebuf[len] = '/';
	namebuf[len + 1] = '\0';
#ifdef	__WIN__
	innobase_casedn_str(namebuf);
#endif
	trx = innobase_trx_allocate(thd);

	row_drop_database_for_mysql(namebuf, trx);

	my_free(namebuf);

	/* Flush the log to reduce probability that the .frm files and
	the InnoDB data dictionary get out-of-sync if the user runs
	with innodb_flush_log_at_trx_commit = 0 */

	log_buffer_flush_to_disk();

	/* Tell the InnoDB server that there might be work for
	utility threads: */

	srv_active_wake_master_thread();

	innobase_commit_low(trx);
	trx_free_for_mysql(trx);
}
/*********************************************************************//**
Renames an InnoDB table.
@return	0 or error code */
static
int
innobase_rename_table(
/*==================*/
	trx_t*		trx,	/*!< in: transaction */
	const char*	from,	/*!< in: old name of the table */
	const char*	to,	/*!< in: new name of the table */
	ibool		lock_and_commit)
				/*!< in: TRUE=lock data dictionary and commit */
{
	int	error;
	char*	norm_to;
	char*	norm_from;

	// Magic number 64 arbitrary
	norm_to = (char*) my_malloc(strlen(to) + 64, MYF(0));
	norm_from = (char*) my_malloc(strlen(from) + 64, MYF(0));

	normalize_table_name(norm_to, to);
	normalize_table_name(norm_from, from);

	/* Serialize data dictionary operations with dictionary mutex:
	no deadlocks can occur then in these operations */

	if (lock_and_commit) {
		row_mysql_lock_data_dictionary(trx);
	}

	error = row_rename_table_for_mysql(
		norm_from, norm_to, trx, lock_and_commit);

	if (error != DB_SUCCESS) {
		FILE* ef = dict_foreign_err_file;

		fputs("InnoDB: Renaming table ", ef);
		ut_print_name(ef, trx, TRUE, norm_from);
		fputs(" to ", ef);
		ut_print_name(ef, trx, TRUE, norm_to);
		fputs(" failed!\n", ef);
	}

	if (lock_and_commit) {
		row_mysql_unlock_data_dictionary(trx);

		/* Flush the log to reduce probability that the .frm
		files and the InnoDB data dictionary get out-of-sync
		if the user runs with innodb_flush_log_at_trx_commit = 0 */

		log_buffer_flush_to_disk();
	}

	my_free(norm_to);
	my_free(norm_from);

	return error;
}

/*********************************************************************//**
Renames an InnoDB table.
@return	0 or error code */
UNIV_INTERN
int
ha_innobase::rename_table(
/*======================*/
	const char*	from,	/*!< in: old name of the table */
	const char*	to)	/*!< in: new name of the table */
{
	trx_t*	trx;
	int	error;
	trx_t*	parent_trx;
	THD*	thd		= ha_thd();

	DBUG_ENTER("ha_innobase::rename_table");

	/* Get the transaction associated with the current thd, or create one
	if not yet created */

	parent_trx = check_trx_exists(thd);

	/* In case MySQL calls this in the middle of a SELECT query, release
	possible adaptive hash latch to avoid deadlocks of threads */

	trx_search_latch_release_if_reserved(parent_trx);

	trx = innobase_trx_allocate(thd);

	error = innobase_rename_table(trx, from, to, TRUE);

	/* Tell the InnoDB server that there might be work for
	utility threads: */

	srv_active_wake_master_thread();

	innobase_commit_low(trx);
	trx_free_for_mysql(trx);

	/* Add a special case to handle the Duplicated Key error
	and return DB_ERROR instead.
	This is to avoid a possible SIGSEGV error from mysql error
	handling code. Currently, mysql handles the Duplicated Key
	error by re-entering the storage layer and getting dup key
	info by calling get_dup_key(). This operation requires a valid
	table handle ('row_prebuilt_t' structure) which could no
	longer be available in the error handling stage. The suggested
	solution is to report a 'table exists' error message (since
	the dup key error here is due to an existing table whose name
	is the one we are trying to rename to) and return the generic
	error code. */
	if (error == (int) DB_DUPLICATE_KEY) {
		my_error(ER_TABLE_EXISTS_ERROR, MYF(0), to);

		error = DB_ERROR;
	}

	error = convert_error_code_to_mysql(error, 0, NULL);

	DBUG_RETURN(error);
}

/*********************************************************************//**
Estimates the number of index records in a range.
@return	estimated number of rows */
UNIV_INTERN
ha_rows
ha_innobase::records_in_range(
/*==========================*/
	uint			keynr,		/*!< in: index number */
	key_range		*min_key,	/*!< in: start key value of the
						range, may also be 0 */
	key_range		*max_key)	/*!< in: range end key val, may
						also be 0 */
{
	KEY*		key;
	dict_index_t*	index;
	uchar*		key_val_buff2	= (uchar*) my_malloc(
						  table->s->reclength
					+ table->s->max_key_length + 100,
								MYF(MY_FAE));
	ulint		buff2_len = table->s->reclength
					+ table->s->max_key_length + 100;
	dtuple_t*	range_start;
	dtuple_t*	range_end;
	ib_int64_t	n_rows;
	ulint		mode1;
	ulint		mode2;
	mem_heap_t*	heap;

	DBUG_ENTER("records_in_range");

	ut_a(prebuilt->trx == thd_to_trx(ha_thd()));

	prebuilt->trx->op_info = (char*)"estimating records in index range";

	/* In case MySQL calls this in the middle of a SELECT query, release
	possible adaptive hash latch to avoid deadlocks of threads */

	trx_search_latch_release_if_reserved(prebuilt->trx);

	active_index = keynr;

	key = table->key_info + active_index;

	index = innobase_get_index(keynr);

	/* There exists possibility of not being able to find requested
	index due to inconsistency between MySQL and InoDB dictionary info.
	Necessary message should have been printed in innobase_get_index() */
	if (UNIV_UNLIKELY(!index)) {
		n_rows = HA_POS_ERROR;
		goto func_exit;
	}
	if (dict_index_is_corrupted(index)) {
		n_rows = HA_ERR_INDEX_CORRUPT;
		goto func_exit;
	}
	if (UNIV_UNLIKELY(!row_merge_is_index_usable(prebuilt->trx, index))) {
		n_rows = HA_ERR_TABLE_DEF_CHANGED;
		goto func_exit;
	}

	heap = mem_heap_create(2 * (key->key_parts * sizeof(dfield_t)
				    + sizeof(dtuple_t)));

	range_start = dtuple_create(heap, key->key_parts);
	dict_index_copy_types(range_start, index, key->key_parts);

	range_end = dtuple_create(heap, key->key_parts);
	dict_index_copy_types(range_end, index, key->key_parts);

	row_sel_convert_mysql_key_to_innobase(
				range_start, (byte*) key_val_buff,
				(ulint)upd_and_key_val_buff_len,
				index,
				(byte*) (min_key ? min_key->key :
					 (const uchar*) 0),
				(ulint) (min_key ? min_key->length : 0),
				prebuilt->trx);

	row_sel_convert_mysql_key_to_innobase(
				range_end, (byte*) key_val_buff2,
				buff2_len, index,
				(byte*) (max_key ? max_key->key :
					 (const uchar*) 0),
				(ulint) (max_key ? max_key->length : 0),
				prebuilt->trx);

	mode1 = convert_search_mode_to_innobase(min_key ? min_key->flag :
						HA_READ_KEY_EXACT);
	mode2 = convert_search_mode_to_innobase(max_key ? max_key->flag :
						HA_READ_KEY_EXACT);

	if (mode1 != PAGE_CUR_UNSUPP && mode2 != PAGE_CUR_UNSUPP) {

		n_rows = btr_estimate_n_rows_in_range(index, range_start,
						      mode1, range_end,
						      mode2);
	} else {

		n_rows = HA_POS_ERROR;
	}

	mem_heap_free(heap);

func_exit:
	my_free(key_val_buff2);

	prebuilt->trx->op_info = (char*)"";

	/* The MySQL optimizer seems to believe an estimate of 0 rows is
	always accurate and may return the result 'Empty set' based on that.
	The accuracy is not guaranteed, and even if it were, for a locking
	read we should anyway perform the search to set the next-key lock.
	Add 1 to the value to make sure MySQL does not make the assumption! */

	if (n_rows == 0) {
		n_rows = 1;
	}

	DBUG_RETURN((ha_rows) n_rows);
}

/*********************************************************************//**
Gives an UPPER BOUND to the number of rows in a table. This is used in
filesort.cc.
@return	upper bound of rows */
UNIV_INTERN
ha_rows
ha_innobase::estimate_rows_upper_bound()
/*====================================*/
{
	dict_index_t*	index;
	ulonglong	estimate;
	ulonglong	local_data_file_length;
	ulint		stat_n_leaf_pages;

	DBUG_ENTER("estimate_rows_upper_bound");

	/* We do not know if MySQL can call this function before calling
	external_lock(). To be safe, update the thd of the current table
	handle. */

	update_thd(ha_thd());

	prebuilt->trx->op_info = (char*)
				 "calculating upper bound for table rows";

	/* In case MySQL calls this in the middle of a SELECT query, release
	possible adaptive hash latch to avoid deadlocks of threads */

	trx_search_latch_release_if_reserved(prebuilt->trx);

	index = dict_table_get_first_index(prebuilt->table);

	stat_n_leaf_pages = index->stat_n_leaf_pages;

	ut_a(stat_n_leaf_pages > 0);

	local_data_file_length =
		((ulonglong) stat_n_leaf_pages) * UNIV_PAGE_SIZE;


	/* Calculate a minimum length for a clustered index record and from
	that an upper bound for the number of rows. Since we only calculate
	new statistics in row0mysql.c when a table has grown by a threshold
	factor, we must add a safety factor 2 in front of the formula below. */

	estimate = 2 * local_data_file_length /
					 dict_index_calc_min_rec_len(index);

	prebuilt->trx->op_info = (char*)"";

	DBUG_RETURN((ha_rows) estimate);
}

/*********************************************************************//**
How many seeks it will take to read through the table. This is to be
comparable to the number returned by records_in_range so that we can
decide if we should scan the table or use keys.
@return	estimated time measured in disk seeks */
UNIV_INTERN
double
ha_innobase::scan_time()
/*====================*/
{
	/* Since MySQL seems to favor table scans too much over index
	searches, we pretend that a sequential read takes the same time
	as a random disk read, that is, we do not divide the following
	by 10, which would be physically realistic. */

	return((double) (prebuilt->table->stat_clustered_index_size));
}

/******************************************************************//**
Calculate the time it takes to read a set of ranges through an index
This enables us to optimise reads for clustered indexes.
@return	estimated time measured in disk seeks */
UNIV_INTERN
double
ha_innobase::read_time(
/*===================*/
	uint	index,	/*!< in: key number */
	uint	ranges,	/*!< in: how many ranges */
	ha_rows rows)	/*!< in: estimated number of rows in the ranges */
{
	ha_rows total_rows;
	double	time_for_scan;

	if (index != table->s->primary_key) {
		/* Not clustered */
		return(handler::read_time(index, ranges, rows));
	}

	if (rows <= 2) {

		return((double) rows);
	}

	/* Assume that the read time is proportional to the scan time for all
	rows + at most one seek per range. */

	time_for_scan = scan_time();

	if ((total_rows = estimate_rows_upper_bound()) < rows) {

		return(time_for_scan);
	}

	return(ranges + (double) rows / (double) total_rows * time_for_scan);
}

/*********************************************************************//**
Calculates the key number used inside MySQL for an Innobase index. We will
first check the "index translation table" for a match of the index to get
the index number. If there does not exist an "index translation table",
or not able to find the index in the translation table, then we will fall back
to the traditional way of looping through dict_index_t list to find a
match. In this case, we have to take into account if we generated a
default clustered index for the table
@return the key number used inside MySQL */
static
unsigned int
innobase_get_mysql_key_number_for_index(
/*====================================*/
	INNOBASE_SHARE*		share,	/*!< in: share structure for index
					translation table. */
	const TABLE*		table,	/*!< in: table in MySQL data
					dictionary */
	dict_table_t*		ib_table,/*!< in: table in Innodb data
					dictionary */
	const dict_index_t*	index)	/*!< in: index */
{
	const dict_index_t*	ind;
	unsigned int		i;

 	ut_a(index);

	/* If index does not belong to the table of share structure. Search
	index->table instead */
	if (index->table != ib_table) {
		i = 0;
		ind = dict_table_get_first_index(index->table);

		while (index != ind) {
			ind = dict_table_get_next_index(ind);
			i++;
		}

		if (row_table_got_default_clust_index(index->table)) {
			ut_a(i > 0);
			i--;
		}

		return(i);
	}

	/* If index translation table exists, we will first check
	the index through index translation table for a match. */
	if (share->idx_trans_tbl.index_mapping) {
		for (i = 0; i < share->idx_trans_tbl.index_count; i++) {
			if (share->idx_trans_tbl.index_mapping[i] == index) {
				return(i);
			}
		}

		/* Print an error message if we cannot find the index
		** in the "index translation table". */
		sql_print_error("Cannot find index %s in InnoDB index "
				"translation table.", index->name);
	}

	/* If we do not have an "index translation table", or not able
	to find the index in the translation table, we'll directly find
	matching index with information from mysql TABLE structure and
	InnoDB dict_index_t list */
	for (i = 0; i < table->s->keys; i++) {
		ind = dict_table_get_index_on_name(
			ib_table, table->key_info[i].name);

		if (index == ind) {
			return(i);
		}
	}

	ut_error;

	return(0);
}

/*********************************************************************//**
Calculate Record Per Key value. Need to exclude the NULL value if
innodb_stats_method is set to "nulls_ignored"
@return estimated record per key value */
static
ha_rows
innodb_rec_per_key(
/*===============*/
	dict_index_t*	index,		/*!< in: dict_index_t structure */
	ulint		i,		/*!< in: the column we are
					calculating rec per key */
	ha_rows		records)	/*!< in: estimated total records */
{
	ha_rows		rec_per_key;

	ut_ad(i < dict_index_get_n_unique(index));

	/* Note the stat_n_diff_key_vals[] stores the diff value with
	n-prefix indexing, so it is always stat_n_diff_key_vals[i + 1] */
	if (index->stat_n_diff_key_vals[i + 1] == 0) {

		rec_per_key = records;
	} else if (srv_innodb_stats_method == SRV_STATS_NULLS_IGNORED) {
		ib_uint64_t	num_null;

		/* In theory, index->stat_n_non_null_key_vals[i]
		should always be less than the number of records.
		Since this is statistics value, the value could
		have slight discrepancy. But we will make sure
		the number of null values is not a negative number. */
		if (records < index->stat_n_non_null_key_vals[i]) {
			num_null = 0;
		} else {
			num_null = records - index->stat_n_non_null_key_vals[i];
		}

		/* If the number of NULL values is the same as or
		large than that of the distinct values, we could
		consider that the table consists mostly of NULL value. 
		Set rec_per_key to 1. */
		if (index->stat_n_diff_key_vals[i + 1] <= num_null) {
			rec_per_key = 1;
		} else {
			/* Need to exclude rows with NULL values from
			rec_per_key calculation */
			rec_per_key = (ha_rows)(
				(records - num_null)
				/ (index->stat_n_diff_key_vals[i + 1]
				   - num_null));
		}
	} else {
		rec_per_key = (ha_rows)
			 (records / index->stat_n_diff_key_vals[i + 1]);
	}

	return(rec_per_key);
}

/*********************************************************************//**
Returns statistics information of the table to the MySQL interpreter,
in various fields of the handle object.
@return HA_ERR_* error code or 0 */
UNIV_INTERN
int
ha_innobase::info_low(
/*==================*/
	uint			flag,	/*!< in: what information MySQL
					requests */
	dict_stats_upd_option_t	stats_upd_option)
					/*!< in: whether to (re)calc
					the stats or to fetch them from
					the persistent storage */
{
	dict_table_t*	ib_table;
	dict_index_t*	index;
	ha_rows		rec_per_key;
	ib_int64_t	n_rows;
	char		path[FN_REFLEN];
	os_file_stat_t	stat_info;

	DBUG_ENTER("info");

	/* If we are forcing recovery at a high level, we will suppress
	statistics calculation on tables, because that may crash the
	server if an index is badly corrupted. */

	/* We do not know if MySQL can call this function before calling
	external_lock(). To be safe, update the thd of the current table
	handle. */

	update_thd(ha_thd());

	/* In case MySQL calls this in the middle of a SELECT query, release
	possible adaptive hash latch to avoid deadlocks of threads */

	prebuilt->trx->op_info = (char*)"returning various info to MySQL";

	trx_search_latch_release_if_reserved(prebuilt->trx);

	ib_table = prebuilt->table;

	if (flag & HA_STATUS_TIME) {
		if (stats_upd_option != DICT_STATS_FETCH
		    || innobase_stats_on_metadata) {
			/* In sql_show we call with this flag: update
			then statistics so that they are up-to-date */
			enum db_err	ret;

			prebuilt->trx->op_info = "updating table statistics";

			ut_ad(!mutex_own(&dict_sys->mutex));
			ret = dict_stats_update(ib_table, stats_upd_option,
						FALSE);

			if (ret != DB_SUCCESS) {
				prebuilt->trx->op_info = "";
				DBUG_RETURN(HA_ERR_GENERIC);
			}

			prebuilt->trx->op_info = "returning various info to MySQL";
		}

		my_snprintf(path, sizeof(path), "%s/%s%s",
				mysql_data_home, ib_table->name, reg_ext);

		unpack_filename(path,path);

		/* Note that we do not know the access time of the table,
		nor the CHECK TABLE time, nor the UPDATE or INSERT time. */

		if (os_file_get_status(path,&stat_info)) {
			stats.create_time = (ulong) stat_info.ctime;
		}
	}

	if (flag & HA_STATUS_VARIABLE) {

		ulint	page_size;

		n_rows = ib_table->stat_n_rows;

		/* Because we do not protect stat_n_rows by any mutex in a
		delete, it is theoretically possible that the value can be
		smaller than zero! TODO: fix this race.

		The MySQL optimizer seems to assume in a left join that n_rows
		is an accurate estimate if it is zero. Of course, it is not,
		since we do not have any locks on the rows yet at this phase.
		Since SHOW TABLE STATUS seems to call this function with the
		HA_STATUS_TIME flag set, while the left join optimizer does not
		set that flag, we add one to a zero value if the flag is not
		set. That way SHOW TABLE STATUS will show the best estimate,
		while the optimizer never sees the table empty. */

		if (n_rows < 0) {
			n_rows = 0;
		}

		if (n_rows == 0 && !(flag & HA_STATUS_TIME)) {
			n_rows++;
		}

		/* Fix bug#40386: Not flushing query cache after truncate.
		n_rows can not be 0 unless the table is empty, set to 1
		instead. The original problem of bug#29507 is actually
		fixed in the server code. */
		if (thd_sql_command(user_thd) == SQLCOM_TRUNCATE) {

			n_rows = 1;

			/* We need to reset the prebuilt value too, otherwise
			checks for values greater than the last value written
			to the table will fail and the autoinc counter will
			not be updated. This will force write_row() into
			attempting an update of the table's AUTOINC counter. */

			prebuilt->autoinc_last_value = 0;
		}

		page_size = dict_table_zip_size(ib_table);
		if (page_size == 0) {
			page_size = UNIV_PAGE_SIZE;
		}

		stats.records = (ha_rows)n_rows;
		stats.deleted = 0;
		stats.data_file_length
			= ((ulonglong) ib_table->stat_clustered_index_size)
			* page_size;
		stats.index_file_length =
			((ulonglong) ib_table->stat_sum_of_other_index_sizes)
			* page_size;

		/* Since fsp_get_available_space_in_free_extents() is
		acquiring latches inside InnoDB, we do not call it if we
		are asked by MySQL to avoid locking. Another reason to
		avoid the call is that it uses quite a lot of CPU.
		See Bug#38185. */
		if (flag & HA_STATUS_NO_LOCK
		    || !(flag & HA_STATUS_VARIABLE_EXTRA)) {
			/* We do not update delete_length if no
			locking is requested so the "old" value can
			remain. delete_length is initialized to 0 in
			the ha_statistics' constructor. Also we only
			need delete_length to be set when
			HA_STATUS_VARIABLE_EXTRA is set */
		} else if (UNIV_UNLIKELY
			   (srv_force_recovery >= SRV_FORCE_NO_IBUF_MERGE)) {
			/* Avoid accessing the tablespace if
			innodb_crash_recovery is set to a high value. */
			stats.delete_length = 0;
		} else {
			ullint	avail_space;

			avail_space = fsp_get_available_space_in_free_extents(
				ib_table->space);

			if (avail_space == ULLINT_UNDEFINED) {
				THD*	thd;

				thd = ha_thd();

				push_warning_printf(
					thd,
					Sql_condition::WARN_LEVEL_WARN,
					ER_CANT_GET_STAT,
					"InnoDB: Trying to get the free "
					"space for table %s but its "
					"tablespace has been discarded or "
					"the .ibd file is missing. Setting "
					"the free space to zero.",
					ib_table->name);

				stats.delete_length = 0;
			} else {
				stats.delete_length = avail_space * 1024;
			}
		}

		stats.check_time = 0;
		stats.mrr_length_per_rec = ref_length + sizeof(void*);

		if (stats.records == 0) {
			stats.mean_rec_length = 0;
		} else {
			stats.mean_rec_length = (ulong)
				(stats.data_file_length / stats.records);
		}
	}

	if (flag & HA_STATUS_CONST) {
		ulong	i;
		/* Verify the number of index in InnoDB and MySQL
		matches up. If prebuilt->clust_index_was_generated
		holds, InnoDB defines GEN_CLUST_INDEX internally */
		ulint	num_innodb_index = UT_LIST_GET_LEN(ib_table->indexes)
					- prebuilt->clust_index_was_generated;

		if (table->s->keys != num_innodb_index) {
			sql_print_error("Table %s contains %lu "
					"indexes inside InnoDB, which "
					"is different from the number of "
					"indexes %u defined in the MySQL ",
					ib_table->name, num_innodb_index,
					table->s->keys);
		}

		for (i = 0; i < table->s->keys; i++) {
			ulong	j;
			/* We could get index quickly through internal
			index mapping with the index translation table.
			The identity of index (match up index name with
			that of table->key_info[i]) is already verified in
			innobase_get_index().  */
			index = innobase_get_index(i);

			if (index == NULL) {
				sql_print_error("Table %s contains fewer "
						"indexes inside InnoDB than "
						"are defined in the MySQL "
						".frm file. Have you mixed up "
						".frm files from different "
						"installations? See "
						REFMAN
						"innodb-troubleshooting.html\n",
						ib_table->name);
				break;
			}

			for (j = 0; j < table->key_info[i].key_parts; j++) {

				if (j + 1 > index->n_uniq) {
					sql_print_error(
"Index %s of %s has %lu columns unique inside InnoDB, but MySQL is asking "
"statistics for %lu columns. Have you mixed up .frm files from different "
"installations? "
"See " REFMAN "innodb-troubleshooting.html\n",
							index->name,
							ib_table->name,
							(unsigned long)
							index->n_uniq, j + 1);
					break;
				}

				rec_per_key = innodb_rec_per_key(
					index, j, stats.records);

				/* Since MySQL seems to favor table scans
				too much over index searches, we pretend
				index selectivity is 2 times better than
				our estimate: */

				rec_per_key = rec_per_key / 2;

				if (rec_per_key == 0) {
					rec_per_key = 1;
				}

				table->key_info[i].rec_per_key[j] =
				  rec_per_key >= ~(ulong) 0 ? ~(ulong) 0 :
				  (ulong) rec_per_key;
			}
		}
	}

	if (srv_force_recovery >= SRV_FORCE_NO_IBUF_MERGE) {

		goto func_exit;
	}

	if (flag & HA_STATUS_ERRKEY) {
		const dict_index_t*	err_index;

		ut_a(prebuilt->trx);
		ut_a(prebuilt->trx->magic_n == TRX_MAGIC_N);

		err_index = trx_get_error_info(prebuilt->trx);

		if (err_index) {
			errkey = innobase_get_mysql_key_number_for_index(
					share, table, ib_table, err_index);
		} else {
			errkey = (unsigned int) prebuilt->trx->error_key_num;
		}
	}

	if ((flag & HA_STATUS_AUTO) && table->found_next_number_field) {
		stats.auto_increment_value = innobase_peek_autoinc();
	}

func_exit:
	prebuilt->trx->op_info = (char*)"";

	DBUG_RETURN(0);
}

/*********************************************************************//**
Returns statistics information of the table to the MySQL interpreter,
in various fields of the handle object.
@return HA_ERR_* error code or 0 */
UNIV_INTERN
int
ha_innobase::info(
/*==============*/
	uint	flag)	/*!< in: what information MySQL requests */
{
	return(info_low(flag, DICT_STATS_FETCH));
}

/**********************************************************************//**
Updates index cardinalities of the table, based on random dives into
each index tree. This does NOT calculate exact statistics on the table.
@return	HA_ADMIN_* error code or HA_ADMIN_OK */
UNIV_INTERN
int
ha_innobase::analyze(
/*=================*/
	THD*		thd,		/*!< in: connection thread handle */
	HA_CHECK_OPT*	check_opt)	/*!< in: currently ignored */
{
	dict_stats_upd_option_t	upd_option;
	int			ret;

	if (THDVAR(thd, analyze_is_persistent)) {
		upd_option = DICT_STATS_RECALC_PERSISTENT;
	} else {
		upd_option = DICT_STATS_RECALC_TRANSIENT;
	}

	/* Simply call ::info_low() with all the flags
	and request recalculation of the statistics */
	ret = info_low(HA_STATUS_TIME | HA_STATUS_CONST | HA_STATUS_VARIABLE,
		       upd_option);

	if (ret != 0) {
		return(HA_ADMIN_FAILED);
	}

	return(HA_ADMIN_OK);
}

/**********************************************************************//**
This is mapped to "ALTER TABLE tablename ENGINE=InnoDB", which rebuilds
the table in MySQL. */
UNIV_INTERN
int
ha_innobase::optimize(
/*==================*/
	THD*		thd,		/*!< in: connection thread handle */
	HA_CHECK_OPT*	check_opt)	/*!< in: currently ignored */
{
	return(HA_ADMIN_TRY_ALTER);
}

/*******************************************************************//**
Tries to check that an InnoDB table is not corrupted. If corruption is
noticed, prints to stderr information about it. In case of corruption
may also assert a failure and crash the server.
@return	HA_ADMIN_CORRUPT or HA_ADMIN_OK */
UNIV_INTERN
int
ha_innobase::check(
/*===============*/
	THD*		thd,		/*!< in: user thread handle */
	HA_CHECK_OPT*	check_opt)	/*!< in: check options, currently
					ignored */
{
	dict_index_t*	index;
	ulint		n_rows;
	ulint		n_rows_in_table	= ULINT_UNDEFINED;
	ibool		is_ok		= TRUE;
	ulint		old_isolation_level;
	ibool		table_corrupted;

	DBUG_ENTER("ha_innobase::check");
	DBUG_ASSERT(thd == ha_thd());
	ut_a(prebuilt->trx);
	ut_a(prebuilt->trx->magic_n == TRX_MAGIC_N);
	ut_a(prebuilt->trx == thd_to_trx(thd));

	if (prebuilt->mysql_template == NULL) {
		/* Build the template; we will use a dummy template
		in index scans done in checking */

		build_template(true);
	}

	if (prebuilt->table->ibd_file_missing) {
		sql_print_error("InnoDB: Error:\n"
			"InnoDB: MySQL is trying to use a table handle"
			" but the .ibd file for\n"
			"InnoDB: table %s does not exist.\n"
			"InnoDB: Have you deleted the .ibd file"
			" from the database directory under\n"
			"InnoDB: the MySQL datadir, or have you"
			" used DISCARD TABLESPACE?\n"
			"InnoDB: Please refer to\n"
			"InnoDB: " REFMAN "innodb-troubleshooting.html\n"
			"InnoDB: how you can resolve the problem.\n",
			prebuilt->table->name);
		DBUG_RETURN(HA_ADMIN_CORRUPT);
	}

	prebuilt->trx->op_info = "checking table";

	old_isolation_level = prebuilt->trx->isolation_level;

	/* We must run the index record counts at an isolation level
	>= READ COMMITTED, because a dirty read can see a wrong number
	of records in some index; to play safe, we use always
	REPEATABLE READ here */

	prebuilt->trx->isolation_level = TRX_ISO_REPEATABLE_READ;

	/* Check whether the table is already marked as corrupted
	before running the check table */
	table_corrupted = prebuilt->table->corrupted;

	/* Reset table->corrupted bit so that check table can proceed to
	do additional check */
	prebuilt->table->corrupted = FALSE;

	/* Enlarge the fatal lock wait timeout during CHECK TABLE. */
	os_increment_counter_by_amount(
		server_mutex,
		srv_fatal_semaphore_wait_threshold, 7200/*2 hours*/);

	for (index = dict_table_get_first_index(prebuilt->table);
	     index != NULL;
	     index = dict_table_get_next_index(index)) {
		char	index_name[MAX_FULL_NAME_LEN + 1];
#if 0
		fputs("Validating index ", stderr);
		ut_print_name(stderr, trx, FALSE, index->name);
		putc('\n', stderr);
#endif

		if (!btr_validate_index(index, prebuilt->trx)) {
			is_ok = FALSE;
<<<<<<< HEAD
=======

			innobase_format_name(
				index_name, sizeof index_name,
				prebuilt->index->name, TRUE);

>>>>>>> 6c989d1e
			push_warning_printf(thd, Sql_condition::WARN_LEVEL_WARN,
					    ER_NOT_KEYFILE,
					    "InnoDB: The B-tree of"
					    " index %s is corrupted.",
					    index_name);
			continue;
		}

		/* Instead of invoking change_active_index(), set up
		a dummy template for non-locking reads, disabling
		access to the clustered index. */
		prebuilt->index = index;

		prebuilt->index_usable = row_merge_is_index_usable(
			prebuilt->trx, prebuilt->index);

		if (UNIV_UNLIKELY(!prebuilt->index_usable)) {
<<<<<<< HEAD
			push_warning_printf(thd, Sql_condition::WARN_LEVEL_WARN,
					    HA_ERR_TABLE_DEF_CHANGED,
					    "InnoDB: Insufficient history for"
					    " index '%-.200s'",
					    index->name);
=======
			innobase_format_name(
				index_name, sizeof index_name,
				prebuilt->index->name, TRUE);

			if (dict_index_is_corrupted(prebuilt->index)) {
				push_warning_printf(
					user_thd,
					Sql_condition::WARN_LEVEL_WARN,
					HA_ERR_INDEX_CORRUPT,
					"InnoDB: Index %s is marked as"
					" corrupted",
					index_name);
				is_ok = FALSE;
			} else {
				push_warning_printf(
					thd,
					Sql_condition::WARN_LEVEL_WARN,
					HA_ERR_TABLE_DEF_CHANGED,
					"InnoDB: Insufficient history for"
					" index %s",
					index_name);
			}
>>>>>>> 6c989d1e
			continue;
		}

		prebuilt->sql_stat_start = TRUE;
		prebuilt->template_type = ROW_MYSQL_DUMMY_TEMPLATE;
		prebuilt->n_template = 0;
		prebuilt->need_to_access_clustered = FALSE;

		dtuple_set_n_fields(prebuilt->search_tuple, 0);

		prebuilt->select_lock_type = LOCK_NONE;

		if (!row_check_index_for_mysql(prebuilt, index, &n_rows)) {
<<<<<<< HEAD
=======
			innobase_format_name(
				index_name, sizeof index_name,
				index->name, TRUE);

>>>>>>> 6c989d1e
			push_warning_printf(thd, Sql_condition::WARN_LEVEL_WARN,
					    ER_NOT_KEYFILE,
					    "InnoDB: The B-tree of"
					    " index %s is corrupted.",
					    index_name);
			is_ok = FALSE;
			row_mysql_lock_data_dictionary(prebuilt->trx);
			dict_set_corrupted(index);
			row_mysql_unlock_data_dictionary(prebuilt->trx);
		}

		if (thd_killed(user_thd)) {
			break;
		}

#if 0
		fprintf(stderr, "%lu entries in index %s\n", n_rows,
			index->name);
#endif

		if (index == dict_table_get_first_index(prebuilt->table)) {
			n_rows_in_table = n_rows;
		} else if (n_rows != n_rows_in_table) {
			push_warning_printf(thd, Sql_condition::WARN_LEVEL_WARN,
					    ER_NOT_KEYFILE,
					    "InnoDB: Index '%-.200s'"
					    " contains %lu entries,"
					    " should be %lu.",
					    index->name,
					    (ulong) n_rows,
					    (ulong) n_rows_in_table);
			is_ok = FALSE;
		}
	}

	if (table_corrupted) {
		/* If some previous operation has marked the table as
		corrupted in memory, and has not propagated such to
		clustered index, we will do so here */
		index = dict_table_get_first_index(prebuilt->table);

		if (!dict_index_is_corrupted(index)) {
			mutex_enter(&dict_sys->mutex);
			dict_set_corrupted(index);
			mutex_exit(&dict_sys->mutex);
		}
		prebuilt->table->corrupted = TRUE;
	}

	/* Restore the original isolation level */
	prebuilt->trx->isolation_level = old_isolation_level;

	/* We validate also the whole adaptive hash index for all tables
	at every CHECK TABLE */

	if (!btr_search_validate()) {
		push_warning(thd, Sql_condition::WARN_LEVEL_WARN,
			     ER_NOT_KEYFILE,
			     "InnoDB: The adaptive hash index is corrupted.");
		is_ok = FALSE;
	}

	/* Restore the fatal lock wait timeout after CHECK TABLE. */
	os_decrement_counter_by_amount(
		server_mutex,
		srv_fatal_semaphore_wait_threshold, 7200/*2 hours*/);

	prebuilt->trx->op_info = "";
	if (thd_killed(user_thd)) {
		my_error(ER_QUERY_INTERRUPTED, MYF(0));
	}

	DBUG_RETURN(is_ok ? HA_ADMIN_OK : HA_ADMIN_CORRUPT);
}

/*************************************************************//**
Adds information about free space in the InnoDB tablespace to a table comment
which is printed out when a user calls SHOW TABLE STATUS. Adds also info on
foreign keys.
@return	table comment + InnoDB free space + info on foreign keys */
UNIV_INTERN
char*
ha_innobase::update_table_comment(
/*==============================*/
	const char*	comment)/*!< in: table comment defined by user */
{
	uint	length = (uint) strlen(comment);
	char*	str;
	long	flen;

	/* We do not know if MySQL can call this function before calling
	external_lock(). To be safe, update the thd of the current table
	handle. */

	if (length > 64000 - 3) {
		return((char*)comment); /* string too long */
	}

	update_thd(ha_thd());

	prebuilt->trx->op_info = (char*)"returning table comment";

	/* In case MySQL calls this in the middle of a SELECT query, release
	possible adaptive hash latch to avoid deadlocks of threads */

	trx_search_latch_release_if_reserved(prebuilt->trx);
	str = NULL;

	/* output the data to a temporary file */

	mutex_enter(&srv_dict_tmpfile_mutex);
	rewind(srv_dict_tmpfile);

	fprintf(srv_dict_tmpfile, "InnoDB free: %llu kB",
		fsp_get_available_space_in_free_extents(
			prebuilt->table->space));

	dict_print_info_on_foreign_keys(FALSE, srv_dict_tmpfile,
				prebuilt->trx, prebuilt->table);
	flen = ftell(srv_dict_tmpfile);
	if (flen < 0) {
		flen = 0;
	} else if (length + flen + 3 > 64000) {
		flen = 64000 - 3 - length;
	}

	/* allocate buffer for the full string, and
	read the contents of the temporary file */

	str = (char*) my_malloc(length + flen + 3, MYF(0));

	if (str) {
		char* pos	= str + length;
		if (length) {
			memcpy(str, comment, length);
			*pos++ = ';';
			*pos++ = ' ';
		}
		rewind(srv_dict_tmpfile);
		flen = (uint) fread(pos, 1, flen, srv_dict_tmpfile);
		pos[flen] = 0;
	}

	mutex_exit(&srv_dict_tmpfile_mutex);

	prebuilt->trx->op_info = (char*)"";

	return(str ? str : (char*) comment);
}

/*******************************************************************//**
Gets the foreign key create info for a table stored in InnoDB.
@return own: character string in the form which can be inserted to the
CREATE TABLE statement, MUST be freed with
ha_innobase::free_foreign_key_create_info */
UNIV_INTERN
char*
ha_innobase::get_foreign_key_create_info(void)
/*==========================================*/
{
	char*	str	= 0;
	long	flen;

	ut_a(prebuilt != NULL);

	/* We do not know if MySQL can call this function before calling
	external_lock(). To be safe, update the thd of the current table
	handle. */

	update_thd(ha_thd());

	prebuilt->trx->op_info = (char*)"getting info on foreign keys";

	/* In case MySQL calls this in the middle of a SELECT query,
	release possible adaptive hash latch to avoid
	deadlocks of threads */

	trx_search_latch_release_if_reserved(prebuilt->trx);

	mutex_enter(&srv_dict_tmpfile_mutex);
	rewind(srv_dict_tmpfile);

	/* output the data to a temporary file */
	dict_print_info_on_foreign_keys(TRUE, srv_dict_tmpfile,
				prebuilt->trx, prebuilt->table);
	prebuilt->trx->op_info = (char*)"";

	flen = ftell(srv_dict_tmpfile);
	if (flen < 0) {
		flen = 0;
	}

	/* allocate buffer for the string, and
	read the contents of the temporary file */

	str = (char*) my_malloc(flen + 1, MYF(0));

	if (str) {
		rewind(srv_dict_tmpfile);
		flen = (uint) fread(str, 1, flen, srv_dict_tmpfile);
		str[flen] = 0;
	}

	mutex_exit(&srv_dict_tmpfile_mutex);

	return(str);
}


/***********************************************************************//**
Maps a InnoDB foreign key constraint to a equivalent MySQL foreign key info.
@return pointer to foreign key info */
static
FOREIGN_KEY_INFO*
get_foreign_key_info(
/*=================*/
	THD*			thd,		/*!< in: user thread handle */
	dict_foreign_t*		foreign)	/*!< in: foreign key constraint */
{
	FOREIGN_KEY_INFO	f_key_info;
	FOREIGN_KEY_INFO*	pf_key_info;
	uint			i = 0;
	ulint			len;
	char			tmp_buff[NAME_LEN+1];
	char			name_buff[NAME_LEN+1];
	const char*		ptr;
	LEX_STRING*		referenced_key_name;
	LEX_STRING*		name = NULL;

	ptr = dict_remove_db_name(foreign->id);
	f_key_info.foreign_id = thd_make_lex_string(thd, 0, ptr,
						    (uint) strlen(ptr), 1);

	/* Name format: database name, '/', table name, '\0' */

	/* Referenced (parent) database name */
	len = dict_get_db_name_len(foreign->referenced_table_name);
	ut_a(len < sizeof(tmp_buff));
	ut_memcpy(tmp_buff, foreign->referenced_table_name, len);
	tmp_buff[len] = 0;

	len = filename_to_tablename(tmp_buff, name_buff, sizeof(name_buff));
	f_key_info.referenced_db = thd_make_lex_string(thd, 0, name_buff, len, 1);

	/* Referenced (parent) table name */
	ptr = dict_remove_db_name(foreign->referenced_table_name);
	len = filename_to_tablename(ptr, name_buff, sizeof(name_buff));
	f_key_info.referenced_table = thd_make_lex_string(thd, 0, name_buff, len, 1);

	/* Dependent (child) database name */
	len = dict_get_db_name_len(foreign->foreign_table_name);
	ut_a(len < sizeof(tmp_buff));
	ut_memcpy(tmp_buff, foreign->foreign_table_name, len);
	tmp_buff[len] = 0;

	len = filename_to_tablename(tmp_buff, name_buff, sizeof(name_buff));
	f_key_info.foreign_db = thd_make_lex_string(thd, 0, name_buff, len, 1);

	/* Dependent (child) table name */
	ptr = dict_remove_db_name(foreign->foreign_table_name);
	len = filename_to_tablename(ptr, name_buff, sizeof(name_buff));
	f_key_info.foreign_table = thd_make_lex_string(thd, 0, name_buff, len, 1);

	do {
		ptr = foreign->foreign_col_names[i];
		name = thd_make_lex_string(thd, name, ptr,
					   (uint) strlen(ptr), 1);
		f_key_info.foreign_fields.push_back(name);
		ptr = foreign->referenced_col_names[i];
		name = thd_make_lex_string(thd, name, ptr,
					   (uint) strlen(ptr), 1);
		f_key_info.referenced_fields.push_back(name);
	} while (++i < foreign->n_fields);

	if (foreign->type & DICT_FOREIGN_ON_DELETE_CASCADE) {
		len = 7;
		ptr = "CASCADE";
	} else if (foreign->type & DICT_FOREIGN_ON_DELETE_SET_NULL) {
		len = 8;
		ptr = "SET NULL";
	} else if (foreign->type & DICT_FOREIGN_ON_DELETE_NO_ACTION) {
		len = 9;
		ptr = "NO ACTION";
	} else {
		len = 8;
		ptr = "RESTRICT";
	}

	f_key_info.delete_method = thd_make_lex_string(thd,
						       f_key_info.delete_method,
						       ptr, len, 1);

	if (foreign->type & DICT_FOREIGN_ON_UPDATE_CASCADE) {
		len = 7;
		ptr = "CASCADE";
	} else if (foreign->type & DICT_FOREIGN_ON_UPDATE_SET_NULL) {
		len = 8;
		ptr = "SET NULL";
	} else if (foreign->type & DICT_FOREIGN_ON_UPDATE_NO_ACTION) {
		len = 9;
		ptr = "NO ACTION";
	} else {
		len = 8;
		ptr = "RESTRICT";
	}

	f_key_info.update_method = thd_make_lex_string(thd,
						       f_key_info.update_method,
						       ptr, len, 1);

	if (foreign->referenced_index && foreign->referenced_index->name) {
		referenced_key_name = thd_make_lex_string(thd,
					f_key_info.referenced_key_name,
					foreign->referenced_index->name,
					 (uint) strlen(foreign->referenced_index->name),
					1);
	} else {
		referenced_key_name = NULL;
	}

	f_key_info.referenced_key_name = referenced_key_name;

	pf_key_info = (FOREIGN_KEY_INFO *) thd_memdup(thd, &f_key_info,
						      sizeof(FOREIGN_KEY_INFO));

	return(pf_key_info);
}

/*******************************************************************//**
Gets the list of foreign keys in this table.
@return always 0, that is, always succeeds */
UNIV_INTERN
int
ha_innobase::get_foreign_key_list(
/*==============================*/
	THD*			thd,		/*!< in: user thread handle */
	List<FOREIGN_KEY_INFO>*	f_key_list)	/*!< out: foreign key list */
{
	FOREIGN_KEY_INFO*	pf_key_info;
	dict_foreign_t*		foreign;

	ut_a(prebuilt != NULL);
	update_thd(ha_thd());

	prebuilt->trx->op_info = "getting list of foreign keys";

	trx_search_latch_release_if_reserved(prebuilt->trx);

	mutex_enter(&(dict_sys->mutex));

	for (foreign = UT_LIST_GET_FIRST(prebuilt->table->foreign_list);
	     foreign != NULL;
	     foreign = UT_LIST_GET_NEXT(foreign_list, foreign)) {
		pf_key_info = get_foreign_key_info(thd, foreign);
		if (pf_key_info) {
			f_key_list->push_back(pf_key_info);
		}
	}

	mutex_exit(&(dict_sys->mutex));

	prebuilt->trx->op_info = "";

	return(0);
}

/*******************************************************************//**
Gets the set of foreign keys where this table is the referenced table.
@return always 0, that is, always succeeds */
UNIV_INTERN
int
ha_innobase::get_parent_foreign_key_list(
/*=====================================*/
	THD*			thd,		/*!< in: user thread handle */
	List<FOREIGN_KEY_INFO>*	f_key_list)	/*!< out: foreign key list */
{
	FOREIGN_KEY_INFO*	pf_key_info;
	dict_foreign_t*		foreign;

	ut_a(prebuilt != NULL);
	update_thd(ha_thd());

	prebuilt->trx->op_info = "getting list of referencing foreign keys";

	trx_search_latch_release_if_reserved(prebuilt->trx);

	mutex_enter(&(dict_sys->mutex));

	for (foreign = UT_LIST_GET_FIRST(prebuilt->table->referenced_list);
	     foreign != NULL;
	     foreign = UT_LIST_GET_NEXT(referenced_list, foreign)) {
		pf_key_info = get_foreign_key_info(thd, foreign);
		if (pf_key_info) {
			f_key_list->push_back(pf_key_info);
		}
	}

	mutex_exit(&(dict_sys->mutex));

	prebuilt->trx->op_info = "";

	return(0);
}

/*****************************************************************//**
Checks if ALTER TABLE may change the storage engine of the table.
Changing storage engines is not allowed for tables for which there
are foreign key constraints (parent or child tables).
@return	TRUE if can switch engines */
UNIV_INTERN
bool
ha_innobase::can_switch_engines(void)
/*=================================*/
{
	bool	can_switch;

	DBUG_ENTER("ha_innobase::can_switch_engines");

	ut_a(prebuilt->trx == thd_to_trx(ha_thd()));

	prebuilt->trx->op_info =
			"determining if there are foreign key constraints";
	row_mysql_lock_data_dictionary(prebuilt->trx);

	can_switch = !UT_LIST_GET_FIRST(prebuilt->table->referenced_list)
			&& !UT_LIST_GET_FIRST(prebuilt->table->foreign_list);

	row_mysql_unlock_data_dictionary(prebuilt->trx);
	prebuilt->trx->op_info = "";

	DBUG_RETURN(can_switch);
}

/*******************************************************************//**
Checks if a table is referenced by a foreign key. The MySQL manual states that
a REPLACE is either equivalent to an INSERT, or DELETE(s) + INSERT. Only a
delete is then allowed internally to resolve a duplicate key conflict in
REPLACE, not an update.
@return	> 0 if referenced by a FOREIGN KEY */
UNIV_INTERN
uint
ha_innobase::referenced_by_foreign_key(void)
/*========================================*/
{
	if (dict_table_is_referenced_by_foreign_key(prebuilt->table)) {

		return(1);
	}

	return(0);
}

/*******************************************************************//**
Frees the foreign key create info for a table stored in InnoDB, if it is
non-NULL. */
UNIV_INTERN
void
ha_innobase::free_foreign_key_create_info(
/*======================================*/
	char*	str)	/*!< in, own: create info string to free */
{
	if (str) {
		my_free(str);
	}
}

/*******************************************************************//**
Tells something additional to the handler about how to do things.
@return	0 or error number */
UNIV_INTERN
int
ha_innobase::extra(
/*===============*/
	enum ha_extra_function operation)
			   /*!< in: HA_EXTRA_FLUSH or some other flag */
{
	/* Warning: since it is not sure that MySQL calls external_lock
	before calling this function, the trx field in prebuilt can be
	obsolete! */

	switch (operation) {
		case HA_EXTRA_FLUSH:
			if (prebuilt->blob_heap) {
				row_mysql_prebuilt_free_blob_heap(prebuilt);
			}
			break;
		case HA_EXTRA_RESET_STATE:
			reset_template();
			break;
		case HA_EXTRA_NO_KEYREAD:
			prebuilt->read_just_key = 0;
			break;
		case HA_EXTRA_KEYREAD:
			prebuilt->read_just_key = 1;
			break;
		case HA_EXTRA_KEYREAD_PRESERVE_FIELDS:
			prebuilt->keep_other_fields_on_keyread = 1;
			break;

			/* IMPORTANT: prebuilt->trx can be obsolete in
			this method, because it is not sure that MySQL
			calls external_lock before this method with the
			parameters below.  We must not invoke update_thd()
			either, because the calling threads may change.
			CAREFUL HERE, OR MEMORY CORRUPTION MAY OCCUR! */
		case HA_EXTRA_IGNORE_DUP_KEY:
			thd_to_trx(ha_thd())->duplicates |= TRX_DUP_IGNORE;
			break;
		case HA_EXTRA_WRITE_CAN_REPLACE:
			thd_to_trx(ha_thd())->duplicates |= TRX_DUP_REPLACE;
			break;
		case HA_EXTRA_WRITE_CANNOT_REPLACE:
			thd_to_trx(ha_thd())->duplicates &= ~TRX_DUP_REPLACE;
			break;
		case HA_EXTRA_NO_IGNORE_DUP_KEY:
			thd_to_trx(ha_thd())->duplicates &=
				~(TRX_DUP_IGNORE | TRX_DUP_REPLACE);
			break;
		default:/* Do nothing */
			;
	}

	return(0);
}

/******************************************************************//**
*/
UNIV_INTERN
int
ha_innobase::reset()
/*================*/
{
	if (prebuilt->blob_heap) {
		row_mysql_prebuilt_free_blob_heap(prebuilt);
	}

	reset_template();
	ds_mrr.dsmrr_close();

	/* TODO: This should really be reset in reset_template() but for now
	it's safer to do it explicitly here. */

	/* This is a statement level counter. */
	prebuilt->autoinc_last_value = 0;

	return(0);
}

/******************************************************************//**
MySQL calls this function at the start of each SQL statement inside LOCK
TABLES. Inside LOCK TABLES the ::external_lock method does not work to
mark SQL statement borders. Note also a special case: if a temporary table
is created inside LOCK TABLES, MySQL has not called external_lock() at all
on that table.
MySQL-5.0 also calls this before each statement in an execution of a stored
procedure. To make the execution more deterministic for binlogging, MySQL-5.0
locks all tables involved in a stored procedure with full explicit table
locks (thd_in_lock_tables(thd) holds in store_lock()) before executing the
procedure.
@return	0 or error code */
UNIV_INTERN
int
ha_innobase::start_stmt(
/*====================*/
	THD*		thd,	/*!< in: handle to the user thread */
	thr_lock_type	lock_type)
{
	trx_t*		trx;

	update_thd(thd);

	trx = prebuilt->trx;

	/* Here we release the search latch and the InnoDB thread FIFO ticket
	if they were reserved. They should have been released already at the
	end of the previous statement, but because inside LOCK TABLES the
	lock count method does not work to mark the end of a SELECT statement,
	that may not be the case. We MUST release the search latch before an
	INSERT, for example. */

	innobase_release_stat_resources(trx);

	/* Reset the AUTOINC statement level counter for multi-row INSERTs. */
	trx->n_autoinc_rows = 0;

	prebuilt->sql_stat_start = TRUE;
	prebuilt->hint_need_to_fetch_extra_cols = 0;
	reset_template();

	if (!prebuilt->mysql_has_locked) {
		/* This handle is for a temporary table created inside
		this same LOCK TABLES; since MySQL does NOT call external_lock
		in this case, we must use x-row locks inside InnoDB to be
		prepared for an update of a row */

		prebuilt->select_lock_type = LOCK_X;

	} else if (trx->isolation_level != TRX_ISO_SERIALIZABLE
		   && thd_sql_command(thd) == SQLCOM_SELECT
		   && lock_type == TL_READ) {

		/* For other than temporary tables, we obtain
		no lock for consistent read (plain SELECT). */

		prebuilt->select_lock_type = LOCK_NONE;
	} else {
		/* Not a consistent read: restore the
		select_lock_type value. The value of
		stored_select_lock_type was decided in:
		1) ::store_lock(),
		2) ::external_lock(),
		3) ::init_table_handle_for_HANDLER(), and
		4) ::transactional_table_lock(). */

		prebuilt->select_lock_type = prebuilt->stored_select_lock_type;
	}

	*trx->detailed_error = 0;

	innobase_register_trx(ht, thd, trx);

	return(0);
}

/******************************************************************//**
Maps a MySQL trx isolation level code to the InnoDB isolation level code
@return	InnoDB isolation level */
static inline
ulint
innobase_map_isolation_level(
/*=========================*/
	enum_tx_isolation	iso)	/*!< in: MySQL isolation level code */
{
	switch(iso) {
	case ISO_REPEATABLE_READ:	return(TRX_ISO_REPEATABLE_READ);
	case ISO_READ_COMMITTED:	return(TRX_ISO_READ_COMMITTED);
	case ISO_SERIALIZABLE:		return(TRX_ISO_SERIALIZABLE);
	case ISO_READ_UNCOMMITTED:	return(TRX_ISO_READ_UNCOMMITTED);
	}

	ut_error;

	return(0);
}

/******************************************************************//**
As MySQL will execute an external lock for every new table it uses when it
starts to process an SQL statement (an exception is when MySQL calls
start_stmt for the handle) we can use this function to store the pointer to
the THD in the handle. We will also use this function to communicate
to InnoDB that a new SQL statement has started and that we must store a
savepoint to our transaction handle, so that we are able to roll back
the SQL statement in case of an error.
@return	0 */
UNIV_INTERN
int
ha_innobase::external_lock(
/*=======================*/
	THD*	thd,		/*!< in: handle to the user thread */
	int	lock_type)	/*!< in: lock type */
{
	trx_t*		trx;

	DBUG_ENTER("ha_innobase::external_lock");
	DBUG_PRINT("enter",("lock_type: %d", lock_type));

	update_thd(thd);

	/* Statement based binlogging does not work in isolation level
	READ UNCOMMITTED and READ COMMITTED since the necessary
	locks cannot be taken. In this case, we print an
	informative error message and return with an error.
	Note: decide_logging_format would give the same error message,
	except it cannot give the extra details. */
	if (lock_type == F_WRLCK
	    && !(table_flags() & HA_BINLOG_STMT_CAPABLE)
	    && thd_binlog_format(thd) == BINLOG_FORMAT_STMT
	    && thd_binlog_filter_ok(thd)
	    && thd_sqlcom_can_generate_row_events(thd))
	{
		int skip = 0;
		/* used by test case */
		DBUG_EXECUTE_IF("no_innodb_binlog_errors", skip = 1;);
		if (!skip) {
			my_error(ER_BINLOG_STMT_MODE_AND_ROW_ENGINE, MYF(0),
			         " InnoDB is limited to row-logging when "
			         "transaction isolation level is "
			         "READ COMMITTED or READ UNCOMMITTED.");
			DBUG_RETURN(HA_ERR_LOGGING_IMPOSSIBLE);
		}
	}


	trx = prebuilt->trx;

	prebuilt->sql_stat_start = TRUE;
	prebuilt->hint_need_to_fetch_extra_cols = 0;

	reset_template();

	if (lock_type == F_WRLCK) {

		/* If this is a SELECT, then it is in UPDATE TABLE ...
		or SELECT ... FOR UPDATE */
		prebuilt->select_lock_type = LOCK_X;
		prebuilt->stored_select_lock_type = LOCK_X;
	}

	if (lock_type != F_UNLCK) {
		/* MySQL is setting a new table lock */

		*trx->detailed_error = 0;

		innobase_register_trx(ht, thd, trx);

		if (trx->isolation_level == TRX_ISO_SERIALIZABLE
		    && prebuilt->select_lock_type == LOCK_NONE
		    && thd_test_options(
			    thd, OPTION_NOT_AUTOCOMMIT | OPTION_BEGIN)) {

			/* To get serializable execution, we let InnoDB
			conceptually add 'LOCK IN SHARE MODE' to all SELECTs
			which otherwise would have been consistent reads. An
			exception is consistent reads in the AUTOCOMMIT=1 mode:
			we know that they are read-only transactions, and they
			can be serialized also if performed as consistent
			reads. */

			prebuilt->select_lock_type = LOCK_S;
			prebuilt->stored_select_lock_type = LOCK_S;
		}

		/* Starting from 4.1.9, no InnoDB table lock is taken in LOCK
		TABLES if AUTOCOMMIT=1. It does not make much sense to acquire
		an InnoDB table lock if it is released immediately at the end
		of LOCK TABLES, and InnoDB's table locks in that case cause
		VERY easily deadlocks.

		We do not set InnoDB table locks if user has not explicitly
		requested a table lock. Note that thd_in_lock_tables(thd)
		can hold in some cases, e.g., at the start of a stored
		procedure call (SQLCOM_CALL). */

		if (prebuilt->select_lock_type != LOCK_NONE) {

			if (thd_sql_command(thd) == SQLCOM_LOCK_TABLES
			    && THDVAR(thd, table_locks)
			    && thd_test_options(thd, OPTION_NOT_AUTOCOMMIT)
			    && thd_in_lock_tables(thd)) {

				ulint	error = row_lock_table_for_mysql(
					prebuilt, NULL, 0);

				if (error != DB_SUCCESS) {
					error = convert_error_code_to_mysql(
						(int) error, 0, thd);
					DBUG_RETURN((int) error);
				}
			}

			trx->mysql_n_tables_locked++;
		}

		trx->n_mysql_tables_in_use++;
		prebuilt->mysql_has_locked = TRUE;

		DBUG_RETURN(0);
	}

	/* MySQL is releasing a table lock */

	trx->n_mysql_tables_in_use--;
	prebuilt->mysql_has_locked = FALSE;

	/* Release a possible FIFO ticket and search latch. Since we
	may reserve the trx_sys->mutex, we have to release the search
	system latch first to obey the latching order. */

	innobase_release_stat_resources(trx);

	/* If the MySQL lock count drops to zero we know that the current SQL
	statement has ended */

	if (trx->n_mysql_tables_in_use == 0) {

		trx->mysql_n_tables_locked = 0;
		prebuilt->used_in_HANDLER = FALSE;

		if (!thd_test_options(
				thd, OPTION_NOT_AUTOCOMMIT | OPTION_BEGIN)) {

			if (trx_is_started(trx)) {
				innobase_commit(ht, thd, TRUE);
			}

		} else if (trx->isolation_level <= TRX_ISO_READ_COMMITTED
			   && trx->global_read_view) {

			/* At low transaction isolation levels we let
			each consistent read set its own snapshot */

			read_view_close_for_mysql(trx);
		}
	}

	DBUG_RETURN(0);
}

/******************************************************************//**
With this function MySQL request a transactional lock to a table when
user issued query LOCK TABLES..WHERE ENGINE = InnoDB.
@return	error code */
UNIV_INTERN
int
ha_innobase::transactional_table_lock(
/*==================================*/
	THD*	thd,		/*!< in: handle to the user thread */
	int	lock_type)	/*!< in: lock type */
{
	trx_t*		trx;

	DBUG_ENTER("ha_innobase::transactional_table_lock");
	DBUG_PRINT("enter",("lock_type: %d", lock_type));

	/* We do not know if MySQL can call this function before calling
	external_lock(). To be safe, update the thd of the current table
	handle. */

	update_thd(thd);

	if (prebuilt->table->ibd_file_missing && !thd_tablespace_op(thd)) {
		ut_print_timestamp(stderr);
		fprintf(stderr,
			"  InnoDB: MySQL is trying to use a table handle"
			" but the .ibd file for\n"
			"InnoDB: table %s does not exist.\n"
			"InnoDB: Have you deleted the .ibd file"
			" from the database directory under\n"
			"InnoDB: the MySQL datadir?"
			"InnoDB: See " REFMAN
			"innodb-troubleshooting.html\n"
			"InnoDB: how you can resolve the problem.\n",
			prebuilt->table->name);
		DBUG_RETURN(HA_ERR_CRASHED);
	}

	trx = prebuilt->trx;

	prebuilt->sql_stat_start = TRUE;
	prebuilt->hint_need_to_fetch_extra_cols = 0;

	reset_template();

	if (lock_type == F_WRLCK) {
		prebuilt->select_lock_type = LOCK_X;
		prebuilt->stored_select_lock_type = LOCK_X;
	} else if (lock_type == F_RDLCK) {
		prebuilt->select_lock_type = LOCK_S;
		prebuilt->stored_select_lock_type = LOCK_S;
	} else {
		ut_print_timestamp(stderr);
		fprintf(stderr, "  InnoDB error:\n"
"MySQL is trying to set transactional table lock with corrupted lock type\n"
"to table %s, lock type %d does not exist.\n",
				prebuilt->table->name, lock_type);
		DBUG_RETURN(HA_ERR_CRASHED);
	}

	/* MySQL is setting a new transactional table lock */

	innobase_register_trx(ht, thd, trx);

	if (THDVAR(thd, table_locks) && thd_in_lock_tables(thd)) {
		ulint	error = DB_SUCCESS;

		error = row_lock_table_for_mysql(prebuilt, NULL, 0);

		if (error != DB_SUCCESS) {
			error = convert_error_code_to_mysql(
				(int) error, prebuilt->table->flags, thd);
			DBUG_RETURN((int) error);
		}

		if (thd_test_options(
			thd, OPTION_NOT_AUTOCOMMIT | OPTION_BEGIN)) {

			/* Store the current undo_no of the transaction
			so that we know where to roll back if we have
			to roll back the next SQL statement */

			trx_mark_sql_stat_end(trx);
		}
	}

	DBUG_RETURN(0);
}

/************************************************************************//**
Here we export InnoDB status variables to MySQL. */
static
void
innodb_export_status()
/*==================*/
{
	if (innodb_inited) {
		srv_export_innodb_status();
	}
}

/************************************************************************//**
Implements the SHOW ENGINE INNODB STATUS command. Sends the output of the
InnoDB Monitor to the client.
@return 0 on success */
static
int
innodb_show_status(
/*===============*/
	handlerton*	hton,	/*!< in: the innodb handlerton */
	THD*		thd,	/*!< in: the MySQL query thread of the caller */
	stat_print_fn*	stat_print)
{
	trx_t*			trx;
	static const char	truncated_msg[] = "... truncated...\n";
	const long		MAX_STATUS_SIZE = 1048576;
	ulint			trx_list_start = ULINT_UNDEFINED;
	ulint			trx_list_end = ULINT_UNDEFINED;

	DBUG_ENTER("innodb_show_status");
	DBUG_ASSERT(hton == innodb_hton_ptr);

	trx = check_trx_exists(thd);

	innobase_release_stat_resources(trx);

	/* We let the InnoDB Monitor to output at most MAX_STATUS_SIZE
	bytes of text. */

	char*	str;
	ssize_t	flen, usable_len;

	mutex_enter(&srv_monitor_file_mutex);
	rewind(srv_monitor_file);

	srv_printf_innodb_monitor(srv_monitor_file, FALSE,
				  &trx_list_start, &trx_list_end);

	os_file_set_eof(srv_monitor_file);

	if ((flen = ftell(srv_monitor_file)) < 0) {
		flen = 0;
	}

	if (flen > MAX_STATUS_SIZE) {
		usable_len = MAX_STATUS_SIZE;
		srv_truncated_status_writes++;
	} else {
		usable_len = flen;
	}

	/* allocate buffer for the string, and
	read the contents of the temporary file */

	if (!(str = (char*) my_malloc(usable_len + 1, MYF(0)))) {
		mutex_exit(&srv_monitor_file_mutex);
		DBUG_RETURN(1);
	}

	rewind(srv_monitor_file);

	if (flen < MAX_STATUS_SIZE) {
		/* Display the entire output. */
		flen = fread(str, 1, flen, srv_monitor_file);
	} else if (trx_list_end < (ulint) flen
		   && trx_list_start < trx_list_end
		   && trx_list_start + (flen - trx_list_end)
		   < MAX_STATUS_SIZE - sizeof truncated_msg - 1) {

		/* Omit the beginning of the list of active transactions. */
		ssize_t	len = fread(str, 1, trx_list_start, srv_monitor_file);

		memcpy(str + len, truncated_msg, sizeof truncated_msg - 1);
		len += sizeof truncated_msg - 1;
		usable_len = (MAX_STATUS_SIZE - 1) - len;
		fseek(srv_monitor_file, flen - usable_len, SEEK_SET);
		len += fread(str + len, 1, usable_len, srv_monitor_file);
		flen = len;
	} else {
		/* Omit the end of the output. */
		flen = fread(str, 1, MAX_STATUS_SIZE - 1, srv_monitor_file);
	}

	mutex_exit(&srv_monitor_file_mutex);

	stat_print(thd, innobase_hton_name, (uint) strlen(innobase_hton_name),
		   STRING_WITH_LEN(""), str, flen);

	my_free(str);

	DBUG_RETURN(0);
}

/************************************************************************//**
Implements the SHOW MUTEX STATUS command.
@return 0 on success. */
static
int
innodb_mutex_show_status(
/*=====================*/
	handlerton*	hton,		/*!< in: the innodb handlerton */
	THD*		thd,		/*!< in: the MySQL query thread of the
					caller */
	stat_print_fn*	stat_print)	/*!< in: function for printing
					statistics */
{
	char		buf1[IO_SIZE];
	char		buf2[IO_SIZE];
	mutex_t*	mutex;
	rw_lock_t*	lock;
	ulint		block_mutex_oswait_count = 0;
	ulint		block_lock_oswait_count = 0;
	mutex_t*	block_mutex = NULL;
	rw_lock_t*	block_lock = NULL;
#ifdef UNIV_DEBUG
	ulint		rw_lock_count= 0;
	ulint		rw_lock_count_spin_loop= 0;
	ulint		rw_lock_count_spin_rounds= 0;
	ulint		rw_lock_count_os_wait= 0;
	ulint		rw_lock_count_os_yield= 0;
	ulonglong	rw_lock_wait_time= 0;
#endif /* UNIV_DEBUG */
	uint		buf1len;
	uint		buf2len;
	uint		hton_name_len;

	hton_name_len = (uint) strlen(innobase_hton_name);

	DBUG_ENTER("innodb_mutex_show_status");
	DBUG_ASSERT(hton == innodb_hton_ptr);

	mutex_enter(&mutex_list_mutex);

	for (mutex = UT_LIST_GET_FIRST(mutex_list); mutex != NULL;
	     mutex = UT_LIST_GET_NEXT(list, mutex)) {
		if (mutex->count_os_wait == 0) {
			continue;
		}

		if (buf_pool_is_block_mutex(mutex)) {
			block_mutex = mutex;
			block_mutex_oswait_count += mutex->count_os_wait;
			continue;
		}
#ifdef UNIV_DEBUG
		if (mutex->mutex_type != 1) {
			if (mutex->count_using > 0) {
				buf1len= my_snprintf(buf1, sizeof(buf1),
					"%s:%s",
					mutex->cmutex_name,
					innobase_basename(mutex->cfile_name));
				buf2len= my_snprintf(buf2, sizeof(buf2),
					"count=%lu, spin_waits=%lu,"
					" spin_rounds=%lu, "
					"os_waits=%lu, os_yields=%lu,"
					" os_wait_times=%lu",
					mutex->count_using,
					mutex->count_spin_loop,
					mutex->count_spin_rounds,
					mutex->count_os_wait,
					mutex->count_os_yield,
					(ulong) (mutex->lspent_time/1000));

				if (stat_print(thd, innobase_hton_name,
						hton_name_len, buf1, buf1len,
						buf2, buf2len)) {
					mutex_exit(&mutex_list_mutex);
					DBUG_RETURN(1);
				}
			}
		} else {
			rw_lock_count += mutex->count_using;
			rw_lock_count_spin_loop += mutex->count_spin_loop;
			rw_lock_count_spin_rounds += mutex->count_spin_rounds;
			rw_lock_count_os_wait += mutex->count_os_wait;
			rw_lock_count_os_yield += mutex->count_os_yield;
			rw_lock_wait_time += mutex->lspent_time;
		}
#else /* UNIV_DEBUG */
		buf1len= (uint) my_snprintf(buf1, sizeof(buf1), "%s:%lu",
				     innobase_basename(mutex->cfile_name),
				     (ulong) mutex->cline);
		buf2len= (uint) my_snprintf(buf2, sizeof(buf2), "os_waits=%lu",
				     (ulong) mutex->count_os_wait);

		if (stat_print(thd, innobase_hton_name,
			       hton_name_len, buf1, buf1len,
			       buf2, buf2len)) {
			mutex_exit(&mutex_list_mutex);
			DBUG_RETURN(1);
		}
#endif /* UNIV_DEBUG */
	}

	if (block_mutex) {
		buf1len = (uint) my_snprintf(buf1, sizeof buf1,
					     "combined %s:%lu",
					     innobase_basename(
						block_mutex->cfile_name),
					     (ulong) block_mutex->cline);
		buf2len = (uint) my_snprintf(buf2, sizeof buf2,
					     "os_waits=%lu",
					     (ulong) block_mutex_oswait_count);

		if (stat_print(thd, innobase_hton_name,
			       hton_name_len, buf1, buf1len,
			       buf2, buf2len)) {
			mutex_exit(&mutex_list_mutex);
			DBUG_RETURN(1);
		}
	}

	mutex_exit(&mutex_list_mutex);

	mutex_enter(&rw_lock_list_mutex);

	for (lock = UT_LIST_GET_FIRST(rw_lock_list); lock != NULL;
	     lock = UT_LIST_GET_NEXT(list, lock)) {
		if (lock->count_os_wait == 0) {
			continue;
		}

		if (buf_pool_is_block_lock(lock)) {
			block_lock = lock;
			block_lock_oswait_count += lock->count_os_wait;
			continue;
		}

		buf1len = my_snprintf(buf1, sizeof buf1, "%s:%lu",
				     innobase_basename(lock->cfile_name),
				     (ulong) lock->cline);
		buf2len = my_snprintf(buf2, sizeof buf2, "os_waits=%lu",
				      (ulong) lock->count_os_wait);

		if (stat_print(thd, innobase_hton_name,
			       hton_name_len, buf1, buf1len,
			       buf2, buf2len)) {
			mutex_exit(&rw_lock_list_mutex);
			DBUG_RETURN(1);
		}
	}

	if (block_lock) {
		buf1len = (uint) my_snprintf(buf1, sizeof buf1,
					     "combined %s:%lu",
					     innobase_basename(
						block_lock->cfile_name),
					     (ulong) block_lock->cline);
		buf2len = (uint) my_snprintf(buf2, sizeof buf2,
					     "os_waits=%lu",
					     (ulong) block_lock_oswait_count);

		if (stat_print(thd, innobase_hton_name,
			       hton_name_len, buf1, buf1len,
			       buf2, buf2len)) {
			mutex_exit(&rw_lock_list_mutex);
			DBUG_RETURN(1);
		}
	}

	mutex_exit(&rw_lock_list_mutex);

#ifdef UNIV_DEBUG
	buf2len = my_snprintf(buf2, sizeof buf2,
			     "count=%lu, spin_waits=%lu, spin_rounds=%lu, "
			     "os_waits=%lu, os_yields=%lu, os_wait_times=%lu",
			      (ulong) rw_lock_count,
			      (ulong) rw_lock_count_spin_loop,
			      (ulong) rw_lock_count_spin_rounds,
			      (ulong) rw_lock_count_os_wait,
			      (ulong) rw_lock_count_os_yield,
			      (ulong) (rw_lock_wait_time / 1000));

	if (stat_print(thd, innobase_hton_name, hton_name_len,
			STRING_WITH_LEN("rw_lock_mutexes"), buf2, buf2len)) {
		DBUG_RETURN(1);
	}
#endif /* UNIV_DEBUG */

	/* Success */
	DBUG_RETURN(0);
}

/************************************************************************//**
Return 0 on success and non-zero on failure. Note: the bool return type
seems to be abused here, should be an int. */
static
bool
innobase_show_status(
/*=================*/
	handlerton*		hton,	/*!< in: the innodb handlerton */
	THD*			thd,	/*!< in: the MySQL query thread
					of the caller */
	stat_print_fn*		stat_print,
	enum ha_stat_type	stat_type)
{
	DBUG_ASSERT(hton == innodb_hton_ptr);

	switch (stat_type) {
	case HA_ENGINE_STATUS:
		/* Non-zero return value means there was an error. */
		return(innodb_show_status(hton, thd, stat_print) != 0);

	case HA_ENGINE_MUTEX:
		/* Non-zero return value means there was an error. */
		return(innodb_mutex_show_status(hton, thd, stat_print) != 0);

	case HA_ENGINE_LOGS:
		/* Not handled */
		break;
	}

	/* Success */
	return(false);
}

/************************************************************************//**
Handling the shared INNOBASE_SHARE structure that is needed to provide table
locking. Register the table name if it doesn't exist in the hash table. */
static
INNOBASE_SHARE*
get_share(
/*======*/
	const char*	table_name)
{
	INNOBASE_SHARE*	share;

	mysql_mutex_lock(&innobase_share_mutex);

	ulint	fold = ut_fold_string(table_name);

	HASH_SEARCH(table_name_hash, innobase_open_tables, fold,
		    INNOBASE_SHARE*, share,
		    ut_ad(share->use_count > 0),
		    !strcmp(share->table_name, table_name));

	if (!share) {

		uint length = (uint) strlen(table_name);

		/* TODO: invoke HASH_MIGRATE if innobase_open_tables
		grows too big */

		share = (INNOBASE_SHARE *) my_malloc(sizeof(*share)+length+1,
			MYF(MY_FAE | MY_ZEROFILL));

		share->table_name = (char*) memcpy(share + 1,
						   table_name, length + 1);

		HASH_INSERT(INNOBASE_SHARE, table_name_hash,
			    innobase_open_tables, fold, share);

		thr_lock_init(&share->lock);

		/* Index translation table initialization */
		share->idx_trans_tbl.index_mapping = NULL;
		share->idx_trans_tbl.index_count = 0;
		share->idx_trans_tbl.array_size = 0;
	}

	share->use_count++;
	mysql_mutex_unlock(&innobase_share_mutex);

	return(share);
}

/************************************************************************//**
Free the shared object that was registered with get_share(). */
static
void
free_share(
/*=======*/
	INNOBASE_SHARE*	share)	/*!< in/own: table share to free */
{
	mysql_mutex_lock(&innobase_share_mutex);

#ifdef UNIV_DEBUG
	INNOBASE_SHARE* share2;
	ulint	fold = ut_fold_string(share->table_name);

	HASH_SEARCH(table_name_hash, innobase_open_tables, fold,
		    INNOBASE_SHARE*, share2,
		    ut_ad(share->use_count > 0),
		    !strcmp(share->table_name, share2->table_name));

	ut_a(share2 == share);
#endif /* UNIV_DEBUG */

	if (!--share->use_count) {
		ulint	fold = ut_fold_string(share->table_name);

		HASH_DELETE(INNOBASE_SHARE, table_name_hash,
			    innobase_open_tables, fold, share);
		thr_lock_delete(&share->lock);

		/* Free any memory from index translation table */
		my_free(share->idx_trans_tbl.index_mapping);

		my_free(share);

		/* TODO: invoke HASH_MIGRATE if innobase_open_tables
		shrinks too much */
	}

	mysql_mutex_unlock(&innobase_share_mutex);
}

/*****************************************************************//**
Converts a MySQL table lock stored in the 'lock' field of the handle to
a proper type before storing pointer to the lock into an array of pointers.
MySQL also calls this if it wants to reset some table locks to a not-locked
state during the processing of an SQL query. An example is that during a
SELECT the read lock is released early on the 'const' tables where we only
fetch one row. MySQL does not call this when it releases all locks at the
end of an SQL statement.
@return	pointer to the next element in the 'to' array */
UNIV_INTERN
THR_LOCK_DATA**
ha_innobase::store_lock(
/*====================*/
	THD*			thd,		/*!< in: user thread handle */
	THR_LOCK_DATA**		to,		/*!< in: pointer to an array
						of pointers to lock structs;
						pointer to the 'lock' field
						of current handle is stored
						next to this array */
	enum thr_lock_type	lock_type)	/*!< in: lock type to store in
						'lock'; this may also be
						TL_IGNORE */
{
	trx_t*		trx;

	/* Note that trx in this function is NOT necessarily prebuilt->trx
	because we call update_thd() later, in ::external_lock()! Failure to
	understand this caused a serious memory corruption bug in 5.1.11. */

	trx = check_trx_exists(thd);

	/* NOTE: MySQL can call this function with lock 'type' TL_IGNORE!
	Be careful to ignore TL_IGNORE if we are going to do something with
	only 'real' locks! */

	/* If no MySQL table is in use, we need to set the isolation level
	of the transaction. */

	if (lock_type != TL_IGNORE
	    && trx->n_mysql_tables_in_use == 0) {
		trx->isolation_level = innobase_map_isolation_level(
			(enum_tx_isolation) thd_tx_isolation(thd));

		if (trx->isolation_level <= TRX_ISO_READ_COMMITTED
		    && trx->global_read_view) {

			/* At low transaction isolation levels we let
			each consistent read set its own snapshot */

			read_view_close_for_mysql(trx);
		}
	}

	DBUG_ASSERT(EQ_CURRENT_THD(thd));
	const bool in_lock_tables = thd_in_lock_tables(thd);
	const uint sql_command = thd_sql_command(thd);

	if (sql_command == SQLCOM_DROP_TABLE) {

		/* MySQL calls this function in DROP TABLE though this table
		handle may belong to another thd that is running a query. Let
		us in that case skip any changes to the prebuilt struct. */ 

	} else if ((lock_type == TL_READ && in_lock_tables)
		   || (lock_type == TL_READ_HIGH_PRIORITY && in_lock_tables)
		   || lock_type == TL_READ_WITH_SHARED_LOCKS
		   || lock_type == TL_READ_NO_INSERT
		   || (lock_type != TL_IGNORE
		       && sql_command != SQLCOM_SELECT)) {

		/* The OR cases above are in this order:
		1) MySQL is doing LOCK TABLES ... READ LOCAL, or we
		are processing a stored procedure or function, or
		2) (we do not know when TL_READ_HIGH_PRIORITY is used), or
		3) this is a SELECT ... IN SHARE MODE, or
		4) we are doing a complex SQL statement like
		INSERT INTO ... SELECT ... and the logical logging (MySQL
		binlog) requires the use of a locking read, or
		MySQL is doing LOCK TABLES ... READ.
		5) we let InnoDB do locking reads for all SQL statements that
		are not simple SELECTs; note that select_lock_type in this
		case may get strengthened in ::external_lock() to LOCK_X.
		Note that we MUST use a locking read in all data modifying
		SQL statements, because otherwise the execution would not be
		serializable, and also the results from the update could be
		unexpected if an obsolete consistent read view would be
		used. */

		ulint	isolation_level;

		isolation_level = trx->isolation_level;

		if ((srv_locks_unsafe_for_binlog
		     || isolation_level <= TRX_ISO_READ_COMMITTED)
		    && isolation_level != TRX_ISO_SERIALIZABLE
		    && (lock_type == TL_READ || lock_type == TL_READ_NO_INSERT)
		    && (sql_command == SQLCOM_INSERT_SELECT
			|| sql_command == SQLCOM_REPLACE_SELECT
			|| sql_command == SQLCOM_UPDATE
			|| sql_command == SQLCOM_CREATE_TABLE)) {

			/* If we either have innobase_locks_unsafe_for_binlog
			option set or this session is using READ COMMITTED
			isolation level and isolation level of the transaction
			is not set to serializable and MySQL is doing
			INSERT INTO...SELECT or REPLACE INTO...SELECT
			or UPDATE ... = (SELECT ...) or CREATE  ...
			SELECT... without FOR UPDATE or IN SHARE
			MODE in select, then we use consistent read
			for select. */

			prebuilt->select_lock_type = LOCK_NONE;
			prebuilt->stored_select_lock_type = LOCK_NONE;
		} else if (sql_command == SQLCOM_CHECKSUM) {
			/* Use consistent read for checksum table */

			prebuilt->select_lock_type = LOCK_NONE;
			prebuilt->stored_select_lock_type = LOCK_NONE;
		} else {
			prebuilt->select_lock_type = LOCK_S;
			prebuilt->stored_select_lock_type = LOCK_S;
		}

	} else if (lock_type != TL_IGNORE) {

		/* We set possible LOCK_X value in external_lock, not yet
		here even if this would be SELECT ... FOR UPDATE */

		prebuilt->select_lock_type = LOCK_NONE;
		prebuilt->stored_select_lock_type = LOCK_NONE;
	}

	if (lock_type != TL_IGNORE && lock.type == TL_UNLOCK) {

		/* Starting from 5.0.7, we weaken also the table locks
		set at the start of a MySQL stored procedure call, just like
		we weaken the locks set at the start of an SQL statement.
		MySQL does set in_lock_tables TRUE there, but in reality
		we do not need table locks to make the execution of a
		single transaction stored procedure call deterministic
		(if it does not use a consistent read). */

		if (lock_type == TL_READ
		    && sql_command == SQLCOM_LOCK_TABLES) {
			/* We come here if MySQL is processing LOCK TABLES
			... READ LOCAL. MyISAM under that table lock type
			reads the table as it was at the time the lock was
			granted (new inserts are allowed, but not seen by the
			reader). To get a similar effect on an InnoDB table,
			we must use LOCK TABLES ... READ. We convert the lock
			type here, so that for InnoDB, READ LOCAL is
			equivalent to READ. This will change the InnoDB
			behavior in mysqldump, so that dumps of InnoDB tables
			are consistent with dumps of MyISAM tables. */

			lock_type = TL_READ_NO_INSERT;
		}

		/* If we are not doing a LOCK TABLE, DISCARD/IMPORT
		TABLESPACE or TRUNCATE TABLE then allow multiple
		writers. Note that ALTER TABLE uses a TL_WRITE_ALLOW_READ
		< TL_WRITE_CONCURRENT_INSERT.

		We especially allow multiple writers if MySQL is at the
		start of a stored procedure call (SQLCOM_CALL) or a
		stored function call (MySQL does have in_lock_tables
		TRUE there). */

		if ((lock_type >= TL_WRITE_CONCURRENT_INSERT
		     && lock_type <= TL_WRITE)
		    && !(in_lock_tables
			 && sql_command == SQLCOM_LOCK_TABLES)
		    && !thd_tablespace_op(thd)
		    && sql_command != SQLCOM_TRUNCATE
		    && sql_command != SQLCOM_OPTIMIZE
		    && sql_command != SQLCOM_CREATE_TABLE) {

			lock_type = TL_WRITE_ALLOW_WRITE;
		}

		/* In queries of type INSERT INTO t1 SELECT ... FROM t2 ...
		MySQL would use the lock TL_READ_NO_INSERT on t2, and that
		would conflict with TL_WRITE_ALLOW_WRITE, blocking all inserts
		to t2. Convert the lock to a normal read lock to allow
		concurrent inserts to t2.

		We especially allow concurrent inserts if MySQL is at the
		start of a stored procedure call (SQLCOM_CALL)
		(MySQL does have thd_in_lock_tables() TRUE there). */

		if (lock_type == TL_READ_NO_INSERT
		    && sql_command != SQLCOM_LOCK_TABLES) {

			lock_type = TL_READ;
		}

		lock.type = lock_type;
	}

	*to++= &lock;

	return(to);
}

/*********************************************************************//**
Read the next autoinc value. Acquire the relevant locks before reading
the AUTOINC value. If SUCCESS then the table AUTOINC mutex will be locked
on return and all relevant locks acquired.
@return	DB_SUCCESS or error code */
UNIV_INTERN
ulint
ha_innobase::innobase_get_autoinc(
/*==============================*/
	ulonglong*	value)		/*!< out: autoinc value */
{
	*value = 0;
 
	prebuilt->autoinc_error = innobase_lock_autoinc();

	if (prebuilt->autoinc_error == DB_SUCCESS) {

		/* Determine the first value of the interval */
		*value = dict_table_autoinc_read(prebuilt->table);

		/* It should have been initialized during open. */
		if (*value == 0) {
			prebuilt->autoinc_error = DB_UNSUPPORTED;
			dict_table_autoinc_unlock(prebuilt->table);
		}
	}

	return(prebuilt->autoinc_error);
}

/*******************************************************************//**
This function reads the global auto-inc counter. It doesn't use the
AUTOINC lock even if the lock mode is set to TRADITIONAL.
@return	the autoinc value */
UNIV_INTERN
ulonglong
ha_innobase::innobase_peek_autoinc(void)
/*====================================*/
{
	ulonglong	auto_inc;
	dict_table_t*	innodb_table;

	ut_a(prebuilt != NULL);
	ut_a(prebuilt->table != NULL);

	innodb_table = prebuilt->table;

	dict_table_autoinc_lock(innodb_table);

	auto_inc = dict_table_autoinc_read(innodb_table);

	if (auto_inc == 0) {
		ut_print_timestamp(stderr);
		fprintf(stderr, "  InnoDB: AUTOINC next value generation "
			"is disabled for '%s'\n", innodb_table->name);
	}

	dict_table_autoinc_unlock(innodb_table);

	return(auto_inc);
}

/*********************************************************************//**
This function initializes the auto-inc counter if it has not been
initialized yet. This function does not change the value of the auto-inc
counter if it already has been initialized. Returns the value of the
auto-inc counter in *first_value, and ULONGLONG_MAX in *nb_reserved_values (as
we have a table-level lock). offset, increment, nb_desired_values are ignored.
*first_value is set to -1 if error (deadlock or lock wait timeout) */
UNIV_INTERN
void
ha_innobase::get_auto_increment(
/*============================*/
	ulonglong	offset,			/*!< in: table autoinc offset */
 	ulonglong	increment,		/*!< in: table autoinc
						increment */
	ulonglong	nb_desired_values,	/*!< in: number of values
						reqd */
 	ulonglong*	first_value,		/*!< out: the autoinc value */
	ulonglong*	nb_reserved_values)	/*!< out: count of reserved
						values */
{
	trx_t*		trx;
	ulint		error;
	ulonglong	autoinc = 0;

	/* Prepare prebuilt->trx in the table handle */
	update_thd(ha_thd());

	error = innobase_get_autoinc(&autoinc);

	if (error != DB_SUCCESS) {
		*first_value = (~(ulonglong) 0);
		return;
	}

	/* This is a hack, since nb_desired_values seems to be accurate only
	for the first call to get_auto_increment() for multi-row INSERT and
	meaningless for other statements e.g, LOAD etc. Subsequent calls to
	this method for the same statement results in different values which
	don't make sense. Therefore we store the value the first time we are
	called and count down from that as rows are written (see write_row()).
	*/

	trx = prebuilt->trx;

	/* Note: We can't rely on *first_value since some MySQL engines,
	in particular the partition engine, don't initialize it to 0 when
	invoking this method. So we are not sure if it's guaranteed to
	be 0 or not. */

	/* We need the upper limit of the col type to check for
	whether we update the table autoinc counter or not. */
	ulonglong	col_max_value = innobase_get_int_col_max_value(
		table->next_number_field);

	/* Called for the first time ? */
	if (trx->n_autoinc_rows == 0) {

		trx->n_autoinc_rows = (ulint) nb_desired_values;

		/* It's possible for nb_desired_values to be 0:
		e.g., INSERT INTO T1(C) SELECT C FROM T2; */
		if (nb_desired_values == 0) {

			trx->n_autoinc_rows = 1;
		}

		set_if_bigger(*first_value, autoinc);
	/* Not in the middle of a mult-row INSERT. */
	} else if (prebuilt->autoinc_last_value == 0) {
		set_if_bigger(*first_value, autoinc);
	/* Check for -ve values. */
	} else if (*first_value > col_max_value && trx->n_autoinc_rows > 0) {
		/* Set to next logical value. */
		ut_a(autoinc > trx->n_autoinc_rows);
		*first_value = (autoinc - trx->n_autoinc_rows) - 1;
	}

	*nb_reserved_values = trx->n_autoinc_rows;

	/* With old style AUTOINC locking we only update the table's
	AUTOINC counter after attempting to insert the row. */
	if (innobase_autoinc_lock_mode != AUTOINC_OLD_STYLE_LOCKING) {
		ulonglong	need;
		ulonglong	current;
		ulonglong	next_value;

		current = *first_value > col_max_value ? autoinc : *first_value;
		need = *nb_reserved_values * increment;

		/* Compute the last value in the interval */
		next_value = innobase_next_autoinc(
			current, need, offset, col_max_value);

		prebuilt->autoinc_last_value = next_value;

		if (prebuilt->autoinc_last_value < *first_value) {
			*first_value = (~(ulonglong) 0);
		} else {
			/* Update the table autoinc variable */
			dict_table_autoinc_update_if_greater(
				prebuilt->table, prebuilt->autoinc_last_value);
		}
	} else {
		/* This will force write_row() into attempting an update
		of the table's AUTOINC counter. */
		prebuilt->autoinc_last_value = 0;
	}

	/* The increment to be used to increase the AUTOINC value, we use
	this in write_row() and update_row() to increase the autoinc counter
	for columns that are filled by the user. We need the offset and
	the increment. */
	prebuilt->autoinc_offset = offset;
	prebuilt->autoinc_increment = increment;

	dict_table_autoinc_unlock(prebuilt->table);
}

/*******************************************************************//**
Reset the auto-increment counter to the given value, i.e. the next row
inserted will get the given value. This is called e.g. after TRUNCATE
is emulated by doing a 'DELETE FROM t'. HA_ERR_WRONG_COMMAND is
returned by storage engines that don't support this operation.
@return	0 or error code */
UNIV_INTERN
int
ha_innobase::reset_auto_increment(
/*==============================*/
	ulonglong	value)		/*!< in: new value for table autoinc */
{
	DBUG_ENTER("ha_innobase::reset_auto_increment");

	int	error;

	update_thd(ha_thd());

	error = row_lock_table_autoinc_for_mysql(prebuilt);

	if (error != DB_SUCCESS) {
		error = convert_error_code_to_mysql(error,
						    prebuilt->table->flags,
						    user_thd);

		DBUG_RETURN(error);
	}

	/* The next value can never be 0. */
	if (value == 0) {
		value = 1;
	}

	innobase_reset_autoinc(value);

	DBUG_RETURN(0);
}

/*******************************************************************//**
See comment in handler.cc */
UNIV_INTERN
bool
ha_innobase::get_error_message(
/*===========================*/
	int	error,
	String*	buf)
{
	trx_t*	trx = check_trx_exists(ha_thd());

	buf->copy(trx->detailed_error, (uint) strlen(trx->detailed_error),
		system_charset_info);

	return(FALSE);
}

/*******************************************************************//**
Compares two 'refs'. A 'ref' is the (internal) primary key value of the row.
If there is no explicitly declared non-null unique key or a primary key, then
InnoDB internally uses the row id as the primary key.
@return	< 0 if ref1 < ref2, 0 if equal, else > 0 */
UNIV_INTERN
int
ha_innobase::cmp_ref(
/*=================*/
	const uchar*	ref1,	/*!< in: an (internal) primary key value in the
				MySQL key value format */
	const uchar*	ref2)	/*!< in: an (internal) primary key value in the
				MySQL key value format */
{
	enum_field_types mysql_type;
	Field*		field;
	KEY_PART_INFO*	key_part;
	KEY_PART_INFO*	key_part_end;
	uint		len1;
	uint		len2;
	int		result;

	if (prebuilt->clust_index_was_generated) {
		/* The 'ref' is an InnoDB row id */

		return(memcmp(ref1, ref2, DATA_ROW_ID_LEN));
	}

	/* Do a type-aware comparison of primary key fields. PK fields
	are always NOT NULL, so no checks for NULL are performed. */

	key_part = table->key_info[table->s->primary_key].key_part;

	key_part_end = key_part
			+ table->key_info[table->s->primary_key].key_parts;

	for (; key_part != key_part_end; ++key_part) {
		field = key_part->field;
		mysql_type = field->type();

		if (mysql_type == MYSQL_TYPE_TINY_BLOB
			|| mysql_type == MYSQL_TYPE_MEDIUM_BLOB
			|| mysql_type == MYSQL_TYPE_BLOB
			|| mysql_type == MYSQL_TYPE_LONG_BLOB) {

			/* In the MySQL key value format, a column prefix of
			a BLOB is preceded by a 2-byte length field */

			len1 = innobase_read_from_2_little_endian(ref1);
			len2 = innobase_read_from_2_little_endian(ref2);

			ref1 += 2;
			ref2 += 2;
			result = ((Field_blob*)field)->cmp(
				ref1, len1, ref2, len2);
		} else {
			result = field->key_cmp(ref1, ref2);
		}

		if (result) {

			return(result);
		}

		ref1 += key_part->store_length;
		ref2 += key_part->store_length;
	}

	return(0);
}

/*******************************************************************//**
Ask InnoDB if a query to a table can be cached.
@return	TRUE if query caching of the table is permitted */
UNIV_INTERN
my_bool
ha_innobase::register_query_cache_table(
/*====================================*/
	THD*		thd,		/*!< in: user thread handle */
	char*		table_key,	/*!< in: concatenation of database name,
					the null character NUL,
					and the table name */
	uint		key_length,	/*!< in: length of the full name, i.e.
					len(dbname) + len(tablename) + 1 */
	qc_engine_callback*
			call_back,	/*!< out: pointer to function for
					checking if query caching
					is permitted */
	ulonglong	*engine_data)	/*!< in/out: data to call_back */
{
	*call_back = innobase_query_caching_of_table_permitted;
	*engine_data = 0;
	return(innobase_query_caching_of_table_permitted(thd, table_key,
							 key_length,
							 engine_data));
}

/*******************************************************************//**
Get the bin log name. */
UNIV_INTERN
const char*
ha_innobase::get_mysql_bin_log_name()
/*=================================*/
{
	return(trx_sys_mysql_bin_log_name);
}

/*******************************************************************//**
Get the bin log offset (or file position). */
UNIV_INTERN
ulonglong
ha_innobase::get_mysql_bin_log_pos()
/*================================*/
{
	/* trx... is ib_int64_t, which is a typedef for a 64-bit integer
	(__int64 or longlong) so it's ok to cast it to ulonglong. */

	return(trx_sys_mysql_bin_log_pos);
}

/******************************************************************//**
This function is used to find the storage length in bytes of the first n
characters for prefix indexes using a multibyte character set. The function
finds charset information and returns length of prefix_len characters in the
index field in bytes.
@return	number of bytes occupied by the first n characters */
extern "C" UNIV_INTERN
ulint
innobase_get_at_most_n_mbchars(
/*===========================*/
	ulint charset_id,	/*!< in: character set id */
	ulint prefix_len,	/*!< in: prefix length in bytes of the index
				(this has to be divided by mbmaxlen to get the
				number of CHARACTERS n in the prefix) */
	ulint data_len,		/*!< in: length of the string in bytes */
	const char* str)	/*!< in: character string */
{
	ulint char_length;	/*!< character length in bytes */
	ulint n_chars;		/*!< number of characters in prefix */
	CHARSET_INFO* charset;	/*!< charset used in the field */

	charset = get_charset((uint) charset_id, MYF(MY_WME));

	ut_ad(charset);
	ut_ad(charset->mbmaxlen);

	/* Calculate how many characters at most the prefix index contains */

	n_chars = prefix_len / charset->mbmaxlen;

	/* If the charset is multi-byte, then we must find the length of the
	first at most n chars in the string. If the string contains less
	characters than n, then we return the length to the end of the last
	character. */

	if (charset->mbmaxlen > 1) {
		/* my_charpos() returns the byte length of the first n_chars
		characters, or a value bigger than the length of str, if
		there were not enough full characters in str.

		Why does the code below work:
		Suppose that we are looking for n UTF-8 characters.

		1) If the string is long enough, then the prefix contains at
		least n complete UTF-8 characters + maybe some extra
		characters + an incomplete UTF-8 character. No problem in
		this case. The function returns the pointer to the
		end of the nth character.

		2) If the string is not long enough, then the string contains
		the complete value of a column, that is, only complete UTF-8
		characters, and we can store in the column prefix index the
		whole string. */

		char_length = my_charpos(charset, str,
						str + data_len, (int) n_chars);
		if (char_length > data_len) {
			char_length = data_len;
		}
	} else {
		if (data_len < prefix_len) {
			char_length = data_len;
		} else {
			char_length = prefix_len;
		}
	}

	return(char_length);
}

/*******************************************************************//**
This function is used to prepare an X/Open XA distributed transaction.
@return	0 or error number */
static
int
innobase_xa_prepare(
/*================*/
	handlerton*	hton,		/*!< in: InnoDB handlerton */
	THD*		thd,		/*!< in: handle to the MySQL thread of
					the user whose XA transaction should
					be prepared */
	bool		prepare_trx)	/*!< in: true - prepare transaction
					false - the current SQL statement
					ended */
{
	int error = 0;
	trx_t* trx = check_trx_exists(thd);

	DBUG_ASSERT(hton == innodb_hton_ptr);

	/* we use support_xa value as it was seen at transaction start
	time, not the current session variable value. Any possible changes
	to the session variable take effect only in the next transaction */
	if (!trx->support_xa) {

		return(0);
	}

	thd_get_xid(thd, (MYSQL_XID*) &trx->xid);

	/* Release a possible FIFO ticket and search latch. Since we will
	reserve the trx_sys->mutex, we have to release the search system
	latch first to obey the latching order. */

	innobase_release_stat_resources(trx);

	if (!trx_is_registered_for_2pc(trx) && trx_is_started(trx)) {

		sql_print_error("Transaction not registered for MySQL 2PC, "
				"but transaction is active");
	}

	if (prepare_trx
	    || (!thd_test_options(thd, OPTION_NOT_AUTOCOMMIT | OPTION_BEGIN))) {

		/* We were instructed to prepare the whole transaction, or
		this is an SQL statement end and autocommit is on */

		ut_ad(trx_is_registered_for_2pc(trx));

		trx_prepare_for_mysql(trx);

		error = 0;
	} else {
		/* We just mark the SQL statement ended and do not do a
		transaction prepare */

		/* If we had reserved the auto-inc lock for some
		table in this SQL statement we release it now */

		lock_unlock_table_autoinc(trx);

		/* Store the current undo_no of the transaction so that we
		know where to roll back if we have to roll back the next
		SQL statement */

		trx_mark_sql_stat_end(trx);
	}

	/* Tell the InnoDB server that there might be work for utility
	threads: */

	srv_active_wake_master_thread();

	if (thd_sql_command(thd) != SQLCOM_XA_PREPARE
	    && (prepare_trx
		|| !thd_test_options(
			thd, OPTION_NOT_AUTOCOMMIT | OPTION_BEGIN))) {

		/* For ibbackup to work the order of transactions in binlog
		and InnoDB must be the same. Consider the situation

		  thread1> prepare; write to binlog; ...
			  <context switch>
		  thread2> prepare; write to binlog; commit
		  thread1>			     ... commit

		To ensure this will not happen we're taking the mutex on
		prepare, and releasing it on commit.

		Note: only do it for normal commits, done via ha_commit_trans.
		If 2pc protocol is executed by external transaction
		coordinator, it will be just a regular MySQL client
		executing XA PREPARE and XA COMMIT commands.
		In this case we cannot know how many minutes or hours
		will be between XA PREPARE and XA COMMIT, and we don't want
		to block for undefined period of time. */
		mysql_mutex_lock(&prepare_commit_mutex);
		trx_owns_prepare_commit_mutex_set(trx);
	}

	return(error);
}

/*******************************************************************//**
This function is used to recover X/Open XA distributed transactions.
@return	number of prepared transactions stored in xid_list */
static
int
innobase_xa_recover(
/*================*/
	handlerton*	hton,	/*!< in: InnoDB handlerton */
	XID*		xid_list,/*!< in/out: prepared transactions */
	uint		len)	/*!< in: number of slots in xid_list */
{
	DBUG_ASSERT(hton == innodb_hton_ptr);

	if (len == 0 || xid_list == NULL) {

		return(0);
	}

	return(trx_recover_for_mysql(xid_list, len));
}

/*******************************************************************//**
This function is used to commit one X/Open XA distributed transaction
which is in the prepared state
@return	0 or error number */
static
int
innobase_commit_by_xid(
/*===================*/
	handlerton*	hton,
	XID*		xid)	/*!< in: X/Open XA transaction identification */
{
	trx_t*	trx;

	DBUG_ASSERT(hton == innodb_hton_ptr);

	trx = trx_get_trx_by_xid(xid);

	if (trx) {
		innobase_commit_low(trx);
		trx_free_for_background(trx);
		return(XA_OK);
	} else {
		return(XAER_NOTA);
	}
}

/*******************************************************************//**
This function is used to rollback one X/Open XA distributed transaction
which is in the prepared state
@return	0 or error number */
static
int
innobase_rollback_by_xid(
/*=====================*/
	handlerton*	hton,	/*!< in: InnoDB handlerton */
	XID*		xid)	/*!< in: X/Open XA transaction
				identification */
{
	trx_t*	trx;

	DBUG_ASSERT(hton == innodb_hton_ptr);

	trx = trx_get_trx_by_xid(xid);

	if (trx) {
		int	ret = innobase_rollback_trx(trx);
		trx_free_for_background(trx);
		return(ret);
	} else {
		return(XAER_NOTA);
	}
}

/*******************************************************************//**
Create a consistent view for a cursor based on current transaction
which is created if the corresponding MySQL thread still lacks one.
This consistent view is then used inside of MySQL when accessing records
using a cursor.
@return	pointer to cursor view or NULL */
static
void*
innobase_create_cursor_view(
/*========================*/
	handlerton*	hton,	/*!< in: innobase hton */
	THD*		thd)	/*!< in: user thread handle */
{
	DBUG_ASSERT(hton == innodb_hton_ptr);

	return(read_cursor_view_create_for_mysql(check_trx_exists(thd)));
}

/*******************************************************************//**
Close the given consistent cursor view of a transaction and restore
global read view to a transaction read view. Transaction is created if the
corresponding MySQL thread still lacks one. */
static
void
innobase_close_cursor_view(
/*=======================*/
	handlerton*	hton,	/*!< in: innobase hton */
	THD*		thd,	/*!< in: user thread handle */
	void*		curview)/*!< in: Consistent read view to be closed */
{
	DBUG_ASSERT(hton == innodb_hton_ptr);

	read_cursor_view_close_for_mysql(check_trx_exists(thd),
					 (cursor_view_t*) curview);
}

/*******************************************************************//**
Set the given consistent cursor view to a transaction which is created
if the corresponding MySQL thread still lacks one. If the given
consistent cursor view is NULL global read view of a transaction is
restored to a transaction read view. */
static
void
innobase_set_cursor_view(
/*=====================*/
	handlerton*	hton,	/*!< in: innobase hton */
	THD*		thd,	/*!< in: user thread handle */
	void*		curview)/*!< in: Consistent cursor view to be set */
{
	DBUG_ASSERT(hton == innodb_hton_ptr);

	read_cursor_set_for_mysql(check_trx_exists(thd),
				  (cursor_view_t*) curview);
}

/*******************************************************************//**
If col_name is not NULL, check whether the named column is being
renamed in the table. If col_name is not provided, check
whether any one of columns in the table is being renamed.
@return true if the column is being renamed */
static
bool
check_column_being_renamed(
/*=======================*/
	const TABLE*	table,		/*!< in: MySQL table */
	const char*	col_name)	/*!< in: name of the column */
{
	uint		k;
	Field*		field;

	for (k = 0; k < table->s->fields; k++) {
		field = table->field[k];

		if (field->flags & FIELD_IS_RENAMED) {

			/* If col_name is not provided, return
			if the field is marked as being renamed. */
			if (!col_name) {
				return(true);
			}

			/* If col_name is provided, return only
			if names match */
			if (innobase_strcasecmp(field->field_name,
						col_name) == 0) {
				return(true);
			}
		}
	}

	return(false);
}

/*******************************************************************//**
Check whether any of the given columns is being renamed in the table.
@return true if any of col_names is being renamed in table */
static
bool
column_is_being_renamed(
/*====================*/
	TABLE*		table,		/*!< in: MySQL table */
	uint		n_cols,		/*!< in: number of columns */
	const char**	col_names)	/*!< in: names of the columns */
{
	uint		j;

	for (j = 0; j < n_cols; j++) {
		if (check_column_being_renamed(table, col_names[j])) {
			return(true);
		}
	}

	return(false);
}

/*******************************************************************//**
Check whether a column in table "table" is being renamed and if this column
is part of a foreign key, either part of another table, referencing this
table or part of this table, referencing another table.
@return true if a column that participates in a foreign key definition
is being renamed */
static
bool
foreign_key_column_is_being_renamed(
/*================================*/
	row_prebuilt_t*	prebuilt,	/* in: InnoDB prebuilt struct */
	TABLE*		table)		/* in: MySQL table */
{
	dict_foreign_t*	foreign;

	/* check whether there are foreign keys at all */
	if (UT_LIST_GET_LEN(prebuilt->table->foreign_list) == 0
	    && UT_LIST_GET_LEN(prebuilt->table->referenced_list) == 0) {
		/* no foreign keys involved with prebuilt->table */

		return(false);
	}

	row_mysql_lock_data_dictionary(prebuilt->trx);

	/* Check whether any column in the foreign key constraints which refer
	to this table is being renamed. */
	for (foreign = UT_LIST_GET_FIRST(prebuilt->table->referenced_list);
	     foreign != NULL;
	     foreign = UT_LIST_GET_NEXT(referenced_list, foreign)) {

		if (column_is_being_renamed(table, foreign->n_fields,
					    foreign->referenced_col_names)) {

			row_mysql_unlock_data_dictionary(prebuilt->trx);
			return(true);
		}
	}

	/* Check whether any column in the foreign key constraints in the
	table is being renamed. */
	for (foreign = UT_LIST_GET_FIRST(prebuilt->table->foreign_list);
	     foreign != NULL;
	     foreign = UT_LIST_GET_NEXT(foreign_list, foreign)) {

		if (column_is_being_renamed(table, foreign->n_fields,
					    foreign->foreign_col_names)) {

			row_mysql_unlock_data_dictionary(prebuilt->trx);
			return(true);
		}
	}

	row_mysql_unlock_data_dictionary(prebuilt->trx);

	return(false);
}

/*******************************************************************//**
*/
UNIV_INTERN
bool
ha_innobase::check_if_incompatible_data(
/*====================================*/
	HA_CREATE_INFO*	info,
	uint		table_changes)
{
	if (table_changes != IS_EQUAL_YES) {

		return(COMPATIBLE_DATA_NO);
	}

	/* Check that auto_increment value was not changed */
	if ((info->used_fields & HA_CREATE_USED_AUTO) &&
		info->auto_increment_value != 0) {

		return(COMPATIBLE_DATA_NO);
	}

	/* For column rename operation, MySQL does not supply enough
	information (new column name etc.) for InnoDB to make appropriate
	system metadata change. To avoid system metadata inconsistency,
	currently we can just request a table rebuild/copy by returning
	COMPATIBLE_DATA_NO */
	if (check_column_being_renamed(table, NULL)) {
		return(COMPATIBLE_DATA_NO);
	}

	/* Check if a column participating in a foreign key is being renamed.
	There is no mechanism for updating InnoDB foreign key definitions. */
	if (foreign_key_column_is_being_renamed(prebuilt, table)) {

		return(COMPATIBLE_DATA_NO);
	}

	/* Check that row format didn't change */
	if ((info->used_fields & HA_CREATE_USED_ROW_FORMAT)
	    && info->row_type != ROW_TYPE_DEFAULT
	    && info->row_type != get_row_type()) {

		return(COMPATIBLE_DATA_NO);
	}

	/* Specifying KEY_BLOCK_SIZE requests a rebuild of the table. */
	if (info->used_fields & HA_CREATE_USED_KEY_BLOCK_SIZE) {
		return(COMPATIBLE_DATA_NO);
	}

	return(COMPATIBLE_DATA_YES);
}

/************************************************************//**
Validate the file format name and return its corresponding id.
@return	valid file format id */
static
uint
innobase_file_format_name_lookup(
/*=============================*/
	const char*	format_name)	/*!< in: pointer to file format name */
{
	char*	endp;
	uint	format_id;

	ut_a(format_name != NULL);

	/* The format name can contain the format id itself instead of
	the name and we check for that. */
	format_id = (uint) strtoul(format_name, &endp, 10);

	/* Check for valid parse. */
	if (*endp == '\0' && *format_name != '\0') {

		if (format_id <= UNIV_FORMAT_MAX) {

			return(format_id);
		}
	} else {

		for (format_id = 0; format_id <= UNIV_FORMAT_MAX;
		     format_id++) {
			const char*	name;

			name = trx_sys_file_format_id_to_name(format_id);

			if (!innobase_strcasecmp(format_name, name)) {

				return(format_id);
			}
		}
	}

	return(UNIV_FORMAT_MAX + 1);
}

/************************************************************//**
Validate the file format check config parameters, as a side effect it
sets the srv_max_file_format_at_startup variable.
@return the format_id if valid config value, otherwise, return -1 */
static
int
innobase_file_format_validate_and_set(
/*==================================*/
	const char*	format_max)	/*!< in: parameter value */
{
	uint		format_id;

	format_id = innobase_file_format_name_lookup(format_max);

	if (format_id < UNIV_FORMAT_MAX + 1) {
		srv_max_file_format_at_startup = format_id;

		return((int) format_id);
	} else {
		return(-1);
	}
}

/*************************************************************//**
Check if it is a valid file format. This function is registered as
a callback with MySQL.
@return	0 for valid file format */
static
int
innodb_file_format_name_validate(
/*=============================*/
	THD*				thd,	/*!< in: thread handle */
	struct st_mysql_sys_var*	var,	/*!< in: pointer to system
						variable */
	void*				save,	/*!< out: immediate result
						for update function */
	struct st_mysql_value*		value)	/*!< in: incoming string */
{
	const char*	file_format_input;
	char		buff[STRING_BUFFER_USUAL_SIZE];
	int		len = sizeof(buff);

	ut_a(save != NULL);
	ut_a(value != NULL);

	file_format_input = value->val_str(value, buff, &len);

	if (file_format_input != NULL) {
		uint	format_id;

		format_id = innobase_file_format_name_lookup(
			file_format_input);

		if (format_id <= UNIV_FORMAT_MAX) {

			/* Save a pointer to the name in the
			'file_format_name_map' constant array. */
			*static_cast<const char**>(save) =
			    trx_sys_file_format_id_to_name(format_id);

			return(0);
		}
	}

	*static_cast<const char**>(save) = NULL;
	return(1);
}

/****************************************************************//**
Update the system variable innodb_file_format using the "saved"
value. This function is registered as a callback with MySQL. */
static
void
innodb_file_format_name_update(
/*===========================*/
	THD*				thd,		/*!< in: thread handle */
	struct st_mysql_sys_var*	var,		/*!< in: pointer to
							system variable */
	void*				var_ptr,	/*!< out: where the
							formal string goes */
	const void*			save)		/*!< in: immediate result
							from check function */
{
	const char* format_name;

	ut_a(var_ptr != NULL);
	ut_a(save != NULL);

	format_name = *static_cast<const char*const*>(save);

	if (format_name) {
		uint	format_id;

		format_id = innobase_file_format_name_lookup(format_name);

		if (format_id <= UNIV_FORMAT_MAX) {
			srv_file_format = format_id;
		}
	}

	*static_cast<const char**>(var_ptr)
		= trx_sys_file_format_id_to_name(srv_file_format);
}

/*************************************************************//**
Check if valid argument to innodb_file_format_max. This function
is registered as a callback with MySQL.
@return	0 for valid file format */
static
int
innodb_file_format_max_validate(
/*============================*/
	THD*				thd,	/*!< in: thread handle */
	struct st_mysql_sys_var*	var,	/*!< in: pointer to system
						variable */
	void*				save,	/*!< out: immediate result
						for update function */
	struct st_mysql_value*		value)	/*!< in: incoming string */
{
	const char*	file_format_input;
	char		buff[STRING_BUFFER_USUAL_SIZE];
	int		len = sizeof(buff);
	int		format_id;

	ut_a(save != NULL);
	ut_a(value != NULL);

	file_format_input = value->val_str(value, buff, &len);

	if (file_format_input != NULL) {

		format_id = innobase_file_format_validate_and_set(
			file_format_input);

		if (format_id >= 0) {
			/* Save a pointer to the name in the
			'file_format_name_map' constant array. */
			*static_cast<const char**>(save) =
			    trx_sys_file_format_id_to_name(
						(uint)format_id);

			return(0);

		} else {
			push_warning_printf(thd,
			  Sql_condition::WARN_LEVEL_WARN,
			  ER_WRONG_ARGUMENTS,
			  "InnoDB: invalid innodb_file_format_max "
			  "value; can be any format up to %s "
			  "or equivalent id of %d",
			  trx_sys_file_format_id_to_name(UNIV_FORMAT_MAX),
			  UNIV_FORMAT_MAX);
		}
	}

	*static_cast<const char**>(save) = NULL;
	return(1);
}

/****************************************************************//**
Update the system variable innodb_file_format_max using the "saved"
value. This function is registered as a callback with MySQL. */
static
void
innodb_file_format_max_update(
/*==========================*/
	THD*				thd,	/*!< in: thread handle */
	struct st_mysql_sys_var*	var,	/*!< in: pointer to
						system variable */
	void*				var_ptr,/*!< out: where the
						formal string goes */
	const void*			save)	/*!< in: immediate result
						from check function */
{
	const char*	format_name_in;
	const char**	format_name_out;
	uint		format_id;

	ut_a(save != NULL);
	ut_a(var_ptr != NULL);

	format_name_in = *static_cast<const char*const*>(save);

	if (!format_name_in) {

		return;
	}

	format_id = innobase_file_format_name_lookup(format_name_in);

	if (format_id > UNIV_FORMAT_MAX) {
		/* DEFAULT is "on", which is invalid at runtime. */
		push_warning_printf(thd, Sql_condition::WARN_LEVEL_WARN,
				    ER_WRONG_ARGUMENTS,
				    "Ignoring SET innodb_file_format=%s",
				    format_name_in);
		return;
	}

	format_name_out = static_cast<const char**>(var_ptr);

	/* Update the max format id in the system tablespace. */
	if (trx_sys_file_format_max_set(format_id, format_name_out)) {
		ut_print_timestamp(stderr);
		fprintf(stderr,
			" [Info] InnoDB: the file format in the system "
			"tablespace is now set to %s.\n", *format_name_out);
	}
}

/****************************************************************//**
Update the system variable innodb_adaptive_hash_index using the "saved"
value. This function is registered as a callback with MySQL. */
static
void
innodb_adaptive_hash_index_update(
/*==============================*/
	THD*				thd,	/*!< in: thread handle */
	struct st_mysql_sys_var*	var,	/*!< in: pointer to
						system variable */
	void*				var_ptr,/*!< out: where the
						formal string goes */
	const void*			save)	/*!< in: immediate result
						from check function */
{
	if (*(my_bool*) save) {
		btr_search_enable();
	} else {
		btr_search_disable();
	}
}

/****************************************************************//**
Update the system variable innodb_old_blocks_pct using the "saved"
value. This function is registered as a callback with MySQL. */
static
void
innodb_old_blocks_pct_update(
/*=========================*/
	THD*				thd,	/*!< in: thread handle */
	struct st_mysql_sys_var*	var,	/*!< in: pointer to
						system variable */
	void*				var_ptr,/*!< out: where the
						formal string goes */
	const void*			save)	/*!< in: immediate result
						from check function */
{
	innobase_old_blocks_pct = buf_LRU_old_ratio_update(
		*static_cast<const uint*>(save), TRUE);
}

/****************************************************************//**
Update the system variable innodb_old_blocks_pct using the "saved"
value. This function is registered as a callback with MySQL. */
static
void
innodb_change_buffer_max_size_update(
/*=================================*/
	THD*				thd,	/*!< in: thread handle */
	struct st_mysql_sys_var*	var,	/*!< in: pointer to
						system variable */
	void*				var_ptr,/*!< out: where the
						formal string goes */
	const void*			save)	/*!< in: immediate result
						from check function */
{
	innobase_change_buffer_max_size =
			(*static_cast<const uint*>(save));
	ibuf_max_size_update(innobase_change_buffer_max_size);
}

/*************************************************************//**
Find the corresponding ibuf_use_t value that indexes into
innobase_change_buffering_values[] array for the input
change buffering option name.
@return	corresponding IBUF_USE_* value for the input variable
name, or IBUF_USE_COUNT if not able to find a match */
static
ibuf_use_t
innodb_find_change_buffering_value(
/*===============================*/
	const char*	input_name)	/*!< in: input change buffering
					option name */
{
	ulint	use;

	for (use = 0; use < UT_ARR_SIZE(innobase_change_buffering_values);
	     use++) {
		/* found a match */
		if (!innobase_strcasecmp(
			input_name, innobase_change_buffering_values[use])) {
			return((ibuf_use_t)use);
		}
	}

	/* Did not find any match */
	return(IBUF_USE_COUNT);
}

/*************************************************************//**
Check if it is a valid value of innodb_change_buffering. This function is
registered as a callback with MySQL.
@return	0 for valid innodb_change_buffering */
static
int
innodb_change_buffering_validate(
/*=============================*/
	THD*				thd,	/*!< in: thread handle */
	struct st_mysql_sys_var*	var,	/*!< in: pointer to system
						variable */
	void*				save,	/*!< out: immediate result
						for update function */
	struct st_mysql_value*		value)	/*!< in: incoming string */
{
	const char*	change_buffering_input;
	char		buff[STRING_BUFFER_USUAL_SIZE];
	int		len = sizeof(buff);

	ut_a(save != NULL);
	ut_a(value != NULL);

	change_buffering_input = value->val_str(value, buff, &len);

	if (change_buffering_input != NULL) {
		ibuf_use_t	use;

		use = innodb_find_change_buffering_value(
			change_buffering_input);

		if (use != IBUF_USE_COUNT) {
			/* Find a matching change_buffering option value. */
			*static_cast<const char**>(save) =
				innobase_change_buffering_values[use];

			return(0);
		}
	}

	/* No corresponding change buffering option for user supplied
	"change_buffering_input" */
	return(1);
}

/****************************************************************//**
Update the system variable innodb_change_buffering using the "saved"
value. This function is registered as a callback with MySQL. */
static
void
innodb_change_buffering_update(
/*===========================*/
	THD*				thd,	/*!< in: thread handle */
	struct st_mysql_sys_var*	var,	/*!< in: pointer to
						system variable */
	void*				var_ptr,/*!< out: where the
						formal string goes */
	const void*			save)	/*!< in: immediate result
						from check function */
{
	ibuf_use_t	use;

	ut_a(var_ptr != NULL);
	ut_a(save != NULL);

	use = innodb_find_change_buffering_value(
		*static_cast<const char*const*>(save));

	ut_a(use < IBUF_USE_COUNT);

	ibuf_use = use;
	*static_cast<const char**>(var_ptr) =
		 *static_cast<const char*const*>(save);
}

/*************************************************************//**
Just emit a warning that the usage of the variable is deprecated.
@return	0 */
static
void
innodb_stats_sample_pages_update(
/*=============================*/
	THD*				thd,	/*!< in: thread handle */
	struct st_mysql_sys_var*	var,	/*!< in: pointer to
						system variable */
	void*				var_ptr,/*!< out: where the
						formal string goes */
	const void*			save)	/*!< in: immediate result
						from check function */
{
#define STATS_SAMPLE_PAGES_DEPRECATED_MSG \
	"Using innodb_stats_sample_pages is deprecated and " \
	"the variable may be removed in future releases. " \
	"Please use innodb_stats_transient_sample_pages " \
	"instead."

	push_warning(thd, Sql_condition::WARN_LEVEL_WARN,
		     HA_ERR_WRONG_COMMAND, STATS_SAMPLE_PAGES_DEPRECATED_MSG);

	ut_print_timestamp(stderr);
	fprintf(stderr,
		" InnoDB: Warning: %s\n",
		STATS_SAMPLE_PAGES_DEPRECATED_MSG);

	srv_stats_transient_sample_pages =
		*static_cast<const unsigned long long*>(save);
}

/****************************************************************//**
Update the monitor counter according to the "set_option",  turn
on/off or reset specified monitor counter. */
static
void
innodb_monitor_set_option(
/*======================*/
	const monitor_info_t* monitor_info,/*!< in: monitor info for the monitor
					to set */
	mon_option_t	set_option)	/*!< in: Turn on/off reset the
					counter */
{
	monitor_id_t	monitor_id = monitor_info->monitor_id;

	/* If module type is MONITOR_GROUP_MODULE, it cannot be
	turned on/off individually. It should never use this
	function to set options */
	ut_a(!(monitor_info->monitor_type & MONITOR_GROUP_MODULE));

	switch (set_option) {
	case MONITOR_TURN_ON:
		MONITOR_ON(monitor_id);
		MONITOR_INIT(monitor_id);
		MONITOR_SET_START(monitor_id);

		/* If the monitor to be turned on uses
		exisitng monitor counter (status variable),
		make special processing to remember existing
		counter value. */
		if (monitor_info->monitor_type
		    & MONITOR_EXISTING) {
			srv_mon_process_existing_counter(
				monitor_id, MONITOR_TURN_ON);
		}
		break;

	case MONITOR_TURN_OFF:
		if (monitor_info->monitor_type & MONITOR_EXISTING) {
			srv_mon_process_existing_counter(
				monitor_id, MONITOR_TURN_OFF);
		}

		MONITOR_OFF(monitor_id);
		MONITOR_SET_OFF(monitor_id);
		break;

	case MONITOR_RESET_VALUE:
		srv_mon_reset(monitor_id);
		break;

	case MONITOR_RESET_ALL_VALUE:
		srv_mon_reset_all(monitor_id);
		break;

	default:
		ut_error;
	}
}

/****************************************************************//**
Find matching InnoDB monitor counters and update their status
according to the "set_option",  turn on/off or reset specified
monitor counter. */
static
void
innodb_monitor_update_wildcard(
/*===========================*/
	const char*	name,		/*!< in: monitor name to match */
	mon_option_t	set_option)	/*!< in: the set option, whether
					to turn on/off or reset the counter */
{
	ut_a(name);

	for (ulint use = 0; use < NUM_MONITOR; use++) {
		monitor_type_t	type;
		monitor_id_t	monitor_id = static_cast<monitor_id_t>(use);
		monitor_info_t*	monitor_info;

		if (!innobase_wildcasecmp(
			srv_mon_get_name(monitor_id), name)) {
			monitor_info = srv_mon_get_info(monitor_id);

			type = monitor_info->monitor_type;

			/* If the monitor counter is of MONITOR_MODULE
			type, skip it. Except for those also marked with
			MONITOR_GROUP_MODULE flag, which can be turned
			on only as a module. */
			if (!(type & MONITOR_MODULE)
			     && !(type & MONITOR_GROUP_MODULE)) {
				innodb_monitor_set_option(monitor_info,
							  set_option);
			}

			/* Need to special handle counters marked with
			MONITOR_GROUP_MODULE, turn on the whole module if
			any one of it comes here. Currently, only
			"module_buf_page" is marked with MONITOR_GROUP_MODULE */
			if (type & MONITOR_GROUP_MODULE) {
				if ((monitor_id >= MONITOR_MODULE_BUF_PAGE)
				     && (monitor_id < MONITOR_MODULE_OS)) {
					if (set_option == MONITOR_TURN_ON
					    && MONITOR_IS_ON(
						MONITOR_MODULE_BUF_PAGE)) {
						continue;
					}

					srv_mon_set_module_control(
						MONITOR_MODULE_BUF_PAGE,
						set_option);
				} else {
					/* If new monitor is added with
					MONITOR_GROUP_MODULE, it needs
					to be added here. */
					ut_ad(0);
				}
			}
		}
	}
}

/*************************************************************//**
Given a configuration variable name, find corresponding monitor counter
and return its monitor ID if found.
@return	monitor ID if found, MONITOR_NO_MATCH if there is no match */
static
ulint
innodb_monitor_id_by_name_get(
/*==========================*/
	const char*	name)	/*!< in: monitor counter namer */
{
	ut_a(name);

	/* Search for wild character '%' in the name, if
	found, we treat it as a wildcard match. We do not search for
	single character wildcard '_' since our monitor names already contain
	such character. To avoid confusion, we request user must include
	at least one '%' character to activate the wildcard search. */
	if (strchr(name, '%')) {
		return(MONITOR_WILDCARD_MATCH);
	}

	/* Not wildcard match, check for an exact match */
	for (ulint i = 0; i < NUM_MONITOR; i++) {
		if (!innobase_strcasecmp(
			name, srv_mon_get_name(static_cast<monitor_id_t>(i)))) {
			return(i);
		}
	}

	return(MONITOR_NO_MATCH);
}
/*************************************************************//**
Validate that the passed in monitor name matches at least one
monitor counter name with wildcard compare.
@return	TRUE if at least one monitor name matches */
static
ibool
innodb_monitor_validate_wildcard_name(
/*==================================*/
	const char*	name)	/*!< in: monitor counter namer */
{
	for (ulint i = 0; i < NUM_MONITOR; i++) {
		if (!innobase_wildcasecmp(
			srv_mon_get_name(static_cast<monitor_id_t>(i)), name)) {
			return(TRUE);
		}
	}

	return(FALSE);
}
/*************************************************************//**
Validate the passed in monitor name, find and save the
corresponding monitor name in the function parameter "save".
@return	0 if monitor name is valid */
static
int
innodb_monitor_valid_byname(
/*========================*/
	void*			save,	/*!< out: immediate result
					for update function */
	const char*		name)	/*!< in: incoming monitor name */
{
	ulint		use;
	monitor_info_t*	monitor_info;

	if (!name) {
		return(1);
	}

	use = innodb_monitor_id_by_name_get(name);

	/* No monitor name matches, nor it is wildcard match */
	if (use == MONITOR_NO_MATCH) {
		return(1);
	}

	if (use < NUM_MONITOR) {
		monitor_info = srv_mon_get_info((monitor_id_t)use);

		/* If the monitor counter is marked with
		MONITOR_GROUP_MODULE flag, then this counter
		cannot be turned on/off individually, instead
		it shall be turned on/off as a group using
		its module name */
		if ((monitor_info->monitor_type & MONITOR_GROUP_MODULE)
		    && (!(monitor_info->monitor_type & MONITOR_MODULE))) {
			sql_print_warning(
				"Monitor counter '%s' cannot"
				" be turned on/off individually."
				" Please use its module name"
				" to turn on/off the counters"
				" in the module as a group.\n",
				name);

			return(1);
		}

	} else {
		ut_a(use == MONITOR_WILDCARD_MATCH);

		/* For wildcard match, if there is not a single monitor
		counter name that matches, treat it as an invalid
		value for the system configuration variables */
		if (!innodb_monitor_validate_wildcard_name(name)) {
			return(1);
		}
	}

	/* Save the configure name for innodb_monitor_update() */
	*static_cast<const char**>(save) = name;

	return(0);
}
/*************************************************************//**
Validate passed-in "value" is a valid monitor counter name.
This function is registered as a callback with MySQL.
@return	0 for valid name */
static
int
innodb_monitor_validate(
/*====================*/
	THD*				thd,	/*!< in: thread handle */
	struct st_mysql_sys_var*	var,	/*!< in: pointer to system
						variable */
	void*				save,	/*!< out: immediate result
						for update function */
	struct st_mysql_value*		value)	/*!< in: incoming string */
{
	const char*	name;
	char*		monitor_name;
	char		buff[STRING_BUFFER_USUAL_SIZE];
	int		len = sizeof(buff);
	int		ret;

	ut_a(save != NULL);
	ut_a(value != NULL);

	name = value->val_str(value, buff, &len);

	/* monitor_name could point to memory from MySQL
	or buff[]. Always dup the name to memory allocated
	by InnoDB, so we can access it in another callback
	function innodb_monitor_update() and free it appropriately */
	if (name) {
		monitor_name = my_strdup(name, MYF(0));
	} else {
		return(1);
	}

	ret = innodb_monitor_valid_byname(save, monitor_name);

	if (ret) {
		/* Validation failed */
		my_free(monitor_name);
	} else {
		/* monitor_name will be freed in separate callback function
		innodb_monitor_update(). Assert "save" point to
		the "monitor_name" variable */
		ut_ad(*static_cast<char**>(save) == monitor_name);
	}

	return(ret);
}

/****************************************************************//**
Update the system variable innodb_enable(disable/reset/reset_all)_monitor
according to the "set_option" and turn on/off or reset specified monitor
counter. */
static
void
innodb_monitor_update(
/*==================*/
	THD*			thd,		/*!< in: thread handle */
	void*			var_ptr,	/*!< out: where the
						formal string goes */
	const void*		save,		/*!< in: immediate result
						from check function */
	mon_option_t		set_option,	/*!< in: the set option,
						whether to turn on/off or
						reset the counter */
	ibool			free_mem)	/*!< in: whether we will
						need to free the memory */
{
	monitor_info_t*	monitor_info;
	ulint		monitor_id;
	ulint		err_monitor = 0;
	const char*	name;

	ut_a(save != NULL);

	name = *static_cast<const char*const*>(save);

	if (!name) {
		monitor_id = MONITOR_DEFAULT_START;
	} else {
		monitor_id = innodb_monitor_id_by_name_get(name);

		/* Double check we have a valid monitor ID */
		if (monitor_id == MONITOR_NO_MATCH) {
			return;
		}
	}

	if (monitor_id == MONITOR_DEFAULT_START) {
		/* If user set the variable to "default", we will
		print a message and make this set operation a "noop".
		The check is being made here is because "set default"
		does not go through validation function */
		if (thd) {
			push_warning_printf(
				thd, Sql_condition::WARN_LEVEL_WARN,
				ER_NO_DEFAULT,
				"Default value is not defined for "
				"this set option. Please specify "
				"correct counter or module name.");
		} else {
			sql_print_error(
				"Default value is not defined for "
				"this set option. Please specify "
				"correct counter or module name.\n");
		}

		if (var_ptr) {
			*(const char**) var_ptr = NULL;
		}
	} else if (monitor_id == MONITOR_WILDCARD_MATCH) {
		innodb_monitor_update_wildcard(name, set_option);
	} else {
		monitor_info = srv_mon_get_info(
			static_cast<monitor_id_t>(monitor_id));

		ut_a(monitor_info);

		/* If monitor is already truned on, someone could already
		collect monitor data, exit and ask user to turn off the
		monitor before turn it on again. */
		if (set_option == MONITOR_TURN_ON
		    && MONITOR_IS_ON(monitor_id)) {
			err_monitor = monitor_id;
			goto exit;
		}

		if (var_ptr) {
			*(const char**) var_ptr = monitor_info->monitor_name;
		}

		/* Depending on the monitor name is for a module or
		a counter, process counters in the whole module or
		individual counter. */
		if (monitor_info->monitor_type & MONITOR_MODULE) {
			srv_mon_set_module_control(
				static_cast<monitor_id_t>(monitor_id),
				set_option);
		} else {
			innodb_monitor_set_option(monitor_info, set_option);
		}
	}
exit:
	/* Only if we are trying to turn on a monitor that already
	been turned on, we will set err_monitor. Print related
	information */
	if (err_monitor) {
		sql_print_warning("Monitor %s is already enabled.",
				  srv_mon_get_name((monitor_id_t)err_monitor));
	}

	if (free_mem && name) {
		my_free((void*) name);
	}

	return;
}

/****************************************************************//**
Update the system variable innodb_monitor_enable and enable
specified monitor counter.
This function is registered as a callback with MySQL. */
static
void
innodb_enable_monitor_update(
/*=========================*/
	THD*				thd,	/*!< in: thread handle */
	struct st_mysql_sys_var*	var,	/*!< in: pointer to
						system variable */
	void*				var_ptr,/*!< out: where the
						formal string goes */
	const void*			save)	/*!< in: immediate result
						from check function */
{
	innodb_monitor_update(thd, var_ptr, save, MONITOR_TURN_ON, TRUE);
}

/****************************************************************//**
Update the system variable innodb_monitor_disable and turn
off specified monitor counter. */
static
void
innodb_disable_monitor_update(
/*==========================*/
	THD*				thd,	/*!< in: thread handle */
	struct st_mysql_sys_var*	var,	/*!< in: pointer to
						system variable */
	void*				var_ptr,/*!< out: where the
						formal string goes */
	const void*			save)	/*!< in: immediate result
						from check function */
{
	innodb_monitor_update(thd, var_ptr, save, MONITOR_TURN_OFF, TRUE);
}

/****************************************************************//**
Update the system variable innodb_monitor_reset and reset
specified monitor counter(s).
This function is registered as a callback with MySQL. */
static
void
innodb_reset_monitor_update(
/*========================*/
	THD*				thd,	/*!< in: thread handle */
	struct st_mysql_sys_var*	var,	/*!< in: pointer to
						system variable */
	void*				var_ptr,/*!< out: where the
						formal string goes */
	const void*			save)	/*!< in: immediate result
						from check function */
{
	innodb_monitor_update(thd, var_ptr, save, MONITOR_RESET_VALUE, TRUE);
}

/****************************************************************//**
Update the system variable innodb_monitor_reset_all and reset
all value related monitor counter.
This function is registered as a callback with MySQL. */
static
void
innodb_reset_all_monitor_update(
/*============================*/
	THD*				thd,	/*!< in: thread handle */
	struct st_mysql_sys_var*	var,	/*!< in: pointer to
						system variable */
	void*				var_ptr,/*!< out: where the
						formal string goes */
	const void*			save)	/*!< in: immediate result
						from check function */
{
	innodb_monitor_update(thd, var_ptr, save, MONITOR_RESET_ALL_VALUE,
			      TRUE);
}

/****************************************************************//**
Parse and enable InnoDB monitor counters during server startup.
User can list the monitor counters/groups to be enable by specifying
"loose-innodb_monitor_enable=monitor_name1;monitor_name2..."
in server configuration file or at the command line. The string
separate could be ";", "," or empty space. */
static
void
innodb_enable_monitor_at_startup(
/*=============================*/
	char*	str)	/*!< in/out: monitor counter enable list */
{
	static const char*	sep = " ;,";
	char*			last;

	ut_a(str);

	/* Walk through the string, and separate each monitor counter
	and/or counter group name, and calling innodb_monitor_update()
	if successfully updated. Please note that the "str" would be
	changed by strtok_r() as it walks through it. */
	for (char* option = strtok_r(str, sep, &last);
	     option;
	     option = strtok_r(NULL, sep, &last)) {
		ulint	ret;
		char*	option_name;

		ret = innodb_monitor_valid_byname(&option_name, option);

		/* The name is validated if ret == 0 */
		if (!ret) {
			innodb_monitor_update(NULL, NULL, &option,
					      MONITOR_TURN_ON, FALSE);
		} else {
			sql_print_warning("Invalid monitor counter"
					  " name: '%s'", option);
		}
	}
}

/****************************************************************//**
Callback function for accessing the InnoDB variables from MySQL:
SHOW VARIABLES. */
static
int
show_innodb_vars(
/*=============*/
	THD*		thd,
	SHOW_VAR*	var,
	char*		buff)
{
	innodb_export_status();
	var->type = SHOW_ARRAY;
	var->value = (char *) &innodb_status_variables;

	return(0);
}

/****************************************************************//**
This function checks each index name for a table against reserved
system default primary index name 'GEN_CLUST_INDEX'. If a name
matches, this function pushes an warning message to the client,
and returns true.
@return true if the index name matches the reserved name */
extern "C" UNIV_INTERN
bool
innobase_index_name_is_reserved(
/*============================*/
	THD*		thd,		/*!< in/out: MySQL connection */
	const KEY*	key_info,	/*!< in: Indexes to be created */
	ulint		num_of_keys)	/*!< in: Number of indexes to
					be created. */
{
	const KEY*	key;
	uint		key_num;	/* index number */

	for (key_num = 0; key_num < num_of_keys; key_num++) {
		key = &key_info[key_num];

		if (innobase_strcasecmp(key->name,
					innobase_index_reserve_name) == 0) {
			/* Push warning to mysql */
			push_warning_printf(thd,
					    Sql_condition::WARN_LEVEL_WARN,
					    ER_WRONG_NAME_FOR_INDEX,
					    "Cannot Create Index with name "
					    "'%s'. The name is reserved "
					    "for the system default primary "
					    "index.",
					    innobase_index_reserve_name);

			my_error(ER_WRONG_NAME_FOR_INDEX, MYF(0),
				 innobase_index_reserve_name);

			return(true);
		}
	}

	return(false);
}

/* These variables are never read by InnoDB or changed. They are a kind of
dummies that are needed by the MySQL infrastructure to call
buffer_pool_dump_now(), buffer_pool_load_now() and buffer_pool_load_abort()
by the user by doing:
  SET GLOBAL innodb_buffer_pool_dump_now=ON;
  SET GLOBAL innodb_buffer_pool_load_now=ON;
  SET GLOBAL innodb_buffer_pool_load_abort=ON;
Their values are read by MySQL and displayed to the user when the variables
are queried, e.g.:
  SELECT @@innodb_buffer_pool_dump_now;
  SELECT @@innodb_buffer_pool_load_now;
  SELECT @@innodb_buffer_pool_load_abort; */
static my_bool	innodb_buffer_pool_dump_now = FALSE;
static my_bool	innodb_buffer_pool_load_now = FALSE;
static my_bool	innodb_buffer_pool_load_abort = FALSE;

/****************************************************************//**
Trigger a dump of the buffer pool if innodb_buffer_pool_dump_now is set
to ON. This function is registered as a callback with MySQL. */
static
void
buffer_pool_dump_now(
/*=================*/
	THD*				thd	/*!< in: thread handle */
					__attribute__((unused)),
	struct st_mysql_sys_var*	var	/*!< in: pointer to system
						variable */
					__attribute__((unused)),
	void*				var_ptr	/*!< out: where the formal
						string goes */
					__attribute__((unused)),
	const void*			save)	/*!< in: immediate result from
						check function */
{
	if (*(my_bool*) save) {
		buf_dump_start();
	}
}

/****************************************************************//**
Trigger a load of the buffer pool if innodb_buffer_pool_load_now is set
to ON. This function is registered as a callback with MySQL. */
static
void
buffer_pool_load_now(
/*=================*/
	THD*				thd	/*!< in: thread handle */
					__attribute__((unused)),
	struct st_mysql_sys_var*	var	/*!< in: pointer to system
						variable */
					__attribute__((unused)),
	void*				var_ptr	/*!< out: where the formal
						string goes */
					__attribute__((unused)),
	const void*			save)	/*!< in: immediate result from
						check function */
{
	if (*(my_bool*) save) {
		buf_load_start();
	}
}

/****************************************************************//**
Abort a load of the buffer pool if innodb_buffer_pool_load_abort
is set to ON. This function is registered as a callback with MySQL. */
static
void
buffer_pool_load_abort(
/*===================*/
	THD*				thd	/*!< in: thread handle */
					__attribute__((unused)),
	struct st_mysql_sys_var*	var	/*!< in: pointer to system
						variable */
					__attribute__((unused)),
	void*				var_ptr	/*!< out: where the formal
						string goes */
					__attribute__((unused)),
	const void*			save)	/*!< in: immediate result from
						check function */
{
	if (*(my_bool*) save) {
		buf_load_abort();
	}
}

static SHOW_VAR innodb_status_variables_export[]= {
  {"Innodb",                   (char*) &show_innodb_vars, SHOW_FUNC},
  {NullS, NullS, SHOW_LONG}
};

static struct st_mysql_storage_engine innobase_storage_engine=
{ MYSQL_HANDLERTON_INTERFACE_VERSION };

/* plugin options */
static MYSQL_SYSVAR_BOOL(checksums, innobase_use_checksums,
  PLUGIN_VAR_NOCMDARG | PLUGIN_VAR_READONLY,
  "Enable InnoDB checksums validation (enabled by default). "
  "Disable with --skip-innodb-checksums.",
  NULL, NULL, TRUE);

static MYSQL_SYSVAR_STR(data_home_dir, innobase_data_home_dir,
  PLUGIN_VAR_READONLY,
  "The common part for InnoDB table spaces.",
  NULL, NULL, NULL);

static MYSQL_SYSVAR_BOOL(doublewrite, innobase_use_doublewrite,
  PLUGIN_VAR_NOCMDARG | PLUGIN_VAR_READONLY,
  "Enable InnoDB doublewrite buffer (enabled by default). "
  "Disable with --skip-innodb-doublewrite.",
  NULL, NULL, TRUE);

static MYSQL_SYSVAR_ULONG(io_capacity, srv_io_capacity,
  PLUGIN_VAR_RQCMDARG,
  "Number of IOPs the server can do. Tunes the background IO rate",
  NULL, NULL, 200, 100, ~0L, 0);

static MYSQL_SYSVAR_ULONG(purge_batch_size, srv_purge_batch_size,
  PLUGIN_VAR_OPCMDARG,
  "Number of UNDO log pages to purge in one batch from the history list.",
  NULL, NULL,
  300,			/* Default setting */
  1,			/* Minimum value */
  5000, 0);		/* Maximum value */

static MYSQL_SYSVAR_ULONG(purge_threads, srv_n_purge_threads,
  PLUGIN_VAR_OPCMDARG | PLUGIN_VAR_READONLY,
  "Purge threads can be from 0 to 32. Default is 0.",
  NULL, NULL,
  0,			/* Default setting */
  0,			/* Minimum value */
  32, 0);		/* Maximum value */

static MYSQL_SYSVAR_ULONG(sync_array_size, srv_sync_array_size,
  PLUGIN_VAR_OPCMDARG,
  "Size of the mutex/lock wait array.",
  NULL, NULL,
  1,			/* Default setting */
  1,			/* Minimum value */
  1024, 0);		/* Maximum value */

static MYSQL_SYSVAR_ULONG(fast_shutdown, innobase_fast_shutdown,
  PLUGIN_VAR_OPCMDARG,
  "Speeds up the shutdown process of the InnoDB storage engine. Possible "
  "values are 0, 1 (faster) or 2 (fastest - crash-like).",
  NULL, NULL, 1, 0, 2, 0);

static MYSQL_SYSVAR_BOOL(file_per_table, srv_file_per_table,
  PLUGIN_VAR_NOCMDARG,
  "Stores each InnoDB table to an .ibd file in the database dir.",
  NULL, NULL, FALSE);

static MYSQL_SYSVAR_STR(file_format, innobase_file_format_name,
  PLUGIN_VAR_RQCMDARG,
  "File format to use for new tables in .ibd files.",
  innodb_file_format_name_validate,
  innodb_file_format_name_update, "Antelope");

/* "innobase_file_format_check" decides whether we would continue
booting the server if the file format stamped on the system
table space exceeds the maximum file format supported
by the server. Can be set during server startup at command
line or configure file, and a read only variable after
server startup */
static MYSQL_SYSVAR_BOOL(file_format_check, innobase_file_format_check,
  PLUGIN_VAR_NOCMDARG | PLUGIN_VAR_READONLY,
  "Whether to perform system file format check.",
  NULL, NULL, TRUE);

/* If a new file format is introduced, the file format
name needs to be updated accordingly. Please refer to
file_format_name_map[] defined in trx0sys.c for the next
file format name. */
static MYSQL_SYSVAR_STR(file_format_max, innobase_file_format_max,
  PLUGIN_VAR_OPCMDARG,
  "The highest file format in the tablespace.",
  innodb_file_format_max_validate,
  innodb_file_format_max_update, "Antelope");

static MYSQL_SYSVAR_ULONG(flush_log_at_trx_commit, srv_flush_log_at_trx_commit,
  PLUGIN_VAR_OPCMDARG,
  "Set to 0 (write and flush once per second),"
  " 1 (write and flush at each commit)"
  " or 2 (write at commit, flush once per second).",
  NULL, NULL, 1, 0, 2, 0);

static MYSQL_SYSVAR_STR(flush_method, innobase_file_flush_method,
  PLUGIN_VAR_RQCMDARG | PLUGIN_VAR_READONLY,
  "With which method to flush data.", NULL, NULL, NULL);

static MYSQL_SYSVAR_BOOL(large_prefix, innobase_large_prefix,
  PLUGIN_VAR_NOCMDARG,
  "Support large index prefix length of REC_VERSION_56_MAX_INDEX_COL_LEN (3072) bytes.",
  NULL, NULL, FALSE);

static MYSQL_SYSVAR_BOOL(force_load_corrupted, srv_load_corrupted,
  PLUGIN_VAR_NOCMDARG | PLUGIN_VAR_READONLY,
  "Force InnoDB to load metadata of corrupted table.",
  NULL, NULL, FALSE);

static MYSQL_SYSVAR_BOOL(locks_unsafe_for_binlog, innobase_locks_unsafe_for_binlog,
  PLUGIN_VAR_NOCMDARG | PLUGIN_VAR_READONLY,
  "DEPRECATED. This option may be removed in future releases. "
  "Please use READ COMMITTED transaction isolation level instead. "
  "Force InnoDB to not use next-key locking, to use only row-level locking.",
  NULL, NULL, FALSE);

#ifdef UNIV_LOG_ARCHIVE
static MYSQL_SYSVAR_STR(log_arch_dir, innobase_log_arch_dir,
  PLUGIN_VAR_RQCMDARG | PLUGIN_VAR_READONLY,
  "Where full logs should be archived.", NULL, NULL, NULL);

static MYSQL_SYSVAR_BOOL(log_archive, innobase_log_archive,
  PLUGIN_VAR_OPCMDARG | PLUGIN_VAR_READONLY,
  "Set to 1 if you want to have logs archived.", NULL, NULL, FALSE);
#endif /* UNIV_LOG_ARCHIVE */

static MYSQL_SYSVAR_STR(log_group_home_dir, innobase_log_group_home_dir,
  PLUGIN_VAR_RQCMDARG | PLUGIN_VAR_READONLY,
  "Path to InnoDB log files.", NULL, NULL, NULL);

static MYSQL_SYSVAR_ULONG(max_dirty_pages_pct, srv_max_buf_pool_modified_pct,
  PLUGIN_VAR_RQCMDARG,
  "Percentage of dirty pages allowed in bufferpool.",
  NULL, NULL, 75, 0, 99, 0);

static MYSQL_SYSVAR_BOOL(adaptive_flushing, srv_adaptive_flushing,
  PLUGIN_VAR_NOCMDARG,
  "Attempt flushing dirty pages to avoid IO bursts at checkpoints.",
  NULL, NULL, TRUE);

static MYSQL_SYSVAR_ULONG(max_purge_lag, srv_max_purge_lag,
  PLUGIN_VAR_RQCMDARG,
  "Desired maximum length of the purge queue (0 = no limit)",
  NULL, NULL, 0, 0, ~0L, 0);

static MYSQL_SYSVAR_BOOL(rollback_on_timeout, innobase_rollback_on_timeout,
  PLUGIN_VAR_OPCMDARG | PLUGIN_VAR_READONLY,
  "Roll back the complete transaction on lock wait timeout, for 4.x compatibility (disabled by default)",
  NULL, NULL, FALSE);

static MYSQL_SYSVAR_BOOL(status_file, innobase_create_status_file,
  PLUGIN_VAR_OPCMDARG | PLUGIN_VAR_NOSYSVAR,
  "Enable SHOW ENGINE INNODB STATUS output in the innodb_status.<pid> file",
  NULL, NULL, FALSE);

static MYSQL_SYSVAR_BOOL(stats_on_metadata, innobase_stats_on_metadata,
  PLUGIN_VAR_OPCMDARG,
  "Enable statistics gathering for metadata commands such as SHOW TABLE STATUS (on by default)",
  NULL, NULL, TRUE);

static MYSQL_SYSVAR_ULONGLONG(stats_sample_pages, srv_stats_transient_sample_pages,
  PLUGIN_VAR_RQCMDARG,
  "Deprecated, use innodb_stats_transient_sample_pages instead",
  NULL, innodb_stats_sample_pages_update, 8, 1, ~0ULL, 0);

static MYSQL_SYSVAR_ULONGLONG(stats_transient_sample_pages,
  srv_stats_transient_sample_pages,
  PLUGIN_VAR_RQCMDARG,
  "The number of leaf index pages to sample when calculating transient "
  "statistics (if persistent statistics are not used, default 8)",
  NULL, NULL, 8, 1, ~0ULL, 0);

static MYSQL_SYSVAR_ULONGLONG(stats_persistent_sample_pages,
  srv_stats_persistent_sample_pages,
  PLUGIN_VAR_RQCMDARG,
  "The number of leaf index pages to sample when calculating persistent "
  "statistics (by ANALYZE, default 20)",
  NULL, NULL, 20, 1, ~0ULL, 0);

static MYSQL_SYSVAR_BOOL(adaptive_hash_index, btr_search_enabled,
  PLUGIN_VAR_OPCMDARG,
  "Enable InnoDB adaptive hash index (enabled by default).  "
  "Disable with --skip-innodb-adaptive-hash-index.",
  NULL, innodb_adaptive_hash_index_update, TRUE);

static MYSQL_SYSVAR_ULONG(replication_delay, srv_replication_delay,
  PLUGIN_VAR_RQCMDARG,
  "Replication thread delay (ms) on the slave server if "
  "innodb_thread_concurrency is reached (0 by default)",
  NULL, NULL, 0, 0, ~0UL, 0);

static MYSQL_SYSVAR_LONG(additional_mem_pool_size, innobase_additional_mem_pool_size,
  PLUGIN_VAR_RQCMDARG | PLUGIN_VAR_READONLY,
  "DEPRECATED. This option may be removed in future releases, "
  "together with the option innodb_use_sys_malloc and with the InnoDB's "
  "internal memory allocator. "
  "Size of a memory pool InnoDB uses to store data dictionary information and other internal data structures.",
  NULL, NULL, 8*1024*1024L, 512*1024L, LONG_MAX, 1024);

static MYSQL_SYSVAR_ULONG(autoextend_increment, srv_auto_extend_increment,
  PLUGIN_VAR_RQCMDARG,
  "Data file autoextend increment in megabytes",
  NULL, NULL, 8L, 1L, 1000L, 0);

static MYSQL_SYSVAR_LONGLONG(buffer_pool_size, innobase_buffer_pool_size,
  PLUGIN_VAR_RQCMDARG | PLUGIN_VAR_READONLY,
  "The size of the memory buffer InnoDB uses to cache data and indexes of its tables.",
  NULL, NULL, 128*1024*1024L, 5*1024*1024L, LONGLONG_MAX, 1024*1024L);

#if defined UNIV_DEBUG || defined UNIV_PERF_DEBUG
static MYSQL_SYSVAR_ULONG(page_hash_locks, srv_n_page_hash_locks,
  PLUGIN_VAR_OPCMDARG | PLUGIN_VAR_READONLY,
  "Number of rw_locks protecting buffer pool page_hash. Rounded up to the next power of 2",
  NULL, NULL, 16, 1, MAX_PAGE_HASH_LOCKS, 0);

static MYSQL_SYSVAR_ULONG(doublewrite_batch_size, srv_doublewrite_batch_size,
  PLUGIN_VAR_OPCMDARG | PLUGIN_VAR_READONLY,
  "Number of pages reserved in doublewrite buffer for batch flushing",
  NULL, NULL, 120, 1, 127, 0);
#endif /* defined UNIV_DEBUG || defined UNIV_PERF_DEBUG */

static MYSQL_SYSVAR_LONG(buffer_pool_instances, innobase_buffer_pool_instances,
  PLUGIN_VAR_RQCMDARG | PLUGIN_VAR_READONLY,
  "Number of buffer pool instances, set to higher value on high-end machines to increase scalability",
  NULL, NULL, 1L, 1L, MAX_BUFFER_POOLS, 1L);

static MYSQL_SYSVAR_STR(buffer_pool_filename, srv_buf_dump_filename,
  PLUGIN_VAR_RQCMDARG | PLUGIN_VAR_MEMALLOC,
  "Filename to/from which to dump/load the InnoDB buffer pool",
  NULL, NULL, SRV_BUF_DUMP_FILENAME_DEFAULT);

static MYSQL_SYSVAR_BOOL(buffer_pool_dump_now, innodb_buffer_pool_dump_now,
  PLUGIN_VAR_RQCMDARG,
  "Trigger an immediate dump of the buffer pool into a file named @@innodb_buffer_pool_filename",
  NULL, buffer_pool_dump_now, FALSE);

static MYSQL_SYSVAR_BOOL(buffer_pool_dump_at_shutdown, srv_buffer_pool_dump_at_shutdown,
  PLUGIN_VAR_RQCMDARG,
  "Dump the buffer pool into a file named @@innodb_buffer_pool_filename",
  NULL, NULL, FALSE);

static MYSQL_SYSVAR_BOOL(buffer_pool_load_now, innodb_buffer_pool_load_now,
  PLUGIN_VAR_RQCMDARG,
  "Trigger an immediate load of the buffer pool from a file named @@innodb_buffer_pool_filename",
  NULL, buffer_pool_load_now, FALSE);

static MYSQL_SYSVAR_BOOL(buffer_pool_load_abort, innodb_buffer_pool_load_abort,
  PLUGIN_VAR_RQCMDARG,
  "Abort a currently running load of the buffer pool",
  NULL, buffer_pool_load_abort, FALSE);

/* there is no point in changing this during runtime, thus readonly */
static MYSQL_SYSVAR_BOOL(buffer_pool_load_at_startup, srv_buffer_pool_load_at_startup,
  PLUGIN_VAR_RQCMDARG | PLUGIN_VAR_READONLY,
  "Load the buffer pool from a file named @@innodb_buffer_pool_filename",
  NULL, NULL, FALSE);

static MYSQL_SYSVAR_ULONG(lru_scan_depth, srv_LRU_scan_depth,
  PLUGIN_VAR_RQCMDARG,
  "How deep to scan LRU to keep it clean",
  NULL, NULL, 1024, 100, ~0L, 0);

static MYSQL_SYSVAR_BOOL(flush_neighbors, srv_flush_neighbors,
  PLUGIN_VAR_NOCMDARG,
  "Flush neighbors from buffer pool when flushing a block.",
  NULL, NULL, TRUE);

static MYSQL_SYSVAR_ULONG(commit_concurrency, innobase_commit_concurrency,
  PLUGIN_VAR_RQCMDARG,
  "Helps in performance tuning in heavily concurrent environments.",
  innobase_commit_concurrency_validate, NULL, 0, 0, 1000, 0);

static MYSQL_SYSVAR_ULONG(concurrency_tickets, srv_n_free_tickets_to_enter,
  PLUGIN_VAR_RQCMDARG,
  "Number of times a thread is allowed to enter InnoDB within the same SQL query after it has once got the ticket",
  NULL, NULL, 500L, 1L, ~0L, 0);

static MYSQL_SYSVAR_LONG(file_io_threads, innobase_file_io_threads,
  PLUGIN_VAR_RQCMDARG | PLUGIN_VAR_READONLY | PLUGIN_VAR_NOSYSVAR,
  "Number of file I/O threads in InnoDB.",
  NULL, NULL, 4, 4, 64, 0);

static MYSQL_SYSVAR_ULONG(read_io_threads, innobase_read_io_threads,
  PLUGIN_VAR_RQCMDARG | PLUGIN_VAR_READONLY,
  "Number of background read I/O threads in InnoDB.",
  NULL, NULL, 4, 1, 64, 0);

static MYSQL_SYSVAR_ULONG(write_io_threads, innobase_write_io_threads,
  PLUGIN_VAR_RQCMDARG | PLUGIN_VAR_READONLY,
  "Number of background write I/O threads in InnoDB.",
  NULL, NULL, 4, 1, 64, 0);

static MYSQL_SYSVAR_LONG(force_recovery, innobase_force_recovery,
  PLUGIN_VAR_RQCMDARG | PLUGIN_VAR_READONLY,
  "Helps to save your data in case the disk image of the database becomes corrupt.",
  NULL, NULL, 0, 0, 6, 0);

static MYSQL_SYSVAR_LONG(log_buffer_size, innobase_log_buffer_size,
  PLUGIN_VAR_RQCMDARG | PLUGIN_VAR_READONLY,
  "The size of the buffer which InnoDB uses to write log to the log files on disk.",
  NULL, NULL, 8*1024*1024L, 256*1024L, LONG_MAX, 1024);

static MYSQL_SYSVAR_LONGLONG(log_file_size, innobase_log_file_size,
  PLUGIN_VAR_RQCMDARG | PLUGIN_VAR_READONLY,
  "Size of each log file in a log group.",
  NULL, NULL, 5*1024*1024L, 1*1024*1024L, LONGLONG_MAX, 1024*1024L);

static MYSQL_SYSVAR_LONG(log_files_in_group, innobase_log_files_in_group,
  PLUGIN_VAR_RQCMDARG | PLUGIN_VAR_READONLY,
  "Number of log files in the log group. InnoDB writes to the files in a circular fashion. Value 3 is recommended here.",
  NULL, NULL, 2, 2, 100, 0);

static MYSQL_SYSVAR_LONG(mirrored_log_groups, innobase_mirrored_log_groups,
  PLUGIN_VAR_RQCMDARG | PLUGIN_VAR_READONLY,
  "Number of identical copies of log groups we keep for the database. Currently this should be set to 1.",
  NULL, NULL, 1, 1, 10, 0);

static MYSQL_SYSVAR_UINT(old_blocks_pct, innobase_old_blocks_pct,
  PLUGIN_VAR_RQCMDARG,
  "Percentage of the buffer pool to reserve for 'old' blocks.",
  NULL, innodb_old_blocks_pct_update, 100 * 3 / 8, 5, 95, 0);

static MYSQL_SYSVAR_UINT(old_blocks_time, buf_LRU_old_threshold_ms,
  PLUGIN_VAR_RQCMDARG,
  "Move blocks to the 'new' end of the buffer pool if the first access"
  " was at least this many milliseconds ago."
  " The timeout is disabled if 0 (the default).",
  NULL, NULL, 0, 0, UINT_MAX32, 0);

static MYSQL_SYSVAR_LONG(open_files, innobase_open_files,
  PLUGIN_VAR_RQCMDARG | PLUGIN_VAR_READONLY,
  "How many files at the maximum InnoDB keeps open at the same time.",
  NULL, NULL, 300L, 10L, LONG_MAX, 0);

static MYSQL_SYSVAR_ULONG(sync_spin_loops, srv_n_spin_wait_rounds,
  PLUGIN_VAR_RQCMDARG,
  "Count of spin-loop rounds in InnoDB mutexes (30 by default)",
  NULL, NULL, 30L, 0L, ~0L, 0);

static MYSQL_SYSVAR_ULONG(spin_wait_delay, srv_spin_wait_delay,
  PLUGIN_VAR_OPCMDARG,
  "Maximum delay between polling for a spin lock (6 by default)",
  NULL, NULL, 6L, 0L, ~0L, 0);

static MYSQL_SYSVAR_ULONG(thread_concurrency, srv_thread_concurrency,
  PLUGIN_VAR_RQCMDARG,
  "Helps in performance tuning in heavily concurrent environments. Sets the maximum number of threads allowed inside InnoDB. Value 0 will disable the thread throttling.",
  NULL, NULL, 0, 0, 1000, 0);

static MYSQL_SYSVAR_ULONG(thread_sleep_delay, srv_thread_sleep_delay,
  PLUGIN_VAR_RQCMDARG,
  "Time of innodb thread sleeping before joining InnoDB queue (usec). Value 0 disable a sleep",
  NULL, NULL, 10000L, 0L, ~0L, 0);

static MYSQL_SYSVAR_STR(data_file_path, innobase_data_file_path,
  PLUGIN_VAR_RQCMDARG | PLUGIN_VAR_READONLY,
  "Path to individual files and their sizes.",
  NULL, NULL, NULL);

static MYSQL_SYSVAR_STR(undo_directory, srv_undo_dir,
  PLUGIN_VAR_RQCMDARG | PLUGIN_VAR_READONLY,
  "Directory where undo tablespace files live, this path can be absolute.",
  NULL, NULL, ".");

static MYSQL_SYSVAR_ULONG(undo_tablespaces, srv_undo_tablespaces,
  PLUGIN_VAR_RQCMDARG | PLUGIN_VAR_READONLY,
  "Number of undo tablespaces to use. ",
  NULL, NULL,
  0L,			/* Default seting */
  0L,			/* Minimum value */
  126L, 0);		/* Maximum value */

static MYSQL_SYSVAR_ULONG(undo_logs, srv_undo_logs,
  PLUGIN_VAR_OPCMDARG,
  "Number of undo logs to use.",
  NULL, NULL,
  TRX_SYS_N_RSEGS,	/* Default setting */
  1,			/* Minimum value */
  TRX_SYS_N_RSEGS, 0);	/* Maximum value */

/* Alias for innodb_undo_logs, this config variable is deprecated. */
static MYSQL_SYSVAR_ULONG(rollback_segments, srv_undo_logs,
  PLUGIN_VAR_OPCMDARG,
  "Number of undo logs to use (deprecated).",
  NULL, NULL,
  TRX_SYS_N_RSEGS,	/* Default setting */
  1,			/* Minimum value */
  TRX_SYS_N_RSEGS, 0);	/* Maximum value */

static MYSQL_SYSVAR_LONG(autoinc_lock_mode, innobase_autoinc_lock_mode,
  PLUGIN_VAR_RQCMDARG | PLUGIN_VAR_READONLY,
  "The AUTOINC lock modes supported by InnoDB:               "
  "0 => Old style AUTOINC locking (for backward"
  " compatibility)                                           "
  "1 => New style AUTOINC locking                            "
  "2 => No AUTOINC locking (unsafe for SBR)",
  NULL, NULL,
  AUTOINC_NEW_STYLE_LOCKING,	/* Default setting */
  AUTOINC_OLD_STYLE_LOCKING,	/* Minimum value */
  AUTOINC_NO_LOCKING, 0);	/* Maximum value */

static MYSQL_SYSVAR_STR(version, innodb_version_str,
  PLUGIN_VAR_NOCMDOPT | PLUGIN_VAR_READONLY,
  "InnoDB version", NULL, NULL, INNODB_VERSION_STR);

static MYSQL_SYSVAR_BOOL(use_sys_malloc, srv_use_sys_malloc,
  PLUGIN_VAR_NOCMDARG | PLUGIN_VAR_READONLY,
  "DEPRECATED. This option may be removed in future releases, "
  "together with the InnoDB's internal memory allocator. "
  "Use OS memory allocator instead of InnoDB's internal memory allocator",
  NULL, NULL, TRUE);

static MYSQL_SYSVAR_BOOL(use_native_aio, srv_use_native_aio,
  PLUGIN_VAR_NOCMDARG | PLUGIN_VAR_READONLY,
  "Use native AIO if supported on this platform.",
  NULL, NULL, TRUE);

static MYSQL_SYSVAR_STR(change_buffering, innobase_change_buffering,
  PLUGIN_VAR_RQCMDARG,
  "Buffer changes to reduce random access: "
  "OFF, ON, inserting, deleting, changing, or purging.",
  innodb_change_buffering_validate,
  innodb_change_buffering_update, "all");

static MYSQL_SYSVAR_UINT(change_buffer_max_size,
  innobase_change_buffer_max_size,
  PLUGIN_VAR_RQCMDARG,
  "Maximum on-disk size of change buffer in terms of percentage"
  " of the buffer pool.",
  NULL, innodb_change_buffer_max_size_update,
  CHANGE_BUFFER_DEFAULT_SIZE, 0, 50, 0);

static MYSQL_SYSVAR_ENUM(stats_method, srv_innodb_stats_method,
   PLUGIN_VAR_RQCMDARG,
  "Specifies how InnoDB index statistics collection code should "
  "treat NULLs. Possible values are NULLS_EQUAL (default), "
  "NULLS_UNEQUAL and NULLS_IGNORED",
   NULL, NULL, SRV_STATS_NULLS_EQUAL, &innodb_stats_method_typelib);

#if defined UNIV_DEBUG || defined UNIV_IBUF_DEBUG
static MYSQL_SYSVAR_UINT(change_buffering_debug, ibuf_debug,
  PLUGIN_VAR_RQCMDARG,
  "Debug flags for InnoDB change buffering (0=none)",
  NULL, NULL, 0, 0, 1, 0);
#endif /* UNIV_DEBUG || UNIV_IBUF_DEBUG */

static MYSQL_SYSVAR_BOOL(random_read_ahead, srv_random_read_ahead,
  PLUGIN_VAR_NOCMDARG,
  "Whether to use read ahead for random access within an extent.",
  NULL, NULL, FALSE);

static MYSQL_SYSVAR_ULONG(read_ahead_threshold, srv_read_ahead_threshold,
  PLUGIN_VAR_RQCMDARG,
  "Number of pages that must be accessed sequentially for InnoDB to "
  "trigger a readahead.",
  NULL, NULL, 56, 0, 64, 0);

static MYSQL_SYSVAR_STR(monitor_enable, innobase_enable_monitor_counter,
  PLUGIN_VAR_RQCMDARG,
  "Turn on a monitor counter",
  innodb_monitor_validate,
  innodb_enable_monitor_update, NULL);

static MYSQL_SYSVAR_STR(monitor_disable, innobase_disable_monitor_counter,
  PLUGIN_VAR_RQCMDARG,
  "Turn off a monitor counter",
  innodb_monitor_validate,
  innodb_disable_monitor_update, NULL);

static MYSQL_SYSVAR_STR(monitor_reset, innobase_reset_monitor_counter,
  PLUGIN_VAR_RQCMDARG,
  "Reset a monitor counter",
  innodb_monitor_validate,
  innodb_reset_monitor_update, NULL);

static MYSQL_SYSVAR_STR(monitor_reset_all, innobase_reset_all_monitor_counter,
  PLUGIN_VAR_RQCMDARG,
  "Reset all values for a monitor counter",
  innodb_monitor_validate,
  innodb_reset_all_monitor_update, NULL);

static MYSQL_SYSVAR_BOOL(print_all_deadlocks, srv_print_all_deadlocks,
  PLUGIN_VAR_OPCMDARG,
  "Print all deadlocks to MySQL error log (off by default)",
  NULL, NULL, FALSE);

static struct st_mysql_sys_var* innobase_system_variables[]= {
  MYSQL_SYSVAR(additional_mem_pool_size),
  MYSQL_SYSVAR(autoextend_increment),
  MYSQL_SYSVAR(buffer_pool_size),
  MYSQL_SYSVAR(buffer_pool_instances),
  MYSQL_SYSVAR(buffer_pool_filename),
  MYSQL_SYSVAR(buffer_pool_dump_now),
  MYSQL_SYSVAR(buffer_pool_dump_at_shutdown),
  MYSQL_SYSVAR(buffer_pool_load_now),
  MYSQL_SYSVAR(buffer_pool_load_abort),
  MYSQL_SYSVAR(buffer_pool_load_at_startup),
  MYSQL_SYSVAR(lru_scan_depth),
  MYSQL_SYSVAR(flush_neighbors),
  MYSQL_SYSVAR(checksums),
  MYSQL_SYSVAR(commit_concurrency),
  MYSQL_SYSVAR(concurrency_tickets),
  MYSQL_SYSVAR(data_file_path),
  MYSQL_SYSVAR(data_home_dir),
  MYSQL_SYSVAR(doublewrite),
  MYSQL_SYSVAR(fast_shutdown),
  MYSQL_SYSVAR(file_io_threads),
  MYSQL_SYSVAR(read_io_threads),
  MYSQL_SYSVAR(write_io_threads),
  MYSQL_SYSVAR(file_per_table),
  MYSQL_SYSVAR(file_format),
  MYSQL_SYSVAR(file_format_check),
  MYSQL_SYSVAR(file_format_max),
  MYSQL_SYSVAR(flush_log_at_trx_commit),
  MYSQL_SYSVAR(flush_method),
  MYSQL_SYSVAR(force_recovery),
  MYSQL_SYSVAR(large_prefix),
  MYSQL_SYSVAR(force_load_corrupted),
  MYSQL_SYSVAR(locks_unsafe_for_binlog),
  MYSQL_SYSVAR(lock_wait_timeout),
#ifdef UNIV_LOG_ARCHIVE
  MYSQL_SYSVAR(log_arch_dir),
  MYSQL_SYSVAR(log_archive),
#endif /* UNIV_LOG_ARCHIVE */
  MYSQL_SYSVAR(log_buffer_size),
  MYSQL_SYSVAR(log_file_size),
  MYSQL_SYSVAR(log_files_in_group),
  MYSQL_SYSVAR(log_group_home_dir),
  MYSQL_SYSVAR(max_dirty_pages_pct),
  MYSQL_SYSVAR(adaptive_flushing),
  MYSQL_SYSVAR(max_purge_lag),
  MYSQL_SYSVAR(mirrored_log_groups),
  MYSQL_SYSVAR(old_blocks_pct),
  MYSQL_SYSVAR(old_blocks_time),
  MYSQL_SYSVAR(open_files),
  MYSQL_SYSVAR(rollback_on_timeout),
  MYSQL_SYSVAR(stats_on_metadata),
  MYSQL_SYSVAR(stats_sample_pages),
  MYSQL_SYSVAR(stats_transient_sample_pages),
  MYSQL_SYSVAR(stats_persistent_sample_pages),
  MYSQL_SYSVAR(adaptive_hash_index),
  MYSQL_SYSVAR(stats_method),
  MYSQL_SYSVAR(replication_delay),
  MYSQL_SYSVAR(status_file),
  MYSQL_SYSVAR(strict_mode),
  MYSQL_SYSVAR(support_xa),
  MYSQL_SYSVAR(analyze_is_persistent),
  MYSQL_SYSVAR(sync_spin_loops),
  MYSQL_SYSVAR(spin_wait_delay),
  MYSQL_SYSVAR(table_locks),
  MYSQL_SYSVAR(thread_concurrency),
  MYSQL_SYSVAR(thread_sleep_delay),
  MYSQL_SYSVAR(autoinc_lock_mode),
  MYSQL_SYSVAR(version),
  MYSQL_SYSVAR(use_sys_malloc),
  MYSQL_SYSVAR(use_native_aio),
  MYSQL_SYSVAR(change_buffering),
  MYSQL_SYSVAR(change_buffer_max_size),
#if defined UNIV_DEBUG || defined UNIV_IBUF_DEBUG
  MYSQL_SYSVAR(change_buffering_debug),
#endif /* UNIV_DEBUG || UNIV_IBUF_DEBUG */
  MYSQL_SYSVAR(random_read_ahead),
  MYSQL_SYSVAR(read_ahead_threshold),
  MYSQL_SYSVAR(io_capacity),
  MYSQL_SYSVAR(monitor_enable),
  MYSQL_SYSVAR(monitor_disable),
  MYSQL_SYSVAR(monitor_reset),
  MYSQL_SYSVAR(monitor_reset_all),
  MYSQL_SYSVAR(purge_threads),
  MYSQL_SYSVAR(purge_batch_size),
#if defined UNIV_DEBUG || defined UNIV_PERF_DEBUG
  MYSQL_SYSVAR(page_hash_locks),
  MYSQL_SYSVAR(doublewrite_batch_size),
#endif /* defined UNIV_DEBUG || defined UNIV_PERF_DEBUG */
  MYSQL_SYSVAR(print_all_deadlocks),
  MYSQL_SYSVAR(undo_logs),
  MYSQL_SYSVAR(rollback_segments),
  MYSQL_SYSVAR(undo_directory),
  MYSQL_SYSVAR(undo_tablespaces),
  MYSQL_SYSVAR(sync_array_size),
  NULL
};

mysql_declare_plugin(innobase)
{
  MYSQL_STORAGE_ENGINE_PLUGIN,
  &innobase_storage_engine,
  innobase_hton_name,
  plugin_author,
  "Supports transactions, row-level locking, and foreign keys",
  PLUGIN_LICENSE_GPL,
  innobase_init, /* Plugin Init */
  NULL, /* Plugin Deinit */
  INNODB_VERSION_SHORT,
  innodb_status_variables_export,/* status variables             */
  innobase_system_variables, /* system variables */
  NULL /* reserved */
},
i_s_innodb_trx,
i_s_innodb_locks,
i_s_innodb_lock_waits,
i_s_innodb_cmp,
i_s_innodb_cmp_reset,
i_s_innodb_cmpmem,
i_s_innodb_cmpmem_reset,
i_s_innodb_buffer_page,
i_s_innodb_buffer_page_lru,
i_s_innodb_buffer_stats,
i_s_innodb_metrics,
i_s_innodb_sys_tables,
i_s_innodb_sys_tablestats,
i_s_innodb_sys_indexes,
i_s_innodb_sys_columns,
i_s_innodb_sys_fields,
i_s_innodb_sys_foreign,
i_s_innodb_sys_foreign_cols

mysql_declare_plugin_end;

/** @brief Initialize the default value of innodb_commit_concurrency.

Once InnoDB is running, the innodb_commit_concurrency must not change
from zero to nonzero. (Bug #42101)

The initial default value is 0, and without this extra initialization,
SET GLOBAL innodb_commit_concurrency=DEFAULT would set the parameter
to 0, even if it was initially set to nonzero at the command line
or configuration file. */
static
void
innobase_commit_concurrency_init_default()
/*======================================*/
{
	MYSQL_SYSVAR_NAME(commit_concurrency).def_val
		= innobase_commit_concurrency;
}

#ifdef UNIV_COMPILE_TEST_FUNCS

typedef struct innobase_convert_name_test_struct {
	char*		buf;
	ulint		buflen;
	const char*	id;
	ulint		idlen;
	void*		thd;
	ibool		file_id;

	const char*	expected;
} innobase_convert_name_test_t;

void
test_innobase_convert_name()
{
	char	buf[1024];
	ulint	i;

	innobase_convert_name_test_t test_input[] = {
		{buf, sizeof(buf), "abcd", 4, NULL, TRUE, "\"abcd\""},
		{buf, 7, "abcd", 4, NULL, TRUE, "\"abcd\""},
		{buf, 6, "abcd", 4, NULL, TRUE, "\"abcd\""},
		{buf, 5, "abcd", 4, NULL, TRUE, "\"abc\""},
		{buf, 4, "abcd", 4, NULL, TRUE, "\"ab\""},

		{buf, sizeof(buf), "ab@0060cd", 9, NULL, TRUE, "\"ab`cd\""},
		{buf, 9, "ab@0060cd", 9, NULL, TRUE, "\"ab`cd\""},
		{buf, 8, "ab@0060cd", 9, NULL, TRUE, "\"ab`cd\""},
		{buf, 7, "ab@0060cd", 9, NULL, TRUE, "\"ab`cd\""},
		{buf, 6, "ab@0060cd", 9, NULL, TRUE, "\"ab`c\""},
		{buf, 5, "ab@0060cd", 9, NULL, TRUE, "\"ab`\""},
		{buf, 4, "ab@0060cd", 9, NULL, TRUE, "\"ab\""},

		{buf, sizeof(buf), "ab\"cd", 5, NULL, TRUE,
			"\"#mysql50#ab\"\"cd\""},
		{buf, 17, "ab\"cd", 5, NULL, TRUE,
			"\"#mysql50#ab\"\"cd\""},
		{buf, 16, "ab\"cd", 5, NULL, TRUE,
			"\"#mysql50#ab\"\"c\""},
		{buf, 15, "ab\"cd", 5, NULL, TRUE,
			"\"#mysql50#ab\"\"\""},
		{buf, 14, "ab\"cd", 5, NULL, TRUE,
			"\"#mysql50#ab\""},
		{buf, 13, "ab\"cd", 5, NULL, TRUE,
			"\"#mysql50#ab\""},
		{buf, 12, "ab\"cd", 5, NULL, TRUE,
			"\"#mysql50#a\""},
		{buf, 11, "ab\"cd", 5, NULL, TRUE,
			"\"#mysql50#\""},
		{buf, 10, "ab\"cd", 5, NULL, TRUE,
			"\"#mysql50\""},

		{buf, sizeof(buf), "ab/cd", 5, NULL, TRUE, "\"ab\".\"cd\""},
		{buf, 9, "ab/cd", 5, NULL, TRUE, "\"ab\".\"cd\""},
		{buf, 8, "ab/cd", 5, NULL, TRUE, "\"ab\".\"c\""},
		{buf, 7, "ab/cd", 5, NULL, TRUE, "\"ab\".\"\""},
		{buf, 6, "ab/cd", 5, NULL, TRUE, "\"ab\"."},
		{buf, 5, "ab/cd", 5, NULL, TRUE, "\"ab\"."},
		{buf, 4, "ab/cd", 5, NULL, TRUE, "\"ab\""},
		{buf, 3, "ab/cd", 5, NULL, TRUE, "\"a\""},
		{buf, 2, "ab/cd", 5, NULL, TRUE, "\"\""},
		/* XXX probably "" is a better result in this case
		{buf, 1, "ab/cd", 5, NULL, TRUE, "."},
		*/
		{buf, 0, "ab/cd", 5, NULL, TRUE, ""},
	};

	for (i = 0; i < sizeof(test_input) / sizeof(test_input[0]); i++) {

		char*	end;
		ibool	ok = TRUE;
		size_t	res_len;

		fprintf(stderr, "TESTING %lu, %s, %lu, %s\n",
			test_input[i].buflen,
			test_input[i].id,
			test_input[i].idlen,
			test_input[i].expected);

		end = innobase_convert_name(
			test_input[i].buf,
			test_input[i].buflen,
			test_input[i].id,
			test_input[i].idlen,
			test_input[i].thd,
			test_input[i].file_id);

		res_len = (size_t) (end - test_input[i].buf);

		if (res_len != strlen(test_input[i].expected)) {

			fprintf(stderr, "unexpected len of the result: %u, "
				"expected: %u\n", (unsigned) res_len,
				(unsigned) strlen(test_input[i].expected));
			ok = FALSE;
		}

		if (memcmp(test_input[i].buf,
			   test_input[i].expected,
			   strlen(test_input[i].expected)) != 0
		    || !ok) {

			fprintf(stderr, "unexpected result: %.*s, "
				"expected: %s\n", (int) res_len,
				test_input[i].buf,
				test_input[i].expected);
			ok = FALSE;
		}

		if (ok) {
			fprintf(stderr, "OK: res: %.*s\n\n", (int) res_len,
				buf);
		} else {
			fprintf(stderr, "FAILED\n\n");
			return;
		}
	}
}

#endif /* UNIV_COMPILE_TEST_FUNCS */

/****************************************************************************
 * DS-MRR implementation
 ***************************************************************************/

/**
 * Multi Range Read interface, DS-MRR calls
 */

int
ha_innobase::multi_range_read_init(
	RANGE_SEQ_IF*	seq,
	void*		seq_init_param,
	uint		n_ranges,
	uint		mode,
	HANDLER_BUFFER*	buf)
{
	return(ds_mrr.dsmrr_init(this, seq, seq_init_param,
				 n_ranges, mode, buf));
}

int
ha_innobase::multi_range_read_next(
	char**		range_info)
{
	return(ds_mrr.dsmrr_next(range_info));
}

ha_rows
ha_innobase::multi_range_read_info_const(
	uint		keyno,
	RANGE_SEQ_IF*	seq,
	void*		seq_init_param,
	uint		n_ranges,
	uint*		bufsz,
	uint*		flags,
	COST_VECT*	cost)
{
	/* See comments in ha_myisam::multi_range_read_info_const */
	ds_mrr.init(this, table);
	return(ds_mrr.dsmrr_info_const(keyno, seq, seq_init_param,
				       n_ranges, bufsz, flags, cost));
}

ha_rows
ha_innobase::multi_range_read_info(
	uint		keyno,
	uint		n_ranges,
	uint		keys,
	uint*		bufsz,
	uint*		flags,
	COST_VECT*	cost)
{
	ds_mrr.init(this, table);
	return(ds_mrr.dsmrr_info(keyno, n_ranges, keys, bufsz, flags, cost));
}


/**
 * Index Condition Pushdown interface implementation
 */

/*************************************************************//**
InnoDB index push-down condition check
@return ICP_NO_MATCH, ICP_MATCH, or ICP_OUT_OF_RANGE */
extern "C" UNIV_INTERN
enum icp_result
innobase_index_cond(
/*================*/
	void*	file)	/*!< in/out: pointer to ha_innobase */
{
	DBUG_ENTER("innobase_index_cond");

	ha_innobase*	h = reinterpret_cast<class ha_innobase*>(file);

	DBUG_ASSERT(h->pushed_idx_cond);
	DBUG_ASSERT(h->pushed_idx_cond_keyno != MAX_KEY);

	if (h->end_range && h->compare_key2(h->end_range) > 0) {

		/* caller should return HA_ERR_END_OF_FILE already */
		DBUG_RETURN(ICP_OUT_OF_RANGE);
	}

	DBUG_RETURN(h->pushed_idx_cond->val_int() ? ICP_MATCH : ICP_NO_MATCH);
}

/** Attempt to push down an index condition.
* @param[in] keyno	MySQL key number
* @param[in] idx_cond	Index condition to be checked
* @return idx_cond if pushed; NULL if not pushed
*/
UNIV_INTERN
class Item*
ha_innobase::idx_cond_push(
	uint		keyno,
	class Item*	idx_cond)
{
	DBUG_ENTER("ha_innobase::idx_cond_push");
	DBUG_ASSERT(keyno != MAX_KEY);
	DBUG_ASSERT(idx_cond != NULL);

	pushed_idx_cond = idx_cond;
	pushed_idx_cond_keyno = keyno;
	in_range_check_pushed_down = TRUE;
	/* Table handler will check the entire condition */
	DBUG_RETURN(NULL);
}<|MERGE_RESOLUTION|>--- conflicted
+++ resolved
@@ -4867,8 +4867,6 @@
 	ulint		i)		/*!< in: field index in InnoDB table */
 {
 	const Field*	field	= table->field[i];
-<<<<<<< HEAD
-=======
 
 	ut_ad(index_contains == dict_index_contains_col_or_prefix(index, i));
 
@@ -4888,163 +4886,6 @@
 	if (bitmap_is_set(table->read_set, i)
 	    || bitmap_is_set(table->write_set, i)) {
 		/* This field is needed in the query */
-
-		return(field);
-	}
-
-	if (fetch_primary_key_cols
-	    && dict_table_col_in_clustered_key(index->table, i)) {
-		/* This field is needed in the query */
-
-		return(field);
-	}
-
-	/* This field is not needed in the query, skip it */
-
-	return(NULL);
-}
-
-/**************************************************************//**
-Determines if a field is needed in a prebuilt struct 'template'.
-@return whether the field is needed for index condition pushdown */
-inline
-bool
-build_template_needs_field_in_icp(
-/*==============================*/
-	const dict_index_t*	index,	/*!< in: InnoDB index */
-	const row_prebuilt_t*	prebuilt,/*!< in: row fetch template */
-	bool			contains,/*!< in: whether the index contains
-					column i */
-	ulint			i)	/*!< in: column number */
-{
-	ut_ad(contains == dict_index_contains_col_or_prefix(index, i));
-
-	return(index == prebuilt->index
-	       ? contains
-	       : dict_index_contains_col_or_prefix(prebuilt->index, i));
-}
-
-/**************************************************************//**
-Adds a field to a prebuilt struct 'template'.
-@return the field template */
-static
-mysql_row_templ_t*
-build_template_field(
-/*=================*/
-	row_prebuilt_t*	prebuilt,	/*!< in/out: template */
-	dict_index_t*	clust_index,	/*!< in: InnoDB clustered index */
-	dict_index_t*	index,		/*!< in: InnoDB index to use */
-	TABLE*		table,		/*!< in: MySQL table object */
-	const Field*	field,		/*!< in: field in MySQL table */
-	ulint		i)		/*!< in: field index in InnoDB table */
-{
-	mysql_row_templ_t*	templ;
-	const dict_col_t*	col;
-
-	ut_ad(field == table->field[i]);
-	ut_ad(clust_index->table == index->table);
-
-	col = dict_table_get_nth_col(index->table, i);
-
-	templ = prebuilt->mysql_template + prebuilt->n_template++;
-	UNIV_MEM_INVALID(templ, sizeof *templ);
-	templ->col_no = i;
-	templ->clust_rec_field_no = dict_col_get_clust_pos(col, clust_index);
-	ut_a(templ->clust_rec_field_no != ULINT_UNDEFINED);
-
-	if (dict_index_is_clust(index)) {
-		templ->rec_field_no = templ->clust_rec_field_no;
-	} else {
-		templ->rec_field_no = dict_index_get_nth_col_pos(index, i);
-	}
-
-	if (field->null_ptr) {
-		templ->mysql_null_byte_offset =
-			(ulint) ((char*) field->null_ptr
-				 - (char*) table->record[0]);
-
-		templ->mysql_null_bit_mask = (ulint) field->null_bit;
-	} else {
-		templ->mysql_null_bit_mask = 0;
-	}
-
-	templ->mysql_col_offset = (ulint) get_field_offset(table, field);
-
-	templ->mysql_col_len = (ulint) field->pack_length();
-	templ->type = col->mtype;
-	templ->mysql_type = (ulint)field->type();
-
-	if (templ->mysql_type == DATA_MYSQL_TRUE_VARCHAR) {
-		templ->mysql_length_bytes = (ulint)
-			(((Field_varstring*)field)->length_bytes);
-	}
-
-	templ->charset = dtype_get_charset_coll(col->prtype);
-	templ->mbminlen = dict_col_get_mbminlen(col);
-	templ->mbmaxlen = dict_col_get_mbmaxlen(col);
-	templ->is_unsigned = col->prtype & DATA_UNSIGNED;
-
-	if (!dict_index_is_clust(index)
-	    && templ->rec_field_no == ULINT_UNDEFINED) {
-		prebuilt->need_to_access_clustered = TRUE;
-	}
-
-	if (prebuilt->mysql_prefix_len < templ->mysql_col_offset
-	    + templ->mysql_col_len) {
-		prebuilt->mysql_prefix_len = templ->mysql_col_offset
-			+ templ->mysql_col_len;
-	}
-
-	if (templ->type == DATA_BLOB) {
-		prebuilt->templ_contains_blob = TRUE;
-	}
-
-	return(templ);
-}
-
-/**************************************************************//**
-Builds a 'template' to the prebuilt struct. The template is used in fast
-retrieval of just those column values MySQL needs in its processing. */
-UNIV_INTERN
-void
-ha_innobase::build_template(
-/*========================*/
-	bool		whole_row)	/*!< in: true=ROW_MYSQL_WHOLE_ROW,
-					false=ROW_MYSQL_REC_FIELDS */
-{
-	dict_index_t*	index;
-	dict_index_t*	clust_index;
-	ulint		n_fields;
-	ibool		fetch_all_in_key	= FALSE;
-	ibool		fetch_primary_key_cols	= FALSE;
-	ulint		i;
->>>>>>> 6c989d1e
-
-	ut_ad(index_contains == dict_index_contains_col_or_prefix(index, i));
-
-<<<<<<< HEAD
-	if (!index_contains) {
-		if (read_just_key) {
-			/* If this is a 'key read', we do not need
-			columns that are not in the key */
-
-			return(NULL);
-		}
-	} else if (fetch_all_in_key) {
-		/* This field is needed in the query */
-
-		return(field);
-	}
-
-	if (bitmap_is_set(table->read_set, i)
-	    || bitmap_is_set(table->write_set, i)) {
-		/* This field is needed in the query */
-=======
-		whole_row = true;
-	} else if (!whole_row) {
-		if (prebuilt->hint_need_to_fetch_extra_cols
-			== ROW_RETRIEVE_ALL_COLS) {
->>>>>>> 6c989d1e
 
 		return(field);
 	}
@@ -6524,12 +6365,6 @@
 							   prebuilt->index);
 
 	if (UNIV_UNLIKELY(!prebuilt->index_usable)) {
-<<<<<<< HEAD
-		push_warning_printf(user_thd, Sql_condition::WARN_LEVEL_WARN,
-				    HA_ERR_TABLE_DEF_CHANGED,
-				    "InnoDB: insufficient history for index %u",
-				    keynr);
-=======
 		if (dict_index_is_corrupted(prebuilt->index)) {
 			char index_name[MAX_FULL_NAME_LEN + 1];
 			char table_name[MAX_FULL_NAME_LEN + 1];
@@ -6557,7 +6392,6 @@
 				keynr);
 		}
 
->>>>>>> 6c989d1e
 		/* The caller seems to ignore this.  Thus, we must check
 		this again in row_search_for_mysql(). */
 		DBUG_RETURN(2);
@@ -8975,14 +8809,11 @@
 
 		if (!btr_validate_index(index, prebuilt->trx)) {
 			is_ok = FALSE;
-<<<<<<< HEAD
-=======
 
 			innobase_format_name(
 				index_name, sizeof index_name,
 				prebuilt->index->name, TRUE);
 
->>>>>>> 6c989d1e
 			push_warning_printf(thd, Sql_condition::WARN_LEVEL_WARN,
 					    ER_NOT_KEYFILE,
 					    "InnoDB: The B-tree of"
@@ -9000,13 +8831,6 @@
 			prebuilt->trx, prebuilt->index);
 
 		if (UNIV_UNLIKELY(!prebuilt->index_usable)) {
-<<<<<<< HEAD
-			push_warning_printf(thd, Sql_condition::WARN_LEVEL_WARN,
-					    HA_ERR_TABLE_DEF_CHANGED,
-					    "InnoDB: Insufficient history for"
-					    " index '%-.200s'",
-					    index->name);
-=======
 			innobase_format_name(
 				index_name, sizeof index_name,
 				prebuilt->index->name, TRUE);
@@ -9029,7 +8853,6 @@
 					" index %s",
 					index_name);
 			}
->>>>>>> 6c989d1e
 			continue;
 		}
 
@@ -9043,13 +8866,10 @@
 		prebuilt->select_lock_type = LOCK_NONE;
 
 		if (!row_check_index_for_mysql(prebuilt, index, &n_rows)) {
-<<<<<<< HEAD
-=======
 			innobase_format_name(
 				index_name, sizeof index_name,
 				index->name, TRUE);
 
->>>>>>> 6c989d1e
 			push_warning_printf(thd, Sql_condition::WARN_LEVEL_WARN,
 					    ER_NOT_KEYFILE,
 					    "InnoDB: The B-tree of"
