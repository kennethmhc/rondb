--- conflicted
+++ resolved
@@ -4609,7 +4609,6 @@
 	dict_table_t*		ib_table;
 	char			norm_name[FN_REFLEN];
 	THD*			thd;
-	ulint			retries = 0;
 	char*			is_part = NULL;
 	ibool			par_case_name_set = FALSE;
 	char			par_case_name[FN_REFLEN];
@@ -4643,10 +4642,7 @@
 	upd_buf_size = 0;
 
 	/* We look for pattern #P# to see if the table is partitioned
-	MySQL table. The retry logic for partitioned tables is a
-	workaround for http://bugs.mysql.com/bug.php?id=33349. Look
-	at support issue https://support.mysql.com/view.php?id=21080
-	for more details. */
+	MySQL table. */
 #ifdef __WIN__
 	is_part = strstr(norm_name, "#p#");
 #else
@@ -4660,7 +4656,6 @@
 		ignore_err = DICT_ERR_IGNORE_FK_NOKEY;
 	}
 
-retry:
 	/* Get pointer to a table object in InnoDB dictionary cache */
 	ib_table = dict_table_open_on_name(norm_name, FALSE, TRUE, ignore_err);
 
@@ -4688,7 +4683,7 @@
 	}
 
 	if (NULL == ib_table) {
-		if (is_part && retries < 10) {
+		if (is_part) {
 			/* MySQL partition engine hard codes the file name
 			separator as "#P#". The text case is fixed even if
 			lower_case_table_names is set to 1 or 2. This is true
@@ -4731,11 +4726,7 @@
 					ignore_err);
 			}
 
-			if (!ib_table) {
-				++retries;
-				os_thread_sleep(100000);
-				goto retry;
-			} else {
+			if (ib_table) {
 #ifndef __WIN__
 				sql_print_warning("Partition table %s opened "
 						  "after converting to lower "
@@ -4761,9 +4752,8 @@
 		}
 
 		if (is_part) {
-			sql_print_error("Failed to open table %s after "
-					"%lu attempts.\n", norm_name,
-					retries);
+			sql_print_error("Failed to open table %s.\n",
+					norm_name);
 		}
 
 		ib_logf(IB_LOG_LEVEL_WARN,
@@ -7236,7 +7226,6 @@
 	uint	keynr,	/*!< in: key (index) number */
 	bool sorted)	/*!< in: 1 if result MUST be sorted according to index */
 {
-<<<<<<< HEAD
 	DBUG_ENTER("index_init");
 
 	DBUG_RETURN(change_active_index(keynr));
@@ -7257,14 +7246,6 @@
 	ds_mrr.dsmrr_close();
 	DBUG_RETURN(error);
 }
-=======
-	dict_table_t*	ib_table;
-	char		norm_name[1000];
-	THD*		thd;
-	char*		is_part = NULL;
-	ibool		par_case_name_set = FALSE;
-	char		par_case_name[MAX_FULL_NAME_LEN + 1];
->>>>>>> a41ad85a
 
 /*********************************************************************//**
 Converts a search mode flag understood by MySQL to a flag understood
@@ -7350,7 +7331,6 @@
 or in the case of a locking read, set an InnoDB 'intention' table level
 lock on the table.
 
-<<<<<<< HEAD
   4) We do the SELECT. MySQL may repeatedly call ::index_read for the
 same table handle instance, if it is a join.
 
@@ -7370,28 +7350,6 @@
 start of a new SQL statement. Since the query id can theoretically
 overwrap, we use this test only as a secondary way of determining the
 start of a new SQL statement. */
-=======
-	/* We look for pattern #P# to see if the table is partitioned
-	MySQL table. */
-#ifdef __WIN__
-	is_part = strstr(norm_name, "#p#");
-#else
-	is_part = strstr(norm_name, "#P#");
-#endif /* __WIN__ */
-
-	/* Get pointer to a table object in InnoDB dictionary cache */
-	ib_table = dict_table_get(norm_name, TRUE);
-
-	if (NULL == ib_table) {
-		if (is_part) {
-			/* MySQL partition engine hard codes the file name
-			separator as "#P#". The text case is fixed even if
-			lower_case_table_names is set to 1 or 2. This is true
-			for sub-partition names as well. InnoDB always
-			normalises file names to lower case on Windows, this
-			can potentially cause problems when copying/moving
-			tables between platforms.
->>>>>>> a41ad85a
 
 
 /**********************************************************************//**
@@ -7425,45 +7383,10 @@
 	DBUG_ENTER("index_read");
 	DEBUG_SYNC_C("ha_innobase_index_read_begin");
 
-<<<<<<< HEAD
 	ut_a(prebuilt->trx == thd_to_trx(user_thd));
 	ut_ad(key_len != 0 || find_flag != HA_READ_KEY_EXACT);
 
 	ha_statistic_increment(&SSV::ha_read_key_count);
-=======
-				ib_table = dict_table_get(
-					par_case_name, FALSE);
-			}
-			if (ib_table) {
-#ifndef __WIN__
-				sql_print_warning("Partition table %s opened "
-						  "after converting to lower "
-						  "case. The table may have "
-						  "been moved from a case "
-						  "in-sensitive file system. "
-						  "Please recreate table in "
-						  "the current file system\n",
-						  norm_name);
-#else
-				sql_print_warning("Partition table %s opened "
-						  "after skipping the step to "
-						  "lower case the table name. "
-						  "The table may have been "
-						  "moved from a case sensitive "
-						  "file system. Please "
-						  "recreate table in the "
-						  "current file system\n",
-						  norm_name);
-#endif
-				goto table_opened;
-			}
-		}
-
-		if (is_part) {
-			sql_print_error("Failed to open table %s.\n",
-					norm_name);
-		}
->>>>>>> a41ad85a
 
 	index = prebuilt->index;
 
