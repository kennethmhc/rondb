/*****************************************************************************

Copyright (c) 2005, 2017, Oracle and/or its affiliates. All Rights Reserved.

This program is free software; you can redistribute it and/or modify it under
the terms of the GNU General Public License as published by the Free Software
Foundation; version 2 of the License.

This program is distributed in the hope that it will be useful, but WITHOUT
ANY WARRANTY; without even the implied warranty of MERCHANTABILITY or FITNESS
FOR A PARTICULAR PURPOSE. See the GNU General Public License for more details.

You should have received a copy of the GNU General Public License along with
this program; if not, write to the Free Software Foundation, Inc.,
51 Franklin Street, Suite 500, Boston, MA 02110-1335 USA

*****************************************************************************/

/**************************************************//**
@file handler/handler0alter.cc
Smart ALTER TABLE
*******************************************************/

/* Include necessary SQL headers */
#include "ha_prototypes.h"
#include <current_thd.h>
#include <assert.h>
#include <debug_sync.h>
#include <key_spec.h>
#include <log.h>
#include <my_bit.h>
#include <mysql/plugin.h>
#include <sql_class.h>
#include <sql_lex.h>
#include <sql_table.h>
#include <sql_thd_internal_api.h>
#include <sys/types.h>

#include "dd/dd.h"
#include "dd/dictionary.h"
#include "dd/cache/dictionary_client.h"
#include "dd/properties.h"
#include "dd/impl/properties_impl.h"
#include "dd/types/table.h"
#include "dd/types/index.h"
#include "dd/types/column.h"
#include "dd/types/index_element.h"
#include "dd/types/partition.h"
#include "dd/types/partition_index.h"
#include "dd/types/object_type.h"
#include "dd/types/tablespace_file.h"
#include "dd_table_share.h"

#include "btr0sea.h"
#include "dict0crea.h"
#include "dict0dd.h"
#include "dict0dict.h"
#include "dict0priv.h"
#include "dict0stats.h"
#include "dict0stats_bg.h"
#include "fsp0sysspace.h"
#include "fts0plugin.h"
#include "fts0priv.h"
#include "ha_innodb.h"
#include "ha_innopart.h"
#include "ha_prototypes.h"
#include "handler0alter.h"
#include "lex_string.h"
#include "log0log.h"
#include "my_compiler.h"
#include "my_dbug.h"
#include "my_inttypes.h"
#include "my_io.h"
#include "pars0pars.h"
#include "partition_info.h"
#include "rem0types.h"
#include "row0log.h"
#include "row0merge.h"
#include "trx0trx.h"
#include "trx0roll.h"
#include "handler0alter.h"
#include "srv0mon.h"
#include "fts0priv.h"
#include "fts0plugin.h"
#include "pars0pars.h"
#include "row0ins.h"
#include "row0sel.h"
#include "srv0mon.h"
#include "trx0roll.h"
#include "trx0trx.h"
#include "ut0new.h"
#include "ut0stage.h"
#include "dict0dd.h"
<<<<<<< HEAD
#include "lock0lock.h"
=======
#include "clone0api.h"
>>>>>>> 6d89dd83

/* For supporting Native InnoDB Partitioning. */
#include "partition_info.h"
#include "ha_innopart.h"

/** Operations for creating secondary indexes (no rebuild needed) */
static const Alter_inplace_info::HA_ALTER_FLAGS INNOBASE_ONLINE_CREATE
	= Alter_inplace_info::ADD_INDEX
	| Alter_inplace_info::ADD_UNIQUE_INDEX
	| Alter_inplace_info::ADD_SPATIAL_INDEX;

/** Operations for rebuilding a table in place */
static const Alter_inplace_info::HA_ALTER_FLAGS INNOBASE_ALTER_REBUILD
	= Alter_inplace_info::ADD_PK_INDEX
	| Alter_inplace_info::DROP_PK_INDEX
	| Alter_inplace_info::CHANGE_CREATE_OPTION
	/* CHANGE_CREATE_OPTION needs to check innobase_need_rebuild() */
	| Alter_inplace_info::ALTER_COLUMN_NULLABLE
	| Alter_inplace_info::ALTER_COLUMN_NOT_NULLABLE
	| Alter_inplace_info::ALTER_STORED_COLUMN_ORDER
	| Alter_inplace_info::DROP_STORED_COLUMN
	| Alter_inplace_info::ADD_STORED_BASE_COLUMN
	| Alter_inplace_info::RECREATE_TABLE
	/*
	| Alter_inplace_info::ALTER_STORED_COLUMN_TYPE
	*/
	;

/** Operations that require changes to data */
static const Alter_inplace_info::HA_ALTER_FLAGS INNOBASE_ALTER_DATA
	= INNOBASE_ONLINE_CREATE | INNOBASE_ALTER_REBUILD;

/** Operations for altering a table that InnoDB does not care about */
static const Alter_inplace_info::HA_ALTER_FLAGS INNOBASE_INPLACE_IGNORE
	= Alter_inplace_info::ALTER_COLUMN_DEFAULT
	| Alter_inplace_info::ALTER_COLUMN_COLUMN_FORMAT
	| Alter_inplace_info::ALTER_COLUMN_STORAGE_TYPE
	| Alter_inplace_info::ALTER_RENAME
	| Alter_inplace_info::ALTER_VIRTUAL_GCOL_EXPR
	| Alter_inplace_info::CHANGE_INDEX_OPTION;

/** Operations on foreign key definitions (changing the schema only) */
static const Alter_inplace_info::HA_ALTER_FLAGS INNOBASE_FOREIGN_OPERATIONS
	= Alter_inplace_info::DROP_FOREIGN_KEY
	| Alter_inplace_info::ADD_FOREIGN_KEY;

/** Operations that InnoDB cares about and can perform without rebuild */
static const Alter_inplace_info::HA_ALTER_FLAGS INNOBASE_ALTER_NOREBUILD
	= INNOBASE_ONLINE_CREATE
	| INNOBASE_FOREIGN_OPERATIONS
	| Alter_inplace_info::DROP_INDEX
	| Alter_inplace_info::DROP_UNIQUE_INDEX
	| Alter_inplace_info::RENAME_INDEX
	| Alter_inplace_info::ALTER_COLUMN_NAME
	| Alter_inplace_info::ALTER_COLUMN_EQUAL_PACK_LENGTH
	| Alter_inplace_info::ALTER_INDEX_COMMENT
	| Alter_inplace_info::ADD_VIRTUAL_COLUMN
	| Alter_inplace_info::DROP_VIRTUAL_COLUMN
	| Alter_inplace_info::ALTER_VIRTUAL_COLUMN_ORDER;
	/* | Alter_inplace_info::ALTER_VIRTUAL_COLUMN_TYPE; */

struct ha_innobase_inplace_ctx : public inplace_alter_handler_ctx
{
	/** Dummy query graph */
	que_thr_t*	thr;
	/** The prebuilt struct of the creating instance */
	row_prebuilt_t*	prebuilt;
	/** InnoDB indexes being created */
	dict_index_t**	add_index;
	/** MySQL key numbers for the InnoDB indexes that are being created */
	const ulint*	add_key_numbers;
	/** number of InnoDB indexes being created */
	ulint		num_to_add_index;
	/** InnoDB indexes being dropped */
	dict_index_t**	drop_index;
	/** number of InnoDB indexes being dropped */
	const ulint	num_to_drop_index;
	/** InnoDB indexes being renamed */
	dict_index_t**	rename;
	/** number of InnoDB indexes being renamed */
	const ulint	num_to_rename;
	/** InnoDB foreign key constraints being dropped */
	dict_foreign_t** drop_fk;
	/** number of InnoDB foreign key constraints being dropped */
	const ulint	num_to_drop_fk;
	/** InnoDB foreign key constraints being added */
	dict_foreign_t** add_fk;
	/** number of InnoDB foreign key constraints being dropped */
	const ulint	num_to_add_fk;
	/** whether to create the indexes online */
	bool		online;
	/** memory heap */
	mem_heap_t*	heap;
	/** dictionary transaction */
	trx_t*		trx;
	/** original table (if rebuilt, differs from indexed_table) */
	dict_table_t*	old_table;
	/** table where the indexes are being created or dropped */
	dict_table_t*	new_table;
	/** mapping of old column numbers to new ones, or NULL */
	const ulint*	col_map;
	/** new column names, or NULL if nothing was renamed */
	const char**	col_names;
	/** added AUTO_INCREMENT column position, or ULINT_UNDEFINED */
	const ulint	add_autoinc;
	/** default values of ADD COLUMN, or NULL */
	const dtuple_t*	add_cols;
	/** autoinc sequence to use */
	ib_sequence_t	sequence;
	/** maximum auto-increment value */
	ulonglong	max_autoinc;
	/** temporary table name to use for old table when renaming tables */
	const char*	tmp_name;
	/** whether the order of the clustered index is unchanged */
	bool		skip_pk_sort;
	/** number of virtual columns to be added */
	ulint		num_to_add_vcol;
	/** virtual columns to be added */
	dict_v_col_t*	add_vcol;
	const char**	add_vcol_name;
	/** number of virtual columns to be dropped */
	ulint		num_to_drop_vcol;
	/** virtual columns to be dropped */
	dict_v_col_t*	drop_vcol;
	const char**	drop_vcol_name;
	/** ALTER TABLE stage progress recorder */
	ut_stage_alter_t* m_stage;
	/** FTS AUX Tables to drop */
	aux_name_vec_t*	fts_drop_aux_vec;

	ha_innobase_inplace_ctx(row_prebuilt_t* prebuilt_arg,
				dict_index_t** drop_arg,
				ulint num_to_drop_arg,
				dict_index_t** rename_arg,
				ulint num_to_rename_arg,
				dict_foreign_t** drop_fk_arg,
				ulint num_to_drop_fk_arg,
				dict_foreign_t** add_fk_arg,
				ulint num_to_add_fk_arg,
				bool online_arg,
				mem_heap_t* heap_arg,
				dict_table_t* new_table_arg,
				const char** col_names_arg,
				ulint add_autoinc_arg,
				ulonglong autoinc_col_min_value_arg,
				ulonglong autoinc_col_max_value_arg,
				ulint num_to_drop_vcol_arg) :
		inplace_alter_handler_ctx(),
		prebuilt (prebuilt_arg),
		add_index (0), add_key_numbers (0), num_to_add_index (0),
		drop_index (drop_arg), num_to_drop_index (num_to_drop_arg),
		rename (rename_arg), num_to_rename (num_to_rename_arg),
		drop_fk (drop_fk_arg), num_to_drop_fk (num_to_drop_fk_arg),
		add_fk (add_fk_arg), num_to_add_fk (num_to_add_fk_arg),
		online (online_arg), heap (heap_arg), trx (0),
		old_table (prebuilt_arg->table),
		new_table (new_table_arg),
		col_map (0), col_names (col_names_arg),
		add_autoinc (add_autoinc_arg),
		add_cols (0),
		sequence(prebuilt->trx->mysql_thd,
			 autoinc_col_min_value_arg, autoinc_col_max_value_arg),
		max_autoinc (0),
		tmp_name (0),
		skip_pk_sort(false),
		num_to_add_vcol(0),
		add_vcol(0),
		add_vcol_name(0),
		num_to_drop_vcol(0),
		drop_vcol(0),
		drop_vcol_name(0),
		m_stage(NULL),
		fts_drop_aux_vec(nullptr)
	{
#ifdef UNIV_DEBUG
		for (ulint i = 0; i < num_to_add_index; i++) {
			ut_ad(!add_index[i]->to_be_dropped);
		}
		for (ulint i = 0; i < num_to_drop_index; i++) {
			ut_ad(drop_index[i]->to_be_dropped);
		}
#endif /* UNIV_DEBUG */

		thr = pars_complete_graph_for_exec(NULL, prebuilt->trx, heap,
						   prebuilt);
	}

	~ha_innobase_inplace_ctx()
	{
		if (fts_drop_aux_vec != nullptr) {
			fts_free_aux_names(fts_drop_aux_vec);
			delete fts_drop_aux_vec;
		}
		UT_DELETE(m_stage);
		mem_heap_free(heap);
	}

	/** Determine if the table will be rebuilt.
	@return whether the table will be rebuilt */
	bool need_rebuild () const { return(old_table != new_table); }

private:
	// Disable copying
	ha_innobase_inplace_ctx(const ha_innobase_inplace_ctx&);
	ha_innobase_inplace_ctx& operator=(const ha_innobase_inplace_ctx&);
};

/** Structure to remember table information for updating DD */
struct alter_table_old_info_t {
	/** Constructor */
	alter_table_old_info_t()
		: m_discarded(),
		m_fts_doc_id(),
		m_rebuild()
	{}

	/** If old table is discarded one */
	bool		m_discarded;

	/** If old table has FTS DOC ID */
	bool		m_fts_doc_id;

	/** If this ATLER TABLE requires rebuild */
	bool		m_rebuild;

	/** Update the old table information
	@param[in]	old_table	Old InnoDB table object
	@param[in]	rebuild		True if rebuild is necessary */
	void update(
		const dict_table_t* old_table, bool rebuild)
	{
		m_discarded = dict_table_is_discarded(old_table);
		m_fts_doc_id = DICT_TF2_FLAG_IS_SET(
			old_table, DICT_TF2_FTS_HAS_DOC_ID);
		m_rebuild = rebuild;
	}
};

/* Report an InnoDB error to the client by invoking my_error(). */
static UNIV_COLD
void
my_error_innodb(
/*============*/
	dberr_t		error,	/*!< in: InnoDB error code */
	const char*	table,	/*!< in: table name */
	ulint		flags)	/*!< in: table flags */
{
	switch (error) {
	case DB_MISSING_HISTORY:
		my_error(ER_TABLE_DEF_CHANGED, MYF(0));
		break;
	case DB_RECORD_NOT_FOUND:
		my_error(ER_KEY_NOT_FOUND, MYF(0), table);
		break;
	case DB_DEADLOCK:
		my_error(ER_LOCK_DEADLOCK, MYF(0));
		break;
	case DB_LOCK_WAIT_TIMEOUT:
		my_error(ER_LOCK_WAIT_TIMEOUT, MYF(0));
		break;
	case DB_INTERRUPTED:
		my_error(ER_QUERY_INTERRUPTED, MYF(0));
		break;
	case DB_OUT_OF_MEMORY:
		my_error(ER_OUT_OF_RESOURCES, MYF(0));
		break;
	case DB_OUT_OF_FILE_SPACE:
		my_error(ER_RECORD_FILE_FULL, MYF(0), table);
		break;
	case DB_TEMP_FILE_WRITE_FAIL:
		my_error(ER_TEMP_FILE_WRITE_FAILURE, MYF(0));
		break;
	case DB_TOO_BIG_INDEX_COL:
		my_error(ER_INDEX_COLUMN_TOO_LONG, MYF(0),
			 DICT_MAX_FIELD_LEN_BY_FORMAT_FLAG(flags));
		break;
	case DB_TOO_MANY_CONCURRENT_TRXS:
		my_error(ER_TOO_MANY_CONCURRENT_TRXS, MYF(0));
		break;
	case DB_LOCK_TABLE_FULL:
		my_error(ER_LOCK_TABLE_FULL, MYF(0));
		break;
	case DB_UNDO_RECORD_TOO_BIG:
		my_error(ER_UNDO_RECORD_TOO_BIG, MYF(0));
		break;
	case DB_CORRUPTION:
		my_error(ER_NOT_KEYFILE, MYF(0), table);
		break;
	case DB_TOO_BIG_RECORD:
		/* We limit max record size to 16k for 64k page size. */
		my_error(ER_TOO_BIG_ROWSIZE, MYF(0),
			 srv_page_size == UNIV_PAGE_SIZE_MAX
			 ? REC_MAX_DATA_SIZE - 1
			 : page_get_free_space_of_empty(
				 flags & DICT_TF_COMPACT) / 2);
		break;
	case DB_INVALID_NULL:
		/* TODO: report the row, as we do for DB_DUPLICATE_KEY */
		my_error(ER_INVALID_USE_OF_NULL, MYF(0));
		break;
	case DB_CANT_CREATE_GEOMETRY_OBJECT:
		my_error(ER_CANT_CREATE_GEOMETRY_OBJECT, MYF(0));
		break;
	case DB_TABLESPACE_EXISTS:
		my_error(ER_TABLESPACE_EXISTS, MYF(0), table);
		break;

#ifdef UNIV_DEBUG
	case DB_SUCCESS:
	case DB_DUPLICATE_KEY:
	case DB_ONLINE_LOG_TOO_BIG:
		/* These codes should not be passed here. */
		ut_error;
#endif /* UNIV_DEBUG */
	default:
		my_error(ER_GET_ERRNO, MYF(0), error, "InnoDB error");
		break;
	}
}

/** Determine if fulltext indexes exist in a given table.
@param table MySQL table
@return whether fulltext indexes exist on the table */
static
bool
innobase_fulltext_exist(
/*====================*/
	const TABLE*	table)
{
	for (uint i = 0; i < table->s->keys; i++) {
		if (table->key_info[i].flags & HA_FULLTEXT) {
			return(true);
		}
	}

	return(false);
}

/** Determine if spatial indexes exist in a given table.
@param table MySQL table
@return whether spatial indexes exist on the table */
static
bool
innobase_spatial_exist(
/*===================*/
	const   TABLE*  table)
{
	for (uint i = 0; i < table->s->keys; i++) {
	       if (table->key_info[i].flags & HA_SPATIAL) {
		       return(true);
	       }
	}

	return(false);
}

/*******************************************************************//**
Determine if ALTER TABLE needs to rebuild the table.
@param ha_alter_info the DDL operation
@return whether it is necessary to rebuild the table */
static MY_ATTRIBUTE((warn_unused_result))
bool
innobase_need_rebuild(
/*==================*/
	const Alter_inplace_info*	ha_alter_info)
{
	Alter_inplace_info::HA_ALTER_FLAGS alter_inplace_flags =
		ha_alter_info->handler_flags & ~(INNOBASE_INPLACE_IGNORE);

	if (alter_inplace_flags
	    == Alter_inplace_info::CHANGE_CREATE_OPTION
	    && !(ha_alter_info->create_info->used_fields
		 & (HA_CREATE_USED_ROW_FORMAT
		    | HA_CREATE_USED_KEY_BLOCK_SIZE
		    | HA_CREATE_USED_TABLESPACE))) {
		/* Any other CHANGE_CREATE_OPTION than changing
		ROW_FORMAT, KEY_BLOCK_SIZE or TABLESPACE can be done
		without rebuilding the table. */
		return(false);
	}

	return(!!(ha_alter_info->handler_flags & INNOBASE_ALTER_REBUILD));
}
/** Check if virtual column in old and new table are in order, excluding
those dropped column. This is needed because when we drop a virtual column,
ALTER_VIRTUAL_COLUMN_ORDER is also turned on, so we can't decide if this
is a real ORDER change or just DROP COLUMN
@param[in]	table		old TABLE
@param[in]	altered_table	new TABLE
@param[in]	ha_alter_info	Structure describing changes to be done
by ALTER TABLE and holding data used during in-place alter.
@return	true is all columns in order, false otherwise. */
static
bool
check_v_col_in_order(
	const TABLE*		table,
	const TABLE*		altered_table,
	Alter_inplace_info*	ha_alter_info)
{
	ulint	j = 0;

	/* We don't support any adding new virtual column before
	existed virtual column. */
	if (ha_alter_info->handler_flags
	      & Alter_inplace_info::ADD_VIRTUAL_COLUMN) {
		bool			has_new = false;

		List_iterator_fast<Create_field> cf_it(
			ha_alter_info->alter_info->create_list);

		cf_it.rewind();

		while (const Create_field* new_field = cf_it++) {
			if (!new_field->is_virtual_gcol()) {
				/* We do not support add virtual col
				before autoinc column */
				if (has_new
				    && (new_field->flags
					& AUTO_INCREMENT_FLAG)) {
					return(false);
				}
				continue;
			}

			/* Found a new added virtual column. */
			if (!new_field->field) {
				has_new = true;
				continue;
			}

			/* If there's any old virtual column
			after the new added virtual column,
			order must be changed. */
			if (has_new) {
				return(false);
			}
		}
	}

	/* directly return true if ALTER_VIRTUAL_COLUMN_ORDER is not on */
	if (!(ha_alter_info->handler_flags
	      & Alter_inplace_info::ALTER_VIRTUAL_COLUMN_ORDER)) {
		return(true);
	}

	for (ulint i = 0; i < table->s->fields; i++) {
		Field*		field = table->s->field[i];
		bool		dropped = false;

		if (field->stored_in_db) {
			continue;
		}

		ut_ad(innobase_is_v_fld(field));

		/* Check if this column is in drop list */
		for (const Alter_drop *drop : ha_alter_info->alter_info->drop_list) {
			if (my_strcasecmp(system_charset_info,
					  field->field_name, drop->name) == 0) {
				dropped = true;
				break;
			}
		}

		if (dropped) {
			continue;
		}

		/* Now check if the next virtual column in altered table
		matches this column */
		while (j < altered_table->s->fields) {
			 Field*  new_field = altered_table->s->field[j];

			if (new_field->stored_in_db) {
				j++;
				continue;
			}

			if (my_strcasecmp(system_charset_info,
					  field->field_name,
					  new_field->field_name) != 0) {
				/* different column */
				return(false);
			} else {
				j++;
				break;
			}
		}

		if (j > altered_table->s->fields) {
			/* there should not be less column in new table
			without them being in drop list */
			ut_ad(0);
			return(false);
		}
	}

	return(true);
}

/** Check if InnoDB supports a particular alter table in-place
@param altered_table TABLE object for new version of table.
@param ha_alter_info Structure describing changes to be done
by ALTER TABLE and holding data used during in-place alter.

@retval HA_ALTER_INPLACE_NOT_SUPPORTED Not supported
@retval HA_ALTER_INPLACE_NO_LOCK Supported
@retval HA_ALTER_INPLACE_SHARED_LOCK_AFTER_PREPARE Supported, but requires
lock during main phase and exclusive lock during prepare phase.
@retval HA_ALTER_INPLACE_NO_LOCK_AFTER_PREPARE Supported, prepare phase
requires exclusive lock (any transactions that have accessed the table
must commit or roll back first, and no transactions can access the table
while prepare_inplace_alter_table() is executing)
*/

enum_alter_inplace_result
ha_innobase::check_if_supported_inplace_alter(
/*==========================================*/
	TABLE*			altered_table,
	Alter_inplace_info*	ha_alter_info)
{
	DBUG_ENTER("check_if_supported_inplace_alter");

	if (high_level_read_only
	    || srv_sys_space.created_new_raw()
	    || srv_force_recovery) {
		ha_alter_info->unsupported_reason = (srv_force_recovery)?
			innobase_get_err_msg(ER_INNODB_FORCED_RECOVERY):
			innobase_get_err_msg(ER_READ_ONLY_MODE);

		DBUG_RETURN(HA_ALTER_INPLACE_NOT_SUPPORTED);
	}

	if (altered_table->s->fields > REC_MAX_N_USER_FIELDS) {
		/* Deny the inplace ALTER TABLE. MySQL will try to
		re-create the table and ha_innobase::create() will
		return an error too. This is how we effectively
		deny adding too many columns to a table. */
		ha_alter_info->unsupported_reason =
			innobase_get_err_msg(ER_TOO_MANY_FIELDS);
		DBUG_RETURN(HA_ALTER_INPLACE_NOT_SUPPORTED);
	}

	/* We don't support change encryption attribute with
	inplace algorithm. */
	char*	old_encryption = this->table->s->encrypt_type.str;
	char*	new_encryption = altered_table->s->encrypt_type.str;

	if (Encryption::is_none(old_encryption)
	    != Encryption::is_none(new_encryption)) {
		ha_alter_info->unsupported_reason =
			innobase_get_err_msg(
				ER_UNSUPPORTED_ALTER_ENCRYPTION_INPLACE);
		DBUG_RETURN(HA_ALTER_INPLACE_NOT_SUPPORTED);
	}

	update_thd();

	if (ha_alter_info->handler_flags
	    & ~(INNOBASE_INPLACE_IGNORE
		| INNOBASE_ALTER_NOREBUILD
		| INNOBASE_ALTER_REBUILD)) {

		if (ha_alter_info->handler_flags
		    & Alter_inplace_info::ALTER_STORED_COLUMN_TYPE) {
			ha_alter_info->unsupported_reason = innobase_get_err_msg(
				ER_ALTER_OPERATION_NOT_SUPPORTED_REASON_COLUMN_TYPE);
		}
		DBUG_RETURN(HA_ALTER_INPLACE_NOT_SUPPORTED);
	}

	/* Only support online add foreign key constraint when
	check_foreigns is turned off */
	if ((ha_alter_info->handler_flags & Alter_inplace_info::ADD_FOREIGN_KEY)
	    && m_prebuilt->trx->check_foreigns) {
		ha_alter_info->unsupported_reason = innobase_get_err_msg(
			ER_ALTER_OPERATION_NOT_SUPPORTED_REASON_FK_CHECK);
		DBUG_RETURN(HA_ALTER_INPLACE_NOT_SUPPORTED);
	}

	if (altered_table->file->ht != ht) {
		/* Non-native partitioning table engine. No longer supported,
		due to implementation of native InnoDB partitioning. */
		DBUG_RETURN(HA_ALTER_INPLACE_NOT_SUPPORTED);
	}

	if (!(ha_alter_info->handler_flags & ~INNOBASE_INPLACE_IGNORE)) {
		DBUG_RETURN(HA_ALTER_INPLACE_NO_LOCK);
	}

	/* Only support NULL -> NOT NULL change if strict table sql_mode
	is set. Fall back to COPY for conversion if not strict tables.
	In-Place will fail with an error when trying to convert
	NULL to a NOT NULL value. */
	if ((ha_alter_info->handler_flags
	     & Alter_inplace_info::ALTER_COLUMN_NOT_NULLABLE)
	    && !thd_is_strict_mode(m_user_thd)) {
		ha_alter_info->unsupported_reason = innobase_get_err_msg(
			ER_ALTER_OPERATION_NOT_SUPPORTED_REASON_NOT_NULL);
		DBUG_RETURN(HA_ALTER_INPLACE_NOT_SUPPORTED);
	}

	/* DROP PRIMARY KEY is only allowed in combination with ADD
	PRIMARY KEY. */
	if ((ha_alter_info->handler_flags
	     & (Alter_inplace_info::ADD_PK_INDEX
		| Alter_inplace_info::DROP_PK_INDEX))
	    == Alter_inplace_info::DROP_PK_INDEX) {
		ha_alter_info->unsupported_reason = innobase_get_err_msg(
			ER_ALTER_OPERATION_NOT_SUPPORTED_REASON_NOPK);
		DBUG_RETURN(HA_ALTER_INPLACE_NOT_SUPPORTED);
	}

	/* If a column change from NOT NULL to NULL,
	and there's a implict pk on this column. the
	table should be rebuild. The change should
	only go through the "Copy" method. */
	if ((ha_alter_info->handler_flags
	     & Alter_inplace_info::ALTER_COLUMN_NULLABLE)) {
		const uint my_primary_key = altered_table->s->primary_key;

		/* See if MYSQL table has no pk but we do. */
		if (UNIV_UNLIKELY(my_primary_key >= MAX_KEY)
		    && !row_table_got_default_clust_index(m_prebuilt->table)) {
			ha_alter_info->unsupported_reason = innobase_get_err_msg(
				ER_PRIMARY_CANT_HAVE_NULL);
			DBUG_RETURN(HA_ALTER_INPLACE_NOT_SUPPORTED);
		}
	}

	bool	add_drop_v_cols = false;

	/* If there is add or drop virtual columns, we will support operations
	with these 2 options alone with inplace interface for now */
	if (ha_alter_info->handler_flags
	    & (Alter_inplace_info::ADD_VIRTUAL_COLUMN
	       | Alter_inplace_info::DROP_VIRTUAL_COLUMN
	       | Alter_inplace_info::ALTER_VIRTUAL_COLUMN_ORDER)) {
		ulonglong	flags = ha_alter_info->handler_flags;

		/* TODO: uncomment the flags below, once we start to
		support them */
		flags &= ~(Alter_inplace_info::ADD_VIRTUAL_COLUMN
			   | Alter_inplace_info::DROP_VIRTUAL_COLUMN
			   | Alter_inplace_info::ALTER_VIRTUAL_COLUMN_ORDER
			   | Alter_inplace_info::ALTER_VIRTUAL_GCOL_EXPR
			   /*
			   | Alter_inplace_info::ALTER_STORED_COLUMN_ORDER
			   | Alter_inplace_info::ADD_STORED_BASE_COLUMN
			   | Alter_inplace_info::DROP_STORED_COLUMN
			   | Alter_inplace_info::ALTER_STORED_COLUMN_ORDER
			   | Alter_inplace_info::ADD_UNIQUE_INDEX
			   */
			   | Alter_inplace_info::ADD_INDEX
			   | Alter_inplace_info::DROP_INDEX);

		if (flags != 0
		    || (altered_table->s->partition_info_str
			&& altered_table->s->partition_info_str_len)
		    || (!check_v_col_in_order(
			this->table, altered_table, ha_alter_info))) {
			ha_alter_info->unsupported_reason =
				innobase_get_err_msg(
				ER_UNSUPPORTED_ALTER_INPLACE_ON_VIRTUAL_COLUMN);
			DBUG_RETURN(HA_ALTER_INPLACE_NOT_SUPPORTED);
		}

		add_drop_v_cols = true;
	}

	/* We should be able to do the operation in-place.
	See if we can do it online (LOCK=NONE). */
	bool	online = true;

	List_iterator_fast<Create_field> cf_it(
		ha_alter_info->alter_info->create_list);

	/* Fix the key parts. */
	for (KEY* new_key = ha_alter_info->key_info_buffer;
	     new_key < ha_alter_info->key_info_buffer
		     + ha_alter_info->key_count;
	     new_key++) {

		/* Do not support adding/droping a vritual column, while
		there is a table rebuild caused by adding a new FTS_DOC_ID */
		if ((new_key->flags & HA_FULLTEXT) && add_drop_v_cols
		    && !DICT_TF2_FLAG_IS_SET(m_prebuilt->table,
					     DICT_TF2_FTS_HAS_DOC_ID)) {
			ha_alter_info->unsupported_reason =
				innobase_get_err_msg(
				ER_UNSUPPORTED_ALTER_INPLACE_ON_VIRTUAL_COLUMN);
			DBUG_RETURN(HA_ALTER_INPLACE_NOT_SUPPORTED);
		}

		for (KEY_PART_INFO* key_part = new_key->key_part;
		     key_part < new_key->key_part + new_key->user_defined_key_parts;
		     key_part++) {
			const Create_field*	new_field;

			DBUG_ASSERT(key_part->fieldnr
				    < altered_table->s->fields);

			cf_it.rewind();
			for (uint fieldnr = 0; (new_field = cf_it++);
			     fieldnr++) {
				if (fieldnr == key_part->fieldnr) {
					break;
				}
			}

			DBUG_ASSERT(new_field);

			key_part->field = altered_table->field[
				key_part->fieldnr];
			/* In some special cases InnoDB emits "false"
			duplicate key errors with NULL key values. Let
			us play safe and ensure that we can correctly
			print key values even in such cases. */
			key_part->null_offset = key_part->field->null_offset();
			key_part->null_bit = key_part->field->null_bit;

			if (new_field->field) {
				/* This is an existing column. */
				continue;
			}

			/* This is an added column. */
			DBUG_ASSERT(ha_alter_info->handler_flags
				    & Alter_inplace_info::ADD_COLUMN);

			/* We cannot replace a hidden FTS_DOC_ID
			with a user-visible FTS_DOC_ID. */
			if (m_prebuilt->table->fts
			    && innobase_fulltext_exist(altered_table)
			    && !my_strcasecmp(
				    system_charset_info,
				    key_part->field->field_name,
				    FTS_DOC_ID_COL_NAME)) {
				ha_alter_info->unsupported_reason = innobase_get_err_msg(
					ER_ALTER_OPERATION_NOT_SUPPORTED_REASON_HIDDEN_FTS);
				DBUG_RETURN(HA_ALTER_INPLACE_NOT_SUPPORTED);
			}

			DBUG_ASSERT((key_part->field->auto_flags & Field::NEXT_NUMBER)
				    == !!(key_part->field->flags
					  & AUTO_INCREMENT_FLAG));

			if (key_part->field->flags & AUTO_INCREMENT_FLAG) {
				/* We cannot assign an AUTO_INCREMENT
				column values during online ALTER. */
				DBUG_ASSERT(key_part->field == altered_table
					    -> found_next_number_field);
				ha_alter_info->unsupported_reason = innobase_get_err_msg(
					ER_ALTER_OPERATION_NOT_SUPPORTED_REASON_AUTOINC);
				online = false;
			}

			if (key_part->field->is_virtual_gcol()) {
				/* Do not support adding index on newly added
				virtual column, while there is also a drop
				virtual column in the same clause */
				if (ha_alter_info->handler_flags
				    & Alter_inplace_info::DROP_VIRTUAL_COLUMN) {
					ha_alter_info->unsupported_reason =
						innobase_get_err_msg(
							ER_UNSUPPORTED_ALTER_INPLACE_ON_VIRTUAL_COLUMN);

					DBUG_RETURN(HA_ALTER_INPLACE_NOT_SUPPORTED);
				}

				ha_alter_info->unsupported_reason =
					innobase_get_err_msg(
						ER_UNSUPPORTED_ALTER_ONLINE_ON_VIRTUAL_COLUMN);
				online = false;
			}
		}
	}

	DBUG_ASSERT(!m_prebuilt->table->fts || m_prebuilt->table->fts->doc_col
		    <= table->s->fields);
	DBUG_ASSERT(!m_prebuilt->table->fts || m_prebuilt->table->fts->doc_col
		    < m_prebuilt->table->get_n_user_cols());

	if (ha_alter_info->handler_flags
	    & Alter_inplace_info::ADD_SPATIAL_INDEX) {
		ha_alter_info->unsupported_reason = innobase_get_err_msg(
			ER_ALTER_OPERATION_NOT_SUPPORTED_REASON_GIS);
		online = false;
	}

	if (m_prebuilt->table->fts
	    && innobase_fulltext_exist(altered_table)) {
		/* FULLTEXT indexes are supposed to remain. */
		/* Disallow DROP INDEX FTS_DOC_ID_INDEX */

		for (uint i = 0; i < ha_alter_info->index_drop_count; i++) {
			if (!my_strcasecmp(
				    system_charset_info,
				    ha_alter_info->index_drop_buffer[i]->name,
				    FTS_DOC_ID_INDEX_NAME)) {
				ha_alter_info->unsupported_reason = innobase_get_err_msg(
					ER_ALTER_OPERATION_NOT_SUPPORTED_REASON_CHANGE_FTS);
				DBUG_RETURN(HA_ALTER_INPLACE_NOT_SUPPORTED);
			}
		}

		/* InnoDB can have a hidden FTS_DOC_ID_INDEX on a
		visible FTS_DOC_ID column as well. Prevent dropping or
		renaming the FTS_DOC_ID. */

		for (Field** fp = table->field; *fp; fp++) {
			if (!((*fp)->flags
			      & (FIELD_IS_RENAMED | FIELD_IS_DROPPED))) {
				continue;
			}

			if (!my_strcasecmp(
				    system_charset_info,
				    (*fp)->field_name,
				    FTS_DOC_ID_COL_NAME)) {
				ha_alter_info->unsupported_reason = innobase_get_err_msg(
					ER_ALTER_OPERATION_NOT_SUPPORTED_REASON_CHANGE_FTS);
				DBUG_RETURN(HA_ALTER_INPLACE_NOT_SUPPORTED);
			}
		}
	}

	m_prebuilt->trx->will_lock++;

	if (!online) {
		/* We already determined that only a non-locking
		operation is possible. */
	} else if (((ha_alter_info->handler_flags
		     & Alter_inplace_info::ADD_PK_INDEX)
		    || innobase_need_rebuild(ha_alter_info))
		   && (innobase_fulltext_exist(altered_table)
		       || innobase_spatial_exist(altered_table))) {
		/* Refuse to rebuild the table online, if
		FULLTEXT OR SPATIAL indexes are to survive the rebuild. */
		online = false;
		/* If the table already contains fulltext indexes,
		refuse to rebuild the table natively altogether. */
		if (m_prebuilt->table->fts) {
			ha_alter_info->unsupported_reason = innobase_get_err_msg(
				ER_INNODB_FT_LIMIT);
			DBUG_RETURN(HA_ALTER_INPLACE_NOT_SUPPORTED);
		}

		if (innobase_spatial_exist(altered_table)) {
			ha_alter_info->unsupported_reason =
				innobase_get_err_msg(
				ER_ALTER_OPERATION_NOT_SUPPORTED_REASON_GIS);
		} else {
			ha_alter_info->unsupported_reason =
				innobase_get_err_msg(
				ER_ALTER_OPERATION_NOT_SUPPORTED_REASON_FTS);
		}
	} else if ((ha_alter_info->handler_flags
		    & Alter_inplace_info::ADD_INDEX)) {
		/* Building a full-text index requires a lock.
		We could do without a lock if the table already contains
		an FTS_DOC_ID column, but in that case we would have
		to apply the modification log to the full-text indexes. */

		for (uint i = 0; i < ha_alter_info->index_add_count; i++) {
			const KEY* key =
				&ha_alter_info->key_info_buffer[
					ha_alter_info->index_add_buffer[i]];
			if (key->flags & HA_FULLTEXT) {
				DBUG_ASSERT(!(key->flags & HA_KEYFLAG_MASK
					      & ~(HA_FULLTEXT
						  | HA_PACK_KEY
						  | HA_GENERATED_KEY
						  | HA_BINARY_PACK_KEY)));
				ha_alter_info->unsupported_reason = innobase_get_err_msg(
					ER_ALTER_OPERATION_NOT_SUPPORTED_REASON_FTS);
				online = false;
				break;
			}
		}
	}

	DBUG_RETURN(online
		    ? HA_ALTER_INPLACE_NO_LOCK_AFTER_PREPARE
		    : HA_ALTER_INPLACE_SHARED_LOCK_AFTER_PREPARE);
}

/** Update the metadata in prepare phase. This only check if dd::Tablespace
should be removed or(and) created, because to remove and store dd::Tablespace
could fail, so it's better to do it earlier, to prevent a late rollback
@param[in,out]	thd		MySQL connection
@param[in]	old_table	Old InnoDB table object
@param[in,out]	new_table	New InnoDB table object
@param[in]	old_dd_tab	Old dd::Table or dd::Partition
@param[in,out]	new_dd_tab	New dd::Table or dd::Partition
@return	false	On success
@retval	true	On failure */
template<typename Table>
static MY_ATTRIBUTE((warn_unused_result))
bool
dd_prepare_inplace_alter_table(
	THD*			thd,
	const dict_table_t*	old_table,
	dict_table_t*		new_table,
	const Table*		old_dd_tab,
	Table*			new_dd_tab);

/** Update metadata in commit phase. Note this function should only update
the metadata which would not result in failure
@param[in]	old_info	Some table information for the old table
@param[in,out]	new_table	New InnoDB table object
@param[in]	old_dd_tab	Old dd::Table or dd::Partition
@param[in,out]	new_dd_tab	New dd::Table or dd::Partition */
template<typename Table>
static
void
dd_commit_inplace_alter_table(
	const alter_table_old_info_t&	old_info,
	dict_table_t*			new_table,
	const Table*			old_dd_tab,
	Table*				new_dd_tab);

/** Allows InnoDB to update internal structures with concurrent
writes blocked (provided that check_if_supported_inplace_alter()
did not return HA_ALTER_INPLACE_NO_LOCK).
This will be invoked before inplace_alter_table().

@param[in]	altered_table	TABLE object for new version of table.
@param[in,out]	ha_alter_info	Structure describing changes to be done
by ALTER TABLE and holding data used during in-place alter.
@param[in]	old_dd_tab	dd::Table object representing old
version of the table
@param[in,out]	new_dd_tab	dd::Table object representing new
version of the table
@retval	true Failure
@retval	false Success */
bool
ha_innobase::prepare_inplace_alter_table(
	TABLE*			altered_table,
	Alter_inplace_info*	ha_alter_info,
	const dd::Table*	old_dd_tab,
	dd::Table*		new_dd_tab)
{
	DBUG_ENTER("ha_innobase::prepare_inplace_alter_table");
	ut_ad(old_dd_tab != NULL);
	ut_ad(new_dd_tab != NULL);

	if (dict_sys_t::is_hardcoded(m_prebuilt->table->id)
	    && innobase_need_rebuild(ha_alter_info)) {
		ut_ad(!m_prebuilt->table->is_temporary());
		my_error(ER_NOT_ALLOWED_COMMAND, MYF(0));
		DBUG_RETURN(true);
	}

	if (altered_table->found_next_number_field != NULL) {
		dd_copy_autoinc(old_dd_tab->se_private_data(),
				new_dd_tab->se_private_data());
		dd_set_autoinc(new_dd_tab->se_private_data(),
			       ha_alter_info->create_info
			       ->auto_increment_value);
	}

	DBUG_RETURN(prepare_inplace_alter_table_impl<dd::Table>(
		altered_table, ha_alter_info, old_dd_tab, new_dd_tab));
}

/** Alter the table structure in-place with operations
specified using Alter_inplace_info.
The level of concurrency allowed during this operation depends
on the return value from check_if_supported_inplace_alter().

@param[in]	altered_table	TABLE object for new version of table.
@param[in,out]	ha_alter_info	Structure describing changes to be done
by ALTER TABLE and holding data used during in-place alter.
@param[in]	old_dd_tab	dd::Table object representing old
version of the table
@param[in,out]	new_dd_tab	dd::Table object representing new
version of the table
@retval	true Failure
@retval	false Success */
bool
ha_innobase::inplace_alter_table(
	TABLE*			altered_table,
	Alter_inplace_info*	ha_alter_info,
	const dd::Table*	old_dd_tab,
	dd::Table*		new_dd_tab)
{
	DBUG_ENTER("ha_innobase::inplace_alter_table");
	ut_ad(old_dd_tab != NULL);
	ut_ad(new_dd_tab != NULL);

	/* Don't allow database clone during in place operations */
	clone_mark_abort(true);

	auto ret = inplace_alter_table_impl<dd::Table>(
		altered_table, ha_alter_info, old_dd_tab, new_dd_tab);

	clone_mark_active();

	DBUG_RETURN(ret);
}

/** Commit or rollback the changes made during
prepare_inplace_alter_table() and inplace_alter_table() inside
the storage engine. Note that the allowed level of concurrency
during this operation will be the same as for
inplace_alter_table() and thus might be higher than during
prepare_inplace_alter_table(). (E.g concurrent writes were
blocked during prepare, but might not be during commit).

@param[in]	altered_table	TABLE object for new version of table.
@param[in,out]	ha_alter_info	Structure describing changes to be done
by ALTER TABLE and holding data used during in-place alter.
@param[in]	commit		True to commit or false to rollback.
@param[in]	old_dd_tab	dd::Table object representing old
version of the table
@param[in,out]	new_dd_tab	dd::Table object representing new
version of the table
@retval	true Failure
@retval	false Success */
bool
ha_innobase::commit_inplace_alter_table(
	TABLE*			altered_table,
	Alter_inplace_info*	ha_alter_info,
	bool			commit,
	const dd::Table*	old_dd_tab,
	dd::Table*		new_dd_tab)
{
	DBUG_ENTER("ha_innobase::commit_inplace_alter_table");
	ut_ad(old_dd_tab != NULL);
	ut_ad(new_dd_tab != NULL);

	ha_innobase_inplace_ctx*ctx = static_cast<ha_innobase_inplace_ctx*>
		(ha_alter_info->handler_ctx);

	alter_table_old_info_t	old_info;
	ut_d(bool	old_info_updated = false);
	if (commit && ctx != NULL) {
		ut_ad(!!(ha_alter_info->handler_flags & ~INNOBASE_INPLACE_IGNORE));
		old_info.update(ctx->old_table, ctx->need_rebuild());
		ut_d(old_info_updated = true);
	}

	bool	res = commit_inplace_alter_table_impl<dd::Table>(
		altered_table, ha_alter_info, commit, old_dd_tab, new_dd_tab);

	if (res || !commit) {
		DBUG_RETURN(true);
	}

	if (!(ha_alter_info->handler_flags & ~INNOBASE_INPLACE_IGNORE)
	    || ctx == NULL) {
		dd_add_fts_doc_id_index(*new_dd_tab, *old_dd_tab);
		dd_copy_private(*new_dd_tab, *old_dd_tab);
		ut_ad(!res);
		ut_ad(dd_table_match(m_prebuilt->table, new_dd_tab));
	} else {
		ut_ad(old_info_updated);
		dd_commit_inplace_alter_table<dd::Table>(
			old_info, ctx->new_table, old_dd_tab, new_dd_tab);
		ut_ad(dd_table_match(ctx->new_table, new_dd_tab));
	}

	DBUG_RETURN(res);
}

/*************************************************************//**
Initialize the dict_foreign_t structure with supplied info
@return true if added, false if duplicate foreign->id */
static
bool
innobase_init_foreign(
/*==================*/
	dict_foreign_t*	foreign,		/*!< in/out: structure to
						initialize */
	const char*	constraint_name,	/*!< in/out: constraint name if
						exists */
	dict_table_t*	table,			/*!< in: foreign table */
	dict_index_t*	index,			/*!< in: foreign key index */
	const char**	column_names,		/*!< in: foreign key column
						names */
	ulint		num_field,		/*!< in: number of columns */
	const char*	referenced_table_name,	/*!< in: referenced table
						name */
	dict_table_t*	referenced_table,	/*!< in: referenced table */
	dict_index_t*	referenced_index,	/*!< in: referenced index */
	const char**	referenced_column_names,/*!< in: referenced column
						names */
	ulint		referenced_num_field)	/*!< in: number of referenced
						columns */
{
	ut_ad(mutex_own(&dict_sys->mutex));

	if (constraint_name) {
		ulint   db_len;

		/* Catenate 'databasename/' to the constraint name specified
		by the user: we conceive the constraint as belonging to the
		same MySQL 'database' as the table itself. We store the name
		to foreign->id. */

		db_len = dict_get_db_name_len(table->name.m_name);

		foreign->id = static_cast<char*>(mem_heap_alloc(
			foreign->heap, db_len + strlen(constraint_name) + 2));

		ut_memcpy(foreign->id, table->name.m_name, db_len);
		foreign->id[db_len] = '/';
		strcpy(foreign->id + db_len + 1, constraint_name);

		/* Check if any existing foreign key has the same id,
		this is needed only if user supplies the constraint name */

		if (table->foreign_set.find(foreign)
		    != table->foreign_set.end()) {
			return(false);
		}
	}

	foreign->foreign_table = table;
	foreign->foreign_table_name = mem_heap_strdup(
		foreign->heap, table->name.m_name);
	dict_mem_foreign_table_name_lookup_set(foreign, TRUE);

	foreign->foreign_index = index;
	foreign->n_fields = (unsigned int) num_field;

	foreign->foreign_col_names = static_cast<const char**>(
		mem_heap_alloc(foreign->heap, num_field * sizeof(void*)));

	for (ulint i = 0; i < foreign->n_fields; i++) {
		foreign->foreign_col_names[i] = mem_heap_strdup(
			foreign->heap, column_names[i]);
	}

	foreign->referenced_index = referenced_index;
	foreign->referenced_table = referenced_table;

	foreign->referenced_table_name = mem_heap_strdup(
		foreign->heap, referenced_table_name);
	dict_mem_referenced_table_name_lookup_set(foreign, TRUE);

	foreign->referenced_col_names = static_cast<const char**>(
		mem_heap_alloc(foreign->heap,
			       referenced_num_field * sizeof(void*)));

	for (ulint i = 0; i < foreign->n_fields; i++) {
		foreign->referenced_col_names[i]
			= mem_heap_strdup(foreign->heap,
					  referenced_column_names[i]);
	}

	return(true);
}

/*************************************************************//**
Check whether the foreign key options is legit
@return true if it is */
static MY_ATTRIBUTE((warn_unused_result))
bool
innobase_check_fk_option(
/*=====================*/
	const dict_foreign_t*	foreign)	/*!< in: foreign key */
{
	if (!foreign->foreign_index) {
		return(true);
	}

	if (foreign->type & (DICT_FOREIGN_ON_UPDATE_SET_NULL
			     | DICT_FOREIGN_ON_DELETE_SET_NULL)) {

		for (ulint j = 0; j < foreign->n_fields; j++) {
			if ((foreign->foreign_index->get_col(j)->prtype)
			    & DATA_NOT_NULL) {

				/* It is not sensible to define
				SET NULL if the column is not
				allowed to be NULL! */
				return(false);
			}
		}
	}

	return(true);
}

/*************************************************************//**
Set foreign key options
@return true if successfully set */
static MY_ATTRIBUTE((warn_unused_result))
bool
innobase_set_foreign_key_option(
/*============================*/
	dict_foreign_t*	foreign,	/*!< in:InnoDB Foreign key */
	const Foreign_key_spec*	fk_key)	/*!< in: Foreign key info from
					MySQL */
{
	ut_ad(!foreign->type);

	switch (fk_key->delete_opt) {
	case FK_OPTION_NO_ACTION:
	case FK_OPTION_RESTRICT:
	case FK_OPTION_DEFAULT:
		foreign->type = DICT_FOREIGN_ON_DELETE_NO_ACTION;
		break;
	case FK_OPTION_CASCADE:
		foreign->type = DICT_FOREIGN_ON_DELETE_CASCADE;
		break;
	case FK_OPTION_SET_NULL:
		foreign->type = DICT_FOREIGN_ON_DELETE_SET_NULL;
		break;
	case FK_OPTION_UNDEF:
		break;
	}

	switch (fk_key->update_opt) {
	case FK_OPTION_NO_ACTION:
	case FK_OPTION_RESTRICT:
	case FK_OPTION_DEFAULT:
		foreign->type |= DICT_FOREIGN_ON_UPDATE_NO_ACTION;
		break;
	case FK_OPTION_CASCADE:
		foreign->type |= DICT_FOREIGN_ON_UPDATE_CASCADE;
		break;
	case FK_OPTION_SET_NULL:
		foreign->type |= DICT_FOREIGN_ON_UPDATE_SET_NULL;
		break;
	case FK_OPTION_UNDEF:
		break;
	}

	return(innobase_check_fk_option(foreign));
}

/*******************************************************************//**
Check if a foreign key constraint can make use of an index
that is being created.
@return useable index, or NULL if none found */
static MY_ATTRIBUTE((warn_unused_result))
const KEY*
innobase_find_equiv_index(
/*======================*/
	const char*const*	col_names,
					/*!< in: column names */
	uint			n_cols,	/*!< in: number of columns */
	const KEY*		keys,	/*!< in: index information */
	const uint*		add,	/*!< in: indexes being created */
	uint			n_add)	/*!< in: number of indexes to create */
{
	for (uint i = 0; i < n_add; i++) {
		const KEY*	key = &keys[add[i]];

		if (key->user_defined_key_parts < n_cols
		    || key->flags & HA_SPATIAL) {
no_match:
			continue;
		}

		for (uint j = 0; j < n_cols; j++) {
			const KEY_PART_INFO&	key_part = key->key_part[j];
			uint32			col_len
				= key_part.field->pack_length();

			/* Any index on virtual columns cannot be used
			for reference constaint */
			if (innobase_is_v_fld(key_part.field)) {
				goto no_match;
			}

			/* The MySQL pack length contains 1 or 2 bytes
			length field for a true VARCHAR. */

			if (key_part.field->type() == MYSQL_TYPE_VARCHAR) {
				col_len -= static_cast<const Field_varstring*>(
					key_part.field)->length_bytes;
			}

			if (key_part.length < col_len) {

				/* Column prefix indexes cannot be
				used for FOREIGN KEY constraints. */
				goto no_match;
			}

			if (innobase_strcasecmp(col_names[j],
						key_part.field->field_name)) {
				/* Name mismatch */
				goto no_match;
			}
		}

		return(key);
	}

	return(NULL);
}

/*************************************************************//**
Find an index whose first fields are the columns in the array
in the same order and is not marked for deletion
@return matching index, NULL if not found */
static MY_ATTRIBUTE((warn_unused_result))
dict_index_t*
innobase_find_fk_index(
/*===================*/
	Alter_inplace_info*	ha_alter_info,
					/*!< in: alter table info */
	dict_table_t*		table,	/*!< in: table */
	const char**		col_names,
					/*!< in: column names, or NULL
					to use table->col_names */
	dict_index_t**		drop_index,
					/*!< in: indexes to be dropped */
	ulint			n_drop_index,
					/*!< in: size of drop_index[] */
	const char**		columns,/*!< in: array of column names */
	ulint			n_cols) /*!< in: number of columns */
{
	dict_index_t*	index;

	index = table->first_index();

	while (index != NULL) {
		if (!(index->type & DICT_FTS)
		    && dict_foreign_qualify_index(
			    table, col_names, columns, n_cols,
			    index, NULL, true, 0)) {
			for (ulint i = 0; i < n_drop_index; i++) {
				if (index == drop_index[i]) {
					/* Skip to-be-dropped indexes. */
					goto next_rec;
				}
			}

			return(index);
		}

next_rec:
		index = index->next();
	}

	return(NULL);
}

/** Check whether given column is a base of stored column.
@param[in]	col_name	column name
@param[in]	table		table
@param[in]	s_cols		list of stored columns
@return true if the given column is a base of stored column,else false. */
static
bool
innobase_col_check_fk(
	const char*		col_name,
	const dict_table_t*	table,
	dict_s_col_list*		s_cols)
{
	dict_s_col_list::const_iterator it;

	for (it = s_cols->begin();
	     it != s_cols->end(); ++it) {
		dict_s_col_t	s_col = *it;

		for (ulint j = 0; j < s_col.num_base; j++) {
			if (strcmp(col_name, table->get_col_name(
					s_col.base_col[j]->ind)) == 0) {
				return(true);
			}
		}
	}

	return(false);
}

/** Check whether the foreign key constraint is on base of any stored columns.
@param[in]	foreign		Foriegn key constraing information
@param[in]	table		table to which the foreign key objects
to be added
@param[in]	s_cols		list of stored column information in the table.
@return true if yes, otherwise false. */
static
bool
innobase_check_fk_stored(
	const dict_foreign_t*	foreign,
	const dict_table_t*	table,
	dict_s_col_list*	s_cols)
{
	ulint	type = foreign->type;

	type &= ~(DICT_FOREIGN_ON_DELETE_NO_ACTION
		  | DICT_FOREIGN_ON_UPDATE_NO_ACTION);

	if (type == 0 || s_cols == NULL) {
		return(false);
	}

	for (ulint i = 0; i < foreign->n_fields; i++) {
		if (innobase_col_check_fk(
			foreign->foreign_col_names[i], table, s_cols)) {
			return(true);
		}
	}

	return(false);
}


/** Create InnoDB foreign key structure from MySQL alter_info
@param[in]	ha_alter_info	alter table info
@param[in]	table_share	TABLE_SHARE
@param[in]	table		table object
@param[in]	col_names	column names, or NULL to use
table->col_names
@param[in]	drop_index	indexes to be dropped
@param[in]	n_drop_index	size of drop_index
@param[out]	add_fk		foreign constraint added
@param[out]	n_add_fk	number of foreign constraints
added
@param[in]	trx		user transaction
@param[in]	s_cols		list of stored column information
@retval true if successful
@retval false on error (will call my_error()) */
static MY_ATTRIBUTE((warn_unused_result))
bool
innobase_get_foreign_key_info(
	Alter_inplace_info*
			ha_alter_info,
	const TABLE_SHARE*
			table_share,
	dict_table_t*	table,
	const char**	col_names,
	dict_index_t**	drop_index,
	ulint		n_drop_index,
	dict_foreign_t**add_fk,
	ulint*		n_add_fk,
	const trx_t*	trx,
	dict_s_col_list*s_cols)
{
	const Foreign_key_spec*	fk_key;
	dict_table_t*	referenced_table = NULL;
	char*		referenced_table_name = NULL;
	ulint		num_fk = 0;
	Alter_info*	alter_info = ha_alter_info->alter_info;
	MDL_ticket*	mdl;

	DBUG_ENTER("innobase_get_foreign_key_info");

	*n_add_fk = 0;

	for (const Key_spec *key : alter_info->key_list) {
		if (key->type != KEYTYPE_FOREIGN) {
			continue;
		}

		const char*	column_names[MAX_NUM_FK_COLUMNS];
		dict_index_t*	index = NULL;
		const char*	referenced_column_names[MAX_NUM_FK_COLUMNS];
		dict_index_t*	referenced_index = NULL;
		ulint		num_col = 0;
		ulint		referenced_num_col = 0;
		bool		correct_option;
		char*		db_namep = NULL;
		char*		tbl_namep = NULL;
		ulint		db_name_len = 0;
		ulint		tbl_name_len = 0;
		char		db_name[MAX_DATABASE_NAME_LEN];
		char		tbl_name[MAX_TABLE_NAME_LEN];

		fk_key = down_cast<const Foreign_key_spec*>(key);

		if (fk_key->columns.size() > 0) {
			size_t	i = 0;

			/* Get all the foreign key column info for the
			current table */
			while (i < fk_key->columns.size()) {
				column_names[i] = fk_key->columns[i]->field_name.str;
				ut_ad(i < MAX_NUM_FK_COLUMNS);
				i++;
			}

			index = innobase_find_fk_index(
				ha_alter_info,
				table, col_names,
				drop_index, n_drop_index,
				column_names, i);

			/* MySQL would add a index in the creation
			list if no such index for foreign table,
			so we have to use DBUG_EXECUTE_IF to simulate
			the scenario */
			DBUG_EXECUTE_IF("innodb_test_no_foreign_idx",
					index = NULL;);

			/* Check whether there exist such
			index in the the index create clause */
			if (!index && !innobase_find_equiv_index(
				    column_names, static_cast<uint>(i),
				    ha_alter_info->key_info_buffer,
				    ha_alter_info->index_add_buffer,
				    ha_alter_info->index_add_count)) {
				my_error(
					ER_FK_NO_INDEX_CHILD,
					MYF(0),
					fk_key->name.str
					? fk_key->name.str : "",
					table_share->table_name.str);
				goto err_exit;
			}

			num_col = i;
		}

		add_fk[num_fk] = dict_mem_foreign_create();

#ifndef _WIN32
		if(fk_key->ref_db.str) {
			tablename_to_filename(fk_key->ref_db.str, db_name,
					      MAX_DATABASE_NAME_LEN);
			db_namep = db_name;
			db_name_len = strlen(db_name);
		}
		if (fk_key->ref_table.str) {
			tablename_to_filename(fk_key->ref_table.str, tbl_name,
					      MAX_TABLE_NAME_LEN);
			tbl_namep = tbl_name;
			tbl_name_len = strlen(tbl_name);
		}
#else
		ut_ad(fk_key->ref_table.str);
		tablename_to_filename(fk_key->ref_table.str, tbl_name,
				      MAX_TABLE_NAME_LEN);
		innobase_casedn_str(tbl_name);
		tbl_name_len = strlen(tbl_name);
		tbl_namep = &tbl_name[0];

		if (fk_key->ref_db.str != NULL) {
			tablename_to_filename(fk_key->ref_db.str, db_name,
					      MAX_DATABASE_NAME_LEN);
			innobase_casedn_str(db_name);
			db_name_len = strlen(db_name);
			db_namep = &db_name[0];
		}
#endif
		mutex_enter(&dict_sys->mutex);

		referenced_table_name = dd_get_referenced_table(
			table->name.m_name,
			db_namep,
			db_name_len,
			tbl_namep,
			tbl_name_len,
			&referenced_table,
			&mdl,
			add_fk[num_fk]->heap);

		/* Test the case when referenced_table failed to
		open, if trx->check_foreigns is not set, we should
		still be able to add the foreign key */
		DBUG_EXECUTE_IF("innodb_test_open_ref_fail",
				if (referenced_table) {
					dd_table_close(referenced_table,
						       current_thd,
						       &mdl,
						       true);
					referenced_table = NULL;
				});

		if (!referenced_table && trx->check_foreigns) {
			mutex_exit(&dict_sys->mutex);
			my_error(ER_FK_CANNOT_OPEN_PARENT,
				 MYF(0), tbl_namep);

			goto err_exit;
		}

		if (fk_key->ref_columns.size() > 0) {
			size_t	i = 0;

			while (i < fk_key->ref_columns.size()) {
				referenced_column_names[i] =
					fk_key->ref_columns[i]->field_name.str;
				ut_ad(i < MAX_NUM_FK_COLUMNS);
				i++;
			}

			if (referenced_table) {
				referenced_index =
					dict_foreign_find_index(
						referenced_table, 0,
						referenced_column_names,
						i, index,
						TRUE, FALSE);

				DBUG_EXECUTE_IF(
					"innodb_test_no_reference_idx",
					referenced_index = NULL;);

				/* Check whether there exist such
				index in the the index create clause */
				if (!referenced_index) {
					dd_table_close(referenced_table,
						       current_thd,
						       &mdl,
						       true);
					mutex_exit(&dict_sys->mutex);
					my_error(ER_FK_NO_INDEX_PARENT, MYF(0),
						 fk_key->name.str
						 ? fk_key->name.str : "",
						 tbl_namep);
					goto err_exit;
				}
			} else {
				ut_a(!trx->check_foreigns);
			}

			referenced_num_col = i;
		} else {
			/* Not possible to add a foreign key without a
			referenced column */
			if (referenced_table) {
				dd_table_close(referenced_table,
					       current_thd,
					       &mdl,
					       true);
			}
			mutex_exit(&dict_sys->mutex);
			my_error(ER_CANNOT_ADD_FOREIGN, MYF(0), tbl_namep);
			goto err_exit;
		}

		if (!innobase_init_foreign(
			    add_fk[num_fk], fk_key->name.str,
			    table, index, column_names,
			    num_col, referenced_table_name,
			    referenced_table, referenced_index,
			    referenced_column_names, referenced_num_col)) {
			if (referenced_table) {
				dd_table_close(referenced_table,
					       current_thd,
					       &mdl,
					       true);
			}
			mutex_exit(&dict_sys->mutex);
			my_error(
				ER_FK_DUP_NAME,
				MYF(0),
				add_fk[num_fk]->id);
			goto err_exit;
		}

		if (referenced_table) {
			dd_table_close(referenced_table,
				       current_thd,
				       &mdl,
				       true);
		}
		mutex_exit(&dict_sys->mutex);

		correct_option = innobase_set_foreign_key_option(
			add_fk[num_fk], fk_key);

		DBUG_EXECUTE_IF("innodb_test_wrong_fk_option",
				correct_option = false;);

		if (!correct_option) {
			my_error(ER_FK_INCORRECT_OPTION,
				 MYF(0),
				 table_share->table_name.str,
				 add_fk[num_fk]->id);
			goto err_exit;
		}

		if (innobase_check_fk_stored(
				add_fk[num_fk], table, s_cols)) {
			my_error(ER_CANNOT_ADD_FOREIGN_BASE_COL_STORED, MYF(0));
			goto err_exit;
		}

		num_fk++;
	}

	*n_add_fk = num_fk;

	DBUG_RETURN(true);
err_exit:
	for (ulint i = 0; i <= num_fk; i++) {
		if (add_fk[i]) {
			dict_foreign_free(add_fk[i]);
		}
	}

	DBUG_RETURN(false);
}

/*************************************************************//**
Copies an InnoDB column to a MySQL field.  This function is
adapted from row_sel_field_store_in_mysql_format(). */
static
void
innobase_col_to_mysql(
/*==================*/
	const dict_col_t*	col,	/*!< in: InnoDB column */
	const uchar*		data,	/*!< in: InnoDB column data */
	ulint			len,	/*!< in: length of data, in bytes */
	Field*			field)	/*!< in/out: MySQL field */
{
	uchar*	ptr;
	uchar*	dest	= field->ptr;
	ulint	flen	= field->pack_length();

	switch (col->mtype) {
	case DATA_INT:
		ut_ad(len == flen);

		/* Convert integer data from Innobase to little-endian
		format, sign bit restored to normal */

		for (ptr = dest + len; ptr != dest; ) {
			*--ptr = *data++;
		}

		if (!(field->flags & UNSIGNED_FLAG)) {
			((byte*) dest)[len - 1] ^= 0x80;
		}

		break;

	case DATA_VARCHAR:
	case DATA_VARMYSQL:
	case DATA_BINARY:
		field->reset();

		if (field->type() == MYSQL_TYPE_VARCHAR) {
			/* This is a >= 5.0.3 type true VARCHAR. Store the
			length of the data to the first byte or the first
			two bytes of dest. */

			dest = row_mysql_store_true_var_len(
				dest, len, flen - field->key_length());
		}

		/* Copy the actual data */
		memcpy(dest, data, len);
		break;

	case DATA_VAR_POINT:
	case DATA_GEOMETRY:
	case DATA_BLOB:
		/* Skip MySQL BLOBs when reporting an erroneous row
		during index creation or table rebuild. */
		field->set_null();
		break;

#ifdef UNIV_DEBUG
	case DATA_MYSQL:
		ut_ad(flen >= len);
		ut_ad(DATA_MBMAXLEN(col->mbminmaxlen)
		      >= DATA_MBMINLEN(col->mbminmaxlen));
		memcpy(dest, data, len);
		break;

	default:
	case DATA_SYS_CHILD:
	case DATA_SYS:
		/* These column types should never be shipped to MySQL. */
		ut_ad(0);

	case DATA_FLOAT:
	case DATA_DOUBLE:
	case DATA_DECIMAL:
	case DATA_POINT:
		/* Above are the valid column types for MySQL data. */
		ut_ad(flen == len);
		/* fall through */
	case DATA_FIXBINARY:
	case DATA_CHAR:
		/* We may have flen > len when there is a shorter
		prefix on the CHAR and BINARY column. */
		ut_ad(flen >= len);
#else /* UNIV_DEBUG */
	default:
#endif /* UNIV_DEBUG */
		memcpy(dest, data, len);
	}
}

/*************************************************************//**
Copies an InnoDB record to table->record[0]. */
void
innobase_rec_to_mysql(
/*==================*/
	struct TABLE*		table,	/*!< in/out: MySQL table */
	const rec_t*		rec,	/*!< in: record */
	const dict_index_t*	index,	/*!< in: index */
	const ulint*		offsets)/*!< in: rec_get_offsets(
					rec, index, ...) */
{
	uint	n_fields	= table->s->fields;

	ut_ad(n_fields == dict_table_get_n_tot_u_cols(index->table)
	      - !!(DICT_TF2_FLAG_IS_SET(index->table,
					DICT_TF2_FTS_HAS_DOC_ID)));

	for (uint i = 0; i < n_fields; i++) {
		Field*		field	= table->field[i];
		ulint		ipos;
		ulint		ilen;
		const uchar*	ifield;

		field->reset();

		ipos = index->get_col_pos(i, true, false);

		if (ipos == ULINT_UNDEFINED
		    || rec_offs_nth_extern(offsets, ipos)) {
null_field:
			field->set_null();
			continue;
		}

		ifield = rec_get_nth_field(rec, offsets, ipos, &ilen);

		/* Assign the NULL flag */
		if (ilen == UNIV_SQL_NULL) {
			ut_ad(field->real_maybe_null());
			goto null_field;
		}

		field->set_notnull();

		innobase_col_to_mysql(
			index->get_field(ipos)->col,
			ifield, ilen, field);
	}
}

/*************************************************************//**
Copies an InnoDB index entry to table->record[0]. */
void
innobase_fields_to_mysql(
/*=====================*/
	struct TABLE*		table,	/*!< in/out: MySQL table */
	const dict_index_t*	index,	/*!< in: InnoDB index */
	const dfield_t*		fields)	/*!< in: InnoDB index fields */
{
	uint	n_fields	= table->s->fields;
	ulint	num_v = 0;

	ut_ad(n_fields == index->table->get_n_user_cols()
	      + dict_table_get_n_v_cols(index->table)
	      - !!(DICT_TF2_FLAG_IS_SET(index->table,
					DICT_TF2_FTS_HAS_DOC_ID)));

	for (uint i = 0; i < n_fields; i++) {
		Field*		field	= table->field[i];
		ulint		ipos;
		ulint		col_n;

		field->reset();

		if (innobase_is_v_fld(field)) {
			col_n = num_v;
			num_v++;
		} else {
			col_n = i - num_v;
		}

		ipos = index->get_col_pos(col_n, true, innobase_is_v_fld(field));

		if (ipos == ULINT_UNDEFINED
		    || dfield_is_ext(&fields[ipos])
		    || dfield_is_null(&fields[ipos])) {

			field->set_null();
		} else {
			field->set_notnull();

			const dfield_t*	df	= &fields[ipos];

			innobase_col_to_mysql(
				index->get_field(ipos)->col,
				static_cast<const uchar*>(dfield_get_data(df)),
				dfield_get_len(df), field);
		}
	}
}

/*************************************************************//**
Copies an InnoDB row to table->record[0]. */
void
innobase_row_to_mysql(
/*==================*/
	struct TABLE*		table,	/*!< in/out: MySQL table */
	const dict_table_t*	itab,	/*!< in: InnoDB table */
	const dtuple_t*		row)	/*!< in: InnoDB row */
{
	uint	n_fields = table->s->fields;
	ulint	num_v = 0;

	/* The InnoDB row may contain an extra FTS_DOC_ID column at the end. */
	ut_ad(row->n_fields == itab->get_n_cols());
	ut_ad(n_fields == row->n_fields - DATA_N_SYS_COLS
	      + dict_table_get_n_v_cols(itab)
	      - !!(DICT_TF2_FLAG_IS_SET(itab, DICT_TF2_FTS_HAS_DOC_ID)));

	for (uint i = 0; i < n_fields; i++) {
		Field*		field	= table->field[i];

		field->reset();

		if (innobase_is_v_fld(field)) {
			/* Virtual column are not stored in InnoDB table, so
			skip it */
			num_v++;
			continue;
		}

		const dfield_t*	df	= dtuple_get_nth_field(row, i - num_v);

		if (dfield_is_ext(df) || dfield_is_null(df)) {
			field->set_null();
		} else {
			field->set_notnull();

			innobase_col_to_mysql(
				itab->get_col(i - num_v),
				static_cast<const uchar*>(dfield_get_data(df)),
				dfield_get_len(df), field);
		}
	}
}

/*************************************************************//**
Resets table->record[0]. */
void
innobase_rec_reset(
/*===============*/
	TABLE*			table)		/*!< in/out: MySQL table */
{
	uint	n_fields	= table->s->fields;
	uint	i;

	for (i = 0; i < n_fields; i++) {
		table->field[i]->set_default();
	}
}

/*******************************************************************//**
This function checks that index keys are sensible.
@return 0 or error number */
static MY_ATTRIBUTE((warn_unused_result))
int
innobase_check_index_keys(
/*======================*/
	const Alter_inplace_info*	info,
				/*!< in: indexes to be created or dropped */
	const dict_table_t*		innodb_table)
				/*!< in: Existing indexes */
{
	for (uint key_num = 0; key_num < info->index_add_count;
	     key_num++) {
		const KEY&	key = info->key_info_buffer[
			info->index_add_buffer[key_num]];

		/* Check that the same index name does not appear
		twice in indexes to be created. */

		for (ulint i = 0; i < key_num; i++) {
			const KEY&	key2 = info->key_info_buffer[
				info->index_add_buffer[i]];

			if (0 == strcmp(key.name, key2.name)) {
				my_error(ER_WRONG_NAME_FOR_INDEX, MYF(0),
					 key.name);

				return(ER_WRONG_NAME_FOR_INDEX);
			}
		}

		/* Check that the same index name does not already exist. */

		const dict_index_t* index;

		for (index = innodb_table->first_index();
		     index; index = index->next()) {

			if (index->is_committed()
			    && !strcmp(key.name, index->name)) {
				break;
			}
		}

		/* Now we are in a situation where we have "ADD INDEX x"
		and an index by the same name already exists. We have 4
		possible cases:
		1. No further clauses for an index x are given. Should reject
		the operation.
		2. "DROP INDEX x" is given. Should allow the operation.
		3. "RENAME INDEX x TO y" is given. Should allow the operation.
		4. "DROP INDEX x, RENAME INDEX x TO y" is given. Should allow
		the operation, since no name clash occurs. In this particular
		case MySQL cancels the operation without calling InnoDB
		methods. */

		if (index) {
			/* If a key by the same name is being created and
			dropped, the name clash is OK. */
			for (uint i = 0; i < info->index_drop_count;
			     i++) {
				const KEY*	drop_key
					= info->index_drop_buffer[i];

				if (0 == strcmp(key.name, drop_key->name)) {
					goto name_ok;
				}
			}

			/* If a key by the same name is being created and
			renamed, the name clash is OK. E.g.
			ALTER TABLE t ADD INDEX i (col), RENAME INDEX i TO x
			where the index "i" exists prior to the ALTER command.
			In this case we:
			1. rename the existing index from "i" to "x"
			2. add the new index "i" */
			for (uint i = 0; i < info->index_rename_count; i++) {
				const KEY_PAIR*	pair
					= &info->index_rename_buffer[i];

				if (0 == strcmp(key.name, pair->old_key->name)) {
					goto name_ok;
				}
			}

			my_error(ER_WRONG_NAME_FOR_INDEX, MYF(0), key.name);

			return(ER_WRONG_NAME_FOR_INDEX);
		}

name_ok:
		for (ulint i = 0; i < key.user_defined_key_parts; i++) {
			const KEY_PART_INFO&	key_part1
				= key.key_part[i];
			const Field*		field
				= key_part1.field;
			ibool			is_unsigned;

			switch (get_innobase_type_from_mysql_type(
					&is_unsigned, field)) {
			default:
				break;
			case DATA_INT:
			case DATA_FLOAT:
			case DATA_DOUBLE:
			case DATA_DECIMAL:
				/* Check that MySQL does not try to
				create a column prefix index field on
				an inappropriate data type. */

				if (field->type() == MYSQL_TYPE_VARCHAR) {
					if (key_part1.length
					    >= field->pack_length()
					    - ((Field_varstring*) field)
					    ->length_bytes) {
						break;
					}
				} else {
					if (key_part1.length
					    >= field->pack_length()) {
						break;
					}
				}

				my_error(ER_WRONG_KEY_COLUMN, MYF(0),
					 field->field_name);
				return(ER_WRONG_KEY_COLUMN);
			}

			/* Check that the same column does not appear
			twice in the index. */

			for (ulint j = 0; j < i; j++) {
				const KEY_PART_INFO&	key_part2
					= key.key_part[j];

				if (key_part1.fieldnr != key_part2.fieldnr) {
					continue;
				}

				my_error(ER_WRONG_KEY_COLUMN, MYF(0),
					 field->field_name);
				return(ER_WRONG_KEY_COLUMN);
			}
		}
	}

	return(0);
}

/** Create index field definition for key part
@param[in]	altered_table		MySQL table that is being altered,
					or NULL if a new clustered index
					is not being created
@param[in]	key_part		MySQL key definition
@param[in,out]	index_field		index field
@param[in]	new_clustered		new cluster */
static
void
innobase_create_index_field_def(
	const TABLE*		altered_table,
	const KEY_PART_INFO*	key_part,
	index_field_t*		index_field,
	bool			new_clustered)
{
	const Field*	field;
	ibool		is_unsigned;
	ulint		col_type;
	ulint		num_v = 0;

	DBUG_ENTER("innobase_create_index_field_def");

	ut_ad(key_part);
	ut_ad(index_field);

	field = new_clustered
		? altered_table->field[key_part->fieldnr]
		: key_part->field;
	ut_a(field);

	for (ulint i = 0; i < key_part->fieldnr; i++) {
		if (innobase_is_v_fld(altered_table->field[i])) {
			num_v++;
		}
	}

	col_type = get_innobase_type_from_mysql_type(
		&is_unsigned, field);

	if (!field->stored_in_db && field->gcol_info) {
		index_field->is_v_col = true;
		index_field->col_no = num_v;
	} else {
		index_field->is_v_col = false;
		index_field->col_no = key_part->fieldnr - num_v;
	}
	index_field->is_ascending
		= !(key_part->key_part_flag & HA_REVERSE_SORT);


	if (DATA_LARGE_MTYPE(col_type)
	    || (key_part->length < field->pack_length()
		&& field->type() != MYSQL_TYPE_VARCHAR)
	    || (field->type() == MYSQL_TYPE_VARCHAR
		&& key_part->length < field->pack_length()
			- ((Field_varstring*) field)->length_bytes)) {

		index_field->prefix_len = key_part->length;
	} else {
		index_field->prefix_len = 0;
	}

	DBUG_VOID_RETURN;
}

/** Create index definition for key
@param[in]	altered_table		MySQL table that is being altered
@param[in]	keys			key definitions
@param[in]	key_number		MySQL key number
@param[in]	new_clustered		true if generating a new clustered
index on the table
@param[in]	key_clustered		true if this is the new clustered index
@param[out]	index			index definition
@param[in]	heap			heap where memory is allocated */
static
void
innobase_create_index_def(
	const TABLE*		altered_table,
	const KEY*		keys,
	ulint			key_number,
	bool			new_clustered,
	bool			key_clustered,
	index_def_t*		index,
	mem_heap_t*		heap)
{
	const KEY*	key = &keys[key_number];
	ulint		i;
	ulint		n_fields = key->user_defined_key_parts;

	DBUG_ENTER("innobase_create_index_def");
	DBUG_ASSERT(!key_clustered || new_clustered);

	index->fields = static_cast<index_field_t*>(
		mem_heap_alloc(heap, n_fields * sizeof *index->fields));

	index->parser = NULL;
	index->is_ngram = false;
	index->key_number = key_number;
	index->n_fields = n_fields;
	index->name = mem_heap_strdup(heap, key->name);
	index->rebuild = new_clustered;

	if (key_clustered) {
		DBUG_ASSERT(!(key->flags & (HA_FULLTEXT | HA_SPATIAL)));
		DBUG_ASSERT(key->flags & HA_NOSAME);
		index->ind_type = DICT_CLUSTERED | DICT_UNIQUE;
	} else if (key->flags & HA_FULLTEXT) {
		DBUG_ASSERT(!(key->flags & (HA_SPATIAL | HA_NOSAME)));
		DBUG_ASSERT(!(key->flags & HA_KEYFLAG_MASK
			      & ~(HA_FULLTEXT
				  | HA_PACK_KEY
				  | HA_BINARY_PACK_KEY)));
		index->ind_type = DICT_FTS;

		/* Set plugin parser */
		/* Note: key->parser is only parser name,
			 we need to get parser from altered_table instead */
		if (key->flags & HA_USES_PARSER) {
			for (ulint j = 0; j < altered_table->s->keys; j++) {
				if (ut_strcmp(altered_table->key_info[j].name,
					      key->name) == 0) {
					ut_ad(altered_table->key_info[j].flags
					      & HA_USES_PARSER);

					plugin_ref	parser =
						altered_table->key_info[j].parser;
					index->parser =
						static_cast<st_mysql_ftparser*>(
						plugin_decl(parser)->info);

					index->is_ngram = strncmp(
						plugin_name(parser)->str,
						FTS_NGRAM_PARSER_NAME,
						plugin_name(parser)->length)
						 == 0;

					break;
				}
			}

			DBUG_EXECUTE_IF("fts_instrument_use_default_parser",
				index->parser = &fts_default_parser;);
			ut_ad(index->parser);
		}
	} else if (key->flags & HA_SPATIAL) {
		DBUG_ASSERT(!(key->flags & HA_NOSAME));
		index->ind_type = DICT_SPATIAL;
		ut_ad(n_fields == 1);
		ulint	num_v = 0;

		/* Need to count the virtual fields before this spatial
		indexed field */
		for (ulint i = 0; i < key->key_part->fieldnr; i++) {
			if (innobase_is_v_fld(altered_table->field[i])) {
				num_v++;
			}
		}
		index->fields[0].col_no = key->key_part[0].fieldnr - num_v;
		index->fields[0].prefix_len = 0;
		index->fields[0].is_v_col = false;

		/* Currently only ascending order is supported in spatial
		index. */
		ut_ad(!(key->key_part[0].key_part_flag & HA_REVERSE_SORT));
		index->fields[0].is_ascending = true;

		if (!key->key_part[0].field->stored_in_db
		    && key->key_part[0].field->gcol_info) {
			/* Currently, the spatial index cannot be created
			on virtual columns. It is blocked in server
			layer */
			ut_ad(0);
			index->fields[0].is_v_col = true;
		} else {
			index->fields[0].is_v_col = false;
		}
	} else {
		index->ind_type = (key->flags & HA_NOSAME) ? DICT_UNIQUE : 0;
	}

	if (!(key->flags & HA_SPATIAL)) {
		for (i = 0; i < n_fields; i++) {
			innobase_create_index_field_def(
				altered_table, &key->key_part[i],
				&index->fields[i], new_clustered);

			if (index->fields[i].is_v_col) {
				index->ind_type |= DICT_VIRTUAL;
			}
		}
	}

	DBUG_VOID_RETURN;
}

/*******************************************************************//**
Check whether the table has the FTS_DOC_ID column
@return whether there exists an FTS_DOC_ID column */
bool
innobase_fts_check_doc_id_col(
/*==========================*/
	const dict_table_t*	table,  /*!< in: InnoDB table with
					fulltext index */
	const TABLE*		altered_table,
					/*!< in: MySQL table with
					fulltext index */
	ulint*			fts_doc_col_no,
					/*!< out: The column number for
					Doc ID, or ULINT_UNDEFINED
					if it is of wrong type */
	ulint*			num_v)	/*!< out: number of virtual column */
{
	*fts_doc_col_no = ULINT_UNDEFINED;

	const uint n_cols = altered_table->s->fields;
	ulint	i;

	*num_v = 0;

	for (i = 0; i < n_cols; i++) {
		const Field*	field = altered_table->field[i];

		if (innobase_is_v_fld(field)) {
			(*num_v)++;
		}

		if (my_strcasecmp(system_charset_info,
				  field->field_name, FTS_DOC_ID_COL_NAME)) {
			continue;
		}

		if (strcmp(field->field_name, FTS_DOC_ID_COL_NAME)) {
			my_error(ER_WRONG_COLUMN_NAME, MYF(0),
				 field->field_name);
		} else if (field->type() != MYSQL_TYPE_LONGLONG
			   || field->pack_length() != 8
			   || field->real_maybe_null()
			   || !(field->flags & UNSIGNED_FLAG)
			   || innobase_is_v_fld(field)) {
			my_error(ER_INNODB_FT_WRONG_DOCID_COLUMN, MYF(0),
				 field->field_name);
		} else {
			*fts_doc_col_no = i - *num_v;
		}

		return(true);
	}

	if (!table) {
		return(false);
	}

	/* Not to count the virtual columns */
	i -= *num_v;

	for (; i + DATA_N_SYS_COLS < (uint) table->n_cols; i++) {
		const char*     name = table->get_col_name(i);

		if (strcmp(name, FTS_DOC_ID_COL_NAME) == 0) {
#ifdef UNIV_DEBUG
			const dict_col_t*       col;

			col = table->get_col(i);

			/* Because the FTS_DOC_ID does not exist in
			the MySQL data dictionary, this must be the
			internally created FTS_DOC_ID column. */
			ut_ad(col->mtype == DATA_INT);
			ut_ad(col->len == 8);
			ut_ad(col->prtype & DATA_NOT_NULL);
			ut_ad(col->prtype & DATA_UNSIGNED);
#endif /* UNIV_DEBUG */
			*fts_doc_col_no = i;
			return(true);
		}
	}

	return(false);
}

/*******************************************************************//**
Check whether the table has a unique index with FTS_DOC_ID_INDEX_NAME
on the Doc ID column.
@return the status of the FTS_DOC_ID index */
enum fts_doc_id_index_enum
innobase_fts_check_doc_id_index(
/*============================*/
	const dict_table_t*	table,		/*!< in: table definition */
	const TABLE*		altered_table,	/*!< in: MySQL table
						that is being altered */
	ulint*			fts_doc_col_no)	/*!< out: The column number for
						Doc ID, or ULINT_UNDEFINED
						if it is being created in
						ha_alter_info */
{
	const dict_index_t*	index;
	const dict_field_t*	field;

	if (altered_table) {
		/* Check if a unique index with the name of
		FTS_DOC_ID_INDEX_NAME is being created. */

		for (uint i = 0; i < altered_table->s->keys; i++) {
			const KEY& key = altered_table->key_info[i];

			if (innobase_strcasecmp(
				    key.name, FTS_DOC_ID_INDEX_NAME)) {
				continue;
			}

			if ((key.flags & HA_NOSAME)
			    && key.user_defined_key_parts == 1
			    /* For now, we do not allow a descending index,
			    because fts_doc_fetch_by_doc_id() uses the
			    InnoDB SQL interpreter to look up FTS_DOC_ID. */
			    && !(key.key_part[0].key_part_flag
				 & HA_REVERSE_SORT)
			    && !strcmp(key.name, FTS_DOC_ID_INDEX_NAME)
			    && !strcmp(key.key_part[0].field->field_name,
				       FTS_DOC_ID_COL_NAME)) {
				if (fts_doc_col_no) {
					*fts_doc_col_no = ULINT_UNDEFINED;
				}
				return(FTS_EXIST_DOC_ID_INDEX);
			} else {
				return(FTS_INCORRECT_DOC_ID_INDEX);
			}
		}
	}

	if (!table) {
		return(FTS_NOT_EXIST_DOC_ID_INDEX);
	}

	for (index = table->first_index(); index; index = index->next()) {

		/* Check if there exists a unique index with the name of
		FTS_DOC_ID_INDEX_NAME */
		if (innobase_strcasecmp(index->name, FTS_DOC_ID_INDEX_NAME)) {
			continue;
		}

		if (!dict_index_is_unique(index)
		    || dict_index_get_n_unique(index) > 1
		    /* For now, we do not allow a descending index,
		    because fts_doc_fetch_by_doc_id() uses the
		    InnoDB SQL interpreter to look up FTS_DOC_ID. */
		    || !index->get_field(0)->is_ascending
		    || strcmp(index->name, FTS_DOC_ID_INDEX_NAME)) {
			return(FTS_INCORRECT_DOC_ID_INDEX);
		}

		/* Check whether the index has FTS_DOC_ID as its
		first column */
		field = index->get_field(0);

		/* The column would be of a BIGINT data type */
		if (strcmp(field->name, FTS_DOC_ID_COL_NAME) == 0
		    && field->col->mtype == DATA_INT
		    && field->col->len == 8
		    && field->col->prtype & DATA_NOT_NULL
		    && !field->col->is_virtual()) {
			if (fts_doc_col_no) {
				*fts_doc_col_no = dict_col_get_no(field->col);
			}
			return(FTS_EXIST_DOC_ID_INDEX);
		} else {
			return(FTS_INCORRECT_DOC_ID_INDEX);
		}
	}


	/* Not found */
	return(FTS_NOT_EXIST_DOC_ID_INDEX);
}
/*******************************************************************//**
Check whether the table has a unique index with FTS_DOC_ID_INDEX_NAME
on the Doc ID column in MySQL create index definition.
@return FTS_EXIST_DOC_ID_INDEX if there exists the FTS_DOC_ID index,
FTS_INCORRECT_DOC_ID_INDEX if the FTS_DOC_ID index is of wrong format */
enum fts_doc_id_index_enum
innobase_fts_check_doc_id_index_in_def(
/*===================================*/
	ulint		n_key,		/*!< in: Number of keys */
	const KEY*	key_info)	/*!< in: Key definition */
{
	/* Check whether there is a "FTS_DOC_ID_INDEX" in the to be built index
	list */
	for (ulint j = 0; j < n_key; j++) {
		const KEY*	key = &key_info[j];

		if (innobase_strcasecmp(key->name, FTS_DOC_ID_INDEX_NAME)) {
			continue;
		}

		/* Do a check on FTS DOC ID_INDEX, it must be unique,
		named as "FTS_DOC_ID_INDEX" and on column "FTS_DOC_ID" */
		if (!(key->flags & HA_NOSAME)
		    || key->user_defined_key_parts != 1
		    /* For now, we do not allow a descending index,
		    because fts_doc_fetch_by_doc_id() uses the
		    InnoDB SQL interpreter to look up FTS_DOC_ID. */
		    || (key->key_part[0].key_part_flag & HA_REVERSE_SORT)
		    || strcmp(key->name, FTS_DOC_ID_INDEX_NAME)
		    || strcmp(key->key_part[0].field->field_name,
			      FTS_DOC_ID_COL_NAME)) {
			return(FTS_INCORRECT_DOC_ID_INDEX);
		}

		return(FTS_EXIST_DOC_ID_INDEX);
	}

	return(FTS_NOT_EXIST_DOC_ID_INDEX);
}

/*******************************************************************//**
Create an index table where indexes are ordered as follows:

IF a new primary key is defined for the table THEN

	1) New primary key
	2) The remaining keys in key_info

ELSE

	1) All new indexes in the order they arrive from MySQL

ENDIF

@return key definitions */
static MY_ATTRIBUTE((warn_unused_result, malloc))
index_def_t*
innobase_create_key_defs(
/*=====================*/
	mem_heap_t*			heap,
			/*!< in/out: memory heap where space for key
			definitions are allocated */
	const Alter_inplace_info*	ha_alter_info,
			/*!< in: alter operation */
	const TABLE*			altered_table,
			/*!< in: MySQL table that is being altered */
	ulint&				n_add,
			/*!< in/out: number of indexes to be created */
	ulint&				n_fts_add,
			/*!< out: number of FTS indexes to be created */
	bool				got_default_clust,
			/*!< in: whether the table lacks a primary key */
	ulint&				fts_doc_id_col,
			/*!< in: The column number for Doc ID */
	bool&				add_fts_doc_id,
			/*!< in: whether we need to add new DOC ID
			column for FTS index */
	bool&				add_fts_doc_idx)
			/*!< in: whether we need to add new DOC ID
			index for FTS index */
{
	index_def_t*		indexdef;
	index_def_t*		indexdefs;
	bool			new_primary;
	const uint*const	add
		= ha_alter_info->index_add_buffer;
	const KEY*const		key_info
		= ha_alter_info->key_info_buffer;

	DBUG_ENTER("innobase_create_key_defs");
	DBUG_ASSERT(!add_fts_doc_id || add_fts_doc_idx);
	DBUG_ASSERT(ha_alter_info->index_add_count == n_add);

	/* If there is a primary key, it is always the first index
	defined for the innodb_table. */

	new_primary = n_add > 0
		&& !my_strcasecmp(system_charset_info,
				  key_info[*add].name, "PRIMARY");
	n_fts_add = 0;

	/* If there is a UNIQUE INDEX consisting entirely of NOT NULL
	columns and if the index does not contain column prefix(es)
	(only prefix/part of the column is indexed), MySQL will treat the
	index as a PRIMARY KEY unless the table already has one. */

	ut_ad(altered_table->s->primary_key == 0
	      || altered_table->s->primary_key == MAX_KEY);

	if (got_default_clust && !new_primary) {
		new_primary = (altered_table->s->primary_key != MAX_KEY);
	}

	const bool rebuild = new_primary || add_fts_doc_id
		|| innobase_need_rebuild(ha_alter_info);

	/* Reserve one more space if new_primary is true, and we might
	need to add the FTS_DOC_ID_INDEX */
	indexdef = indexdefs = static_cast<index_def_t*>(
		mem_heap_alloc(
			heap, sizeof *indexdef
			* (ha_alter_info->key_count
			   + rebuild
			   + got_default_clust)));

	if (rebuild) {
		ulint	primary_key_number;

		if (new_primary) {
			if (n_add == 0) {
				DBUG_ASSERT(got_default_clust);
				DBUG_ASSERT(altered_table->s->primary_key
					    == 0);
				primary_key_number = 0;
			} else {
				primary_key_number = *add;
			}
		} else if (got_default_clust) {
			/* Create the GEN_CLUST_INDEX */
			index_def_t*	index = indexdef++;

			index->fields = NULL;
			index->n_fields = 0;
			index->ind_type = DICT_CLUSTERED;
			index->name = innobase_index_reserve_name;
			index->rebuild = true;
			index->key_number = ~0;
			index->is_ngram = false;
			primary_key_number = ULINT_UNDEFINED;
			goto created_clustered;
		} else {
			primary_key_number = 0;
		}

		/* Create the PRIMARY key index definition */
		innobase_create_index_def(
			altered_table, key_info, primary_key_number,
			true, true, indexdef++, heap);

created_clustered:
		n_add = 1;

		for (ulint i = 0; i < ha_alter_info->key_count; i++) {
			if (i == primary_key_number) {
				continue;
			}
			/* Copy the index definitions. */
			innobase_create_index_def(
				altered_table, key_info, i, true,
				false, indexdef, heap);

			if (indexdef->ind_type & DICT_FTS) {
				n_fts_add++;
			}

			indexdef++;
			n_add++;
		}

		if (n_fts_add > 0) {
			ulint	num_v = 0;

			if (!add_fts_doc_id
			    && !innobase_fts_check_doc_id_col(
				    NULL, altered_table,
				    &fts_doc_id_col, &num_v)) {
				fts_doc_id_col = altered_table->s->fields - num_v;
				add_fts_doc_id = true;
			}

			if (!add_fts_doc_idx) {
				fts_doc_id_index_enum	ret;
				ulint			doc_col_no;

				ret = innobase_fts_check_doc_id_index(
					NULL, altered_table, &doc_col_no);

				/* This should have been checked before */
				ut_ad(ret != FTS_INCORRECT_DOC_ID_INDEX);

				if (ret == FTS_NOT_EXIST_DOC_ID_INDEX) {
					add_fts_doc_idx = true;
				} else {
					ut_ad(ret == FTS_EXIST_DOC_ID_INDEX);
					ut_ad(doc_col_no == ULINT_UNDEFINED
					      || doc_col_no == fts_doc_id_col);
				}
			}
		}
	} else {
		/* Create definitions for added secondary indexes. */

		for (ulint i = 0; i < n_add; i++) {
			innobase_create_index_def(
				altered_table, key_info, add[i],
				false, false, indexdef, heap);

			if (indexdef->ind_type & DICT_FTS) {
				n_fts_add++;
			}

			indexdef++;
		}
	}

	DBUG_ASSERT(indexdefs + n_add == indexdef);

	if (add_fts_doc_idx) {
		index_def_t*	index = indexdef++;

		index->fields = static_cast<index_field_t*>(
			mem_heap_alloc(heap, sizeof *index->fields));
		index->n_fields = 1;
		index->fields->col_no = fts_doc_id_col;
		index->fields->prefix_len = 0;
		index->fields->is_ascending = true;
		index->fields->is_v_col = false;
		index->ind_type = DICT_UNIQUE;
		ut_ad(!rebuild
		      || !add_fts_doc_id
		      || fts_doc_id_col <= altered_table->s->fields);

		index->name = FTS_DOC_ID_INDEX_NAME;
		index->is_ngram = false;
		index->rebuild = rebuild;

		/* TODO: assign a real MySQL key number for this */
		index->key_number = ULINT_UNDEFINED;
		n_add++;
	}

	DBUG_ASSERT(indexdef > indexdefs);
	DBUG_ASSERT((ulint) (indexdef - indexdefs)
		    <= ha_alter_info->key_count
		    + add_fts_doc_idx + got_default_clust);
	DBUG_ASSERT(ha_alter_info->index_add_count <= n_add);
	DBUG_RETURN(indexdefs);
}

/*******************************************************************//**
Check each index column size, make sure they do not exceed the max limit
@return true if index column size exceeds limit */
static MY_ATTRIBUTE((warn_unused_result))
bool
innobase_check_column_length(
/*=========================*/
	ulint		max_col_len,	/*!< in: maximum column length */
	const KEY*	key_info)	/*!< in: Indexes to be created */
{
	for (ulint key_part = 0; key_part < key_info->user_defined_key_parts; key_part++) {
		if (key_info->key_part[key_part].length > max_col_len) {
			return(true);
		}
	}
	return(false);
}

/** Drop in-memory metadata for index (dict_index_t) left from previous
online ALTER operation.
@param[in]	table	table to check
@param[in]	locked	if it is dict_sys mutex locked */
static
void
online_retry_drop_dict_indexes(
	dict_table_t*	table,
	bool		locked)
{

	if (!locked) {
		mutex_enter(&dict_sys->mutex);
	}

	dict_index_t*	index = table->first_index();

	while ((index = index->next())) {
		if (dict_index_get_online_status(index)
		    == ONLINE_INDEX_ABORTED_DROPPED) {

			dict_index_t* prev = UT_LIST_GET_PREV(
				indexes, index);

			dict_index_remove_from_cache(table, index);

			index = prev;
		}
	}

	if (!locked) {
		mutex_exit(&dict_sys->mutex);
	}
}

/** Determines if InnoDB is dropping a foreign key constraint.
@param foreign the constraint
@param drop_fk constraints being dropped
@param n_drop_fk number of constraints that are being dropped
@return whether the constraint is being dropped */
inline MY_ATTRIBUTE((warn_unused_result))
bool
innobase_dropping_foreign(
/*======================*/
	const dict_foreign_t*	foreign,
	dict_foreign_t**	drop_fk,
	ulint			n_drop_fk)
{
	while (n_drop_fk--) {
		if (*drop_fk++ == foreign) {
			return(true);
		}
	}

	return(false);
}

/** Determines if an InnoDB FOREIGN KEY constraint depends on a
column that is being dropped or modified to NOT NULL.
@param user_table InnoDB table as it is before the ALTER operation
@param col_name Name of the column being altered
@param drop_fk constraints being dropped
@param n_drop_fk number of constraints that are being dropped
@param drop true=drop column, false=set NOT NULL
@retval true Not allowed (will call my_error())
@retval false Allowed
*/
static MY_ATTRIBUTE((warn_unused_result))
bool
innobase_check_foreigns_low(
/*========================*/
	const dict_table_t*	user_table,
	dict_foreign_t**	drop_fk,
	ulint			n_drop_fk,
	const char*		col_name,
	bool			drop)
{
	dict_foreign_t*	foreign;
	ut_ad(mutex_own(&dict_sys->mutex));

	/* Check if any FOREIGN KEY constraints are defined on this
	column. */

	for (dict_foreign_set::iterator it = user_table->foreign_set.begin();
	     it != user_table->foreign_set.end();
	     ++it) {

		foreign = *it;

		if (!drop && !(foreign->type
			       & (DICT_FOREIGN_ON_DELETE_SET_NULL
				  | DICT_FOREIGN_ON_UPDATE_SET_NULL))) {
			continue;
		}

		if (innobase_dropping_foreign(foreign, drop_fk, n_drop_fk)) {
			continue;
		}

		for (unsigned f = 0; f < foreign->n_fields; f++) {
			if (!strcmp(foreign->foreign_col_names[f],
				    col_name)) {
				my_error(drop
					 ? ER_FK_COLUMN_CANNOT_DROP
					 : ER_FK_COLUMN_NOT_NULL, MYF(0),
					 col_name, foreign->id);
				return(true);
			}
		}
	}

	if (!drop) {
		/* SET NULL clauses on foreign key constraints of
		child tables affect the child tables, not the parent table.
		The column can be NOT NULL in the parent table. */
		return(false);
	}

	/* Check if any FOREIGN KEY constraints in other tables are
	referring to the column that is being dropped. */
	for (dict_foreign_set::iterator it
		= user_table->referenced_set.begin();
	     it != user_table->referenced_set.end();
	     ++it) {

		foreign = *it;

		if (innobase_dropping_foreign(foreign, drop_fk, n_drop_fk)) {
			continue;
		}

		for (unsigned f = 0; f < foreign->n_fields; f++) {
			char display_name[FN_REFLEN];

			if (strcmp(foreign->referenced_col_names[f],
				   col_name)) {
				continue;
			}

			char* buf_end = innobase_convert_name(
				display_name, (sizeof display_name) - 1,
				foreign->foreign_table_name,
				strlen(foreign->foreign_table_name),
				NULL);
			*buf_end = '\0';
			my_error(ER_FK_COLUMN_CANNOT_DROP_CHILD,
				 MYF(0), col_name, foreign->id,
				 display_name);

			return(true);
		}
	}

	return(false);
}

/** Determines if an InnoDB FOREIGN KEY constraint depends on a
column that is being dropped or modified to NOT NULL.
@param ha_alter_info Data used during in-place alter
@param altered_table MySQL table that is being altered
@param old_table MySQL table as it is before the ALTER operation
@param user_table InnoDB table as it is before the ALTER operation
@param drop_fk constraints being dropped
@param n_drop_fk number of constraints that are being dropped
@retval true Not allowed (will call my_error())
@retval false Allowed
*/
static MY_ATTRIBUTE((warn_unused_result))
bool
innobase_check_foreigns(
/*====================*/
	Alter_inplace_info*	ha_alter_info,
	const TABLE*		altered_table,
	const TABLE*		old_table,
	const dict_table_t*	user_table,
	dict_foreign_t**	drop_fk,
	ulint			n_drop_fk)
{
	List_iterator_fast<Create_field> cf_it(
		ha_alter_info->alter_info->create_list);

	for (Field** fp = old_table->field; *fp; fp++) {
		cf_it.rewind();
		const Create_field* new_field;

		ut_ad(!(*fp)->real_maybe_null()
		      == !!((*fp)->flags & NOT_NULL_FLAG));

		while ((new_field = cf_it++)) {
			if (new_field->field == *fp) {
				break;
			}
		}

		if (!new_field || (new_field->flags & NOT_NULL_FLAG)) {
			if (innobase_check_foreigns_low(
				    user_table, drop_fk, n_drop_fk,
				    (*fp)->field_name, !new_field)) {
				return(true);
			}
		}
	}

	return(false);
}

/** Convert a default value for ADD COLUMN.

@param heap Memory heap where allocated
@param dfield InnoDB data field to copy to
@param field MySQL value for the column
@param comp nonzero if in compact format */
static
void
innobase_build_col_map_add(
/*=======================*/
	mem_heap_t*	heap,
	dfield_t*	dfield,
	const Field*	field,
	ulint		comp)
{
	if (field->is_real_null()) {
		dfield_set_null(dfield);
		return;
	}

	ulint	size	= field->pack_length();

	byte*	buf	= static_cast<byte*>(mem_heap_alloc(heap, size));

	const byte*	mysql_data = field->ptr;

	row_mysql_store_col_in_innobase_format(
		dfield, buf, true, mysql_data, size, comp);
}

/** Construct the translation table for reordering, dropping or
adding columns.

@param ha_alter_info Data used during in-place alter
@param altered_table MySQL table that is being altered
@param table MySQL table as it is before the ALTER operation
@param new_table InnoDB table corresponding to MySQL altered_table
@param old_table InnoDB table corresponding to MYSQL table
@param add_cols Default values for ADD COLUMN, or NULL if no ADD COLUMN
@param heap Memory heap where allocated
@return array of integers, mapping column numbers in the table
to column numbers in altered_table */
static MY_ATTRIBUTE((warn_unused_result))
const ulint*
innobase_build_col_map(
/*===================*/
	Alter_inplace_info*	ha_alter_info,
	const TABLE*		altered_table,
	const TABLE*		table,
	const dict_table_t*	new_table,
	const dict_table_t*	old_table,
	dtuple_t*		add_cols,
	mem_heap_t*		heap)
{
	DBUG_ENTER("innobase_build_col_map");
	DBUG_ASSERT(altered_table != table);
	DBUG_ASSERT(new_table != old_table);
	DBUG_ASSERT(new_table->get_n_cols()
		    + dict_table_get_n_v_cols(new_table)
		    >= altered_table->s->fields + DATA_N_SYS_COLS);
	DBUG_ASSERT(old_table->get_n_cols()
		    + dict_table_get_n_v_cols(old_table)
		    >= table->s->fields + DATA_N_SYS_COLS);
	DBUG_ASSERT(!!add_cols == !!(ha_alter_info->handler_flags
				     & Alter_inplace_info::ADD_COLUMN));
	DBUG_ASSERT(!add_cols || dtuple_get_n_fields(add_cols)
		    == new_table->get_n_cols());

	ulint*	col_map = static_cast<ulint*>(
		mem_heap_alloc(
			heap, (old_table->n_cols + old_table->n_v_cols)
			* sizeof *col_map));

	List_iterator_fast<Create_field> cf_it(
		ha_alter_info->alter_info->create_list);
	uint	i = 0;
	uint	num_v = 0;

	/* Any dropped columns will map to ULINT_UNDEFINED. */
	for (uint old_i = 0; old_i + DATA_N_SYS_COLS < old_table->n_cols;
	     old_i++) {
		col_map[old_i] = ULINT_UNDEFINED;
	}

	for (uint old_i = 0; old_i < old_table->n_v_cols; old_i++) {
		col_map[old_i + old_table->n_cols] = ULINT_UNDEFINED;
	}

	while (const Create_field* new_field = cf_it++) {
		bool	is_v = false;

		if (innobase_is_v_fld(new_field)) {
			is_v = true;
		}

		ulint	num_old_v = 0;

		for (uint old_i = 0; table->field[old_i]; old_i++) {
			const Field* field = table->field[old_i];
			if (innobase_is_v_fld(field)) {
				if (is_v && new_field->field == field) {
					col_map[old_table->n_cols + num_v]
						= num_old_v;
					num_old_v++;
					goto found_col;
				}
				num_old_v++;
				continue;
			}

			if (new_field->field == field) {
				col_map[old_i - num_old_v] = i;
				goto found_col;
			}
		}

		ut_ad(!is_v);
		innobase_build_col_map_add(
			heap, dtuple_get_nth_field(add_cols, i),
			altered_table->field[i + num_v],
			dict_table_is_comp(new_table));
found_col:
		if (is_v) {
			num_v++;
		} else {
			i++;
		}
	}

	DBUG_ASSERT(i == altered_table->s->fields - num_v);

	i = table->s->fields - old_table->n_v_cols;

	/* Add the InnoDB hidden FTS_DOC_ID column, if any. */
	if (i + DATA_N_SYS_COLS < old_table->n_cols) {
		/* There should be exactly one extra field,
		the FTS_DOC_ID. */
		DBUG_ASSERT(DICT_TF2_FLAG_IS_SET(old_table,
						 DICT_TF2_FTS_HAS_DOC_ID));
		DBUG_ASSERT(i + DATA_N_SYS_COLS + 1 == old_table->n_cols);
		DBUG_ASSERT(!strcmp(old_table->get_col_name(i),
				    FTS_DOC_ID_COL_NAME));
		if (altered_table->s->fields + DATA_N_SYS_COLS
		    - new_table->n_v_cols
		    < new_table->n_cols) {
			DBUG_ASSERT(DICT_TF2_FLAG_IS_SET(
					    new_table,
					    DICT_TF2_FTS_HAS_DOC_ID));
			DBUG_ASSERT(altered_table->s->fields
				    + DATA_N_SYS_COLS + 1
				    == static_cast<ulint>(
					new_table->n_cols
					+ new_table->n_v_cols));
			col_map[i] = altered_table->s->fields
				     - new_table->n_v_cols;
		} else {
			DBUG_ASSERT(!DICT_TF2_FLAG_IS_SET(
					    new_table,
					    DICT_TF2_FTS_HAS_DOC_ID));
			col_map[i] = ULINT_UNDEFINED;
		}

		i++;
	} else {
		DBUG_ASSERT(!DICT_TF2_FLAG_IS_SET(
				    old_table,
				    DICT_TF2_FTS_HAS_DOC_ID));
	}

	for (; i < old_table->n_cols; i++) {
		col_map[i] = i + new_table->n_cols - old_table->n_cols;
	}

	DBUG_RETURN(col_map);
}

/** Drop newly create FTS index related auxiliary table during
FIC create index process, before fts_add_index is called
@param table table that was being rebuilt online
@param trx transaction
@return DB_SUCCESS if successful, otherwise last error code
*/
static
dberr_t
innobase_drop_fts_index_table(
/*==========================*/
	dict_table_t*   table,
	trx_t*		trx)
{
	dberr_t		ret_err = DB_SUCCESS;

	for (dict_index_t* index = table->first_index();
	     index != NULL;
	     index = index->next()) {
		if (index->type & DICT_FTS) {
			dberr_t	err;

			err = fts_drop_index_tables(trx, index, nullptr);

			if (err != DB_SUCCESS) {
				ret_err = err;
			}
		}
	}

	return(ret_err);
}

/** Get the new non-virtual column names if any columns were renamed
@param ha_alter_info	Data used during in-place alter
@param altered_table	MySQL table that is being altered
@param table		MySQL table as it is before the ALTER operation
@param user_table	InnoDB table as it is before the ALTER operation
@param heap		Memory heap for the allocation
@return array of new column names in rebuilt_table, or NULL if not renamed */
static MY_ATTRIBUTE((warn_unused_result))
const char**
innobase_get_col_names(
	Alter_inplace_info*	ha_alter_info,
	const TABLE*		altered_table,
	const TABLE*		table,
	const dict_table_t*	user_table,
	mem_heap_t*		heap)
{
	const char**		cols;
	uint			i;

	DBUG_ENTER("innobase_get_col_names");
	DBUG_ASSERT(user_table->n_t_def > table->s->fields);
	DBUG_ASSERT(ha_alter_info->handler_flags
		    & Alter_inplace_info::ALTER_COLUMN_NAME);

	cols = static_cast<const char**>(
		mem_heap_zalloc(heap, user_table->n_def * sizeof *cols));

	i = 0;
	List_iterator_fast<Create_field> cf_it(
		ha_alter_info->alter_info->create_list);
	while (const Create_field* new_field = cf_it++) {
		ulint	num_v = 0;
		DBUG_ASSERT(i < altered_table->s->fields);

		if (innobase_is_v_fld(new_field)) {
			continue;
		}

		for (uint old_i = 0; table->field[old_i]; old_i++) {
			if (innobase_is_v_fld(table->field[old_i])) {
				num_v++;
			}

			if (new_field->field == table->field[old_i]) {
				cols[old_i - num_v] = new_field->field_name;
				break;
			}
		}

		i++;
	}

	/* Copy the internal column names. */
	i = table->s->fields - user_table->n_v_def;
	cols[i] = user_table->get_col_name(i);

	while (++i < user_table->n_def) {
		cols[i] = cols[i - 1] + strlen(cols[i - 1]) + 1;
	}

	DBUG_RETURN(cols);
}

/** Check whether the column prefix is increased, decreased, or unchanged.
@param[in]	new_prefix_len	new prefix length
@param[in]	old_prefix_len	new prefix length
@retval	1	prefix is increased
@retval	0	prefix is unchanged
@retval	-1	prefix is decreased */
static inline
lint
innobase_pk_col_prefix_compare(
	ulint	new_prefix_len,
	ulint	old_prefix_len)
{
	ut_ad(new_prefix_len < REC_MAX_DATA_SIZE);
	ut_ad(old_prefix_len < REC_MAX_DATA_SIZE);

	if (new_prefix_len == old_prefix_len) {
		return(0);
	}

	if (new_prefix_len == 0) {
		new_prefix_len = ULINT_MAX;
	}

	if (old_prefix_len == 0) {
		old_prefix_len = ULINT_MAX;
	}

	if (new_prefix_len > old_prefix_len) {
		return(1);
	} else {
		return(-1);
	}
}

/** Check whether the column is existing in old table.
@param[in]	new_col_no	new column no
@param[in]	col_map		mapping of old column numbers to new ones
@param[in]	col_map_size	the column map size
@return true if the column is existing, otherwise false. */
static inline
bool
innobase_pk_col_is_existing(
	const ulint	new_col_no,
	const ulint*	col_map,
	const ulint	col_map_size)
{
	for (ulint i = 0; i < col_map_size; i++) {
		if (col_map[i] == new_col_no) {
			return(true);
		}
	}

	return(false);
}

/** Determine whether both the indexes have same set of primary key
fields arranged in the same order.

Rules when we cannot skip sorting:
(1) Removing existing PK columns somewhere else than at the end of the PK;
(2) Adding existing columns to the PK, except at the end of the PK when no
columns are removed from the PK;
(3) Changing the order of existing PK columns;
(4) Decreasing the prefix length just like removing existing PK columns
follows rule(1), Increasing the prefix length just like adding existing
PK columns follows rule(2);
(5) Changing the ascending order of the existing PK columns.
@param[in]	col_map		mapping of old column numbers to new ones
@param[in]	old_clust_index	index to be compared
@param[in]	new_clust_index index to be compared
@retval true if both indexes have same order.
@retval false. */
static MY_ATTRIBUTE((warn_unused_result))
bool
innobase_pk_order_preserved(
	const ulint*		col_map,
	const dict_index_t*	old_clust_index,
	const dict_index_t*	new_clust_index)
{
	ulint	old_n_uniq
		= dict_index_get_n_ordering_defined_by_user(
			old_clust_index);
	ulint	new_n_uniq
		= dict_index_get_n_ordering_defined_by_user(
			new_clust_index);

	ut_ad(old_clust_index->is_clustered());
	ut_ad(new_clust_index->is_clustered());
	ut_ad(old_clust_index->table != new_clust_index->table);
	ut_ad(col_map != NULL);

	if (old_n_uniq == 0) {
		/* There was no PRIMARY KEY in the table.
		If there is no PRIMARY KEY after the ALTER either,
		no sorting is needed. */
		return(new_n_uniq == old_n_uniq);
	}

	/* DROP PRIMARY KEY is only allowed in combination with
	ADD PRIMARY KEY. */
	ut_ad(new_n_uniq > 0);

	/* The order of the last processed new_clust_index key field,
	not counting ADD COLUMN, which are constant. */
	lint	last_field_order = -1;
	ulint	existing_field_count = 0;
	ulint	old_n_cols = old_clust_index->table->get_n_cols();
	for (ulint new_field = 0; new_field < new_n_uniq; new_field++) {
		ulint	new_col_no =
			new_clust_index->fields[new_field].col->ind;

		/* Check if there is a match in old primary key. */
		ulint	old_field = 0;
		while (old_field < old_n_uniq) {
			ulint	old_col_no =
				old_clust_index->fields[old_field].col->ind;

			if (col_map[old_col_no] == new_col_no) {
				break;
			}

			old_field++;
		}

		/* The order of key field in the new primary key.
		1. old PK column:      idx in old primary key
		2. existing column:    old_n_uniq + sequence no
		3. newly added column: no order */
		lint		new_field_order;
		const bool	old_pk_column = old_field < old_n_uniq;

		if (old_pk_column) {
			new_field_order = old_field;
		} else if (innobase_pk_col_is_existing(new_col_no, col_map,
						       old_n_cols)) {
			new_field_order = old_n_uniq + existing_field_count++;
		} else {
			/* Skip newly added column. */
			continue;
		}

		if (last_field_order + 1 != new_field_order) {
			/* Old PK order is not kept, or existing column
			is not added at the end of old PK. */
			return(false);
		}

		last_field_order = new_field_order;

		if (!old_pk_column) {
			continue;
		}

		/* Check prefix length change. */
		const lint	prefix_change = innobase_pk_col_prefix_compare(
			new_clust_index->fields[new_field].prefix_len,
			old_clust_index->fields[old_field].prefix_len);

		if (prefix_change < 0) {
			/* If a column's prefix length is decreased, it should
			be the last old PK column in new PK.
			Note: we set last_field_order to -2, so that if	there
			are any old PK colmns or existing columns after it in
			new PK, the comparison to new_field_order will fail in
			the next round.*/
			last_field_order = -2;
		} else if (prefix_change > 0) {
			/* If a column's prefix length is increased, it	should
			be the last PK column in old PK. */
			if (old_field != old_n_uniq - 1) {
				return(false);
			}
		}

		/* Check new primary key field ascending or descending changes
		compared to old primary key field. */
		bool	change_asc =
			(new_clust_index->fields[new_field].is_ascending
			 == old_clust_index->fields[old_field].is_ascending);

		if (!change_asc) {
			return(false);
		}
	}

	return(true);
}

/** Check if we are creating spatial indexes on GIS columns, which are
legacy columns from earlier MySQL, such as 5.6. If so, we have to update
the mtypes of the old GIS columns to DATA_GEOMETRY.
In 5.6, we store GIS columns as DATA_BLOB in InnoDB layer, it will introduce
confusion when we run latest server on older data. That's why we need to
do the upgrade.
@param[in] ha_alter_info	Data used during in-place alter
@param[in] table		Table on which we want to add indexes
@param[in] trx			Transaction
@return DB_SUCCESS if update successfully or no columns need to be updated,
otherwise DB_ERROR, which means we can't update the mtype for some
column, and creating spatial index on it should be dangerous */
static
dberr_t
innobase_check_gis_columns(
	Alter_inplace_info*	ha_alter_info,
	dict_table_t*		table,
	trx_t*			trx)
{
	DBUG_ENTER("innobase_check_gis_columns");

	for (uint key_num = 0;
		key_num < ha_alter_info->index_add_count;
		key_num++) {

		const KEY&	key = ha_alter_info->key_info_buffer[
			ha_alter_info->index_add_buffer[key_num]];

		if (!(key.flags & HA_SPATIAL)) {
			continue;
		}

		ut_ad(key.user_defined_key_parts == 1);
		const KEY_PART_INFO&    key_part = key.key_part[0];

		/* Does not support spatial index on virtual columns */
		if (innobase_is_v_fld(key_part.field)) {
			DBUG_RETURN(DB_UNSUPPORTED);
		}

		ulint col_nr = dict_table_has_column(
			table,
			key_part.field->field_name,
			key_part.fieldnr);
		ut_ad(col_nr != table->n_def);
		dict_col_t*	col = &table->cols[col_nr];

		if (col->mtype != DATA_BLOB) {
			ut_ad(DATA_GEOMETRY_MTYPE(col->mtype));
			continue;
		}

		const char* col_name = table->get_col_name(col_nr);
		col->mtype = DATA_GEOMETRY;

		ib::info() << "Updated mtype of column" << col_name
			<< " in table " << table->name
			<< ", whose id is " << table->id
			<< " to DATA_GEOMETRY";
	}

	DBUG_RETURN(DB_SUCCESS);
}

/** Collect virtual column info for its addition
@param[in] ha_alter_info	Data used during in-place alter
@param[in] altered_table	MySQL table that is being altered to
@param[in] table		MySQL table as it is before the ALTER operation
@retval true Failure
@retval false Success */
static
bool
prepare_inplace_add_virtual(
	Alter_inplace_info*	ha_alter_info,
	const TABLE*		altered_table,
	const TABLE*		table)
{
	ha_innobase_inplace_ctx*	ctx;
	ulint				i = 0;
	ulint				j = 0;
	const Create_field*		new_field;

	ctx = static_cast<ha_innobase_inplace_ctx*>
		(ha_alter_info->handler_ctx);

	ctx->num_to_add_vcol = altered_table->s->fields
			       + ctx->num_to_drop_vcol - table->s->fields;

	ctx->add_vcol = static_cast<dict_v_col_t*>(
		 mem_heap_zalloc(ctx->heap, ctx->num_to_add_vcol
				 * sizeof *ctx->add_vcol));
	ctx->add_vcol_name = static_cast<const char**>(
		 mem_heap_alloc(ctx->heap, ctx->num_to_add_vcol
				* sizeof *ctx->add_vcol_name));

	List_iterator_fast<Create_field> cf_it(
		ha_alter_info->alter_info->create_list);

	while ((new_field = (cf_it++)) != NULL) {
		const Field* field = new_field->field;
		ulint	old_i;

		for (old_i = 0; table->field[old_i]; old_i++) {
			const Field* n_field = table->field[old_i];
			if (field == n_field) {
				break;
			}
		}

		i++;

		if (table->field[old_i]) {
			continue;
		}

		ut_ad(!field);

		ulint	col_len;
		ulint	is_unsigned;
		ulint	field_type;
		ulint	charset_no;

		field = altered_table->field[i - 1];

		ulint	col_type = get_innobase_type_from_mysql_type(
				&is_unsigned, field);

		if (!field->gcol_info || field->stored_in_db) {
			my_error(ER_WRONG_KEY_COLUMN, MYF(0),
				 field->field_name);
			return(true);
		}

		col_len = field->pack_length();
		field_type = (ulint) field->type();

		if (!field->real_maybe_null()) {
			field_type |= DATA_NOT_NULL;
		}

		if (field->binary()) {
			field_type |= DATA_BINARY_TYPE;
		}

		if (is_unsigned) {
			field_type |= DATA_UNSIGNED;
		}

		if (dtype_is_string_type(col_type)) {
			charset_no = (ulint) field->charset()->number;

			DBUG_EXECUTE_IF(
				"ib_alter_add_virtual_fail",
				charset_no += MAX_CHAR_COLL_NUM;);

			if (charset_no > MAX_CHAR_COLL_NUM) {
				my_error(ER_WRONG_KEY_COLUMN, MYF(0),
					 field->field_name);
				return(true);
			}
		} else {
			charset_no = 0;
		}

		if (field->type() == MYSQL_TYPE_VARCHAR) {
			uint32  length_bytes
				= static_cast<const Field_varstring*>(
					field)->length_bytes;

			col_len -= length_bytes;

			if (length_bytes == 2) {
				field_type |= DATA_LONG_TRUE_VARCHAR;
			}
		}


		ctx->add_vcol[j].m_col.prtype = dtype_form_prtype(
						field_type, charset_no);

		ctx->add_vcol[j].m_col.prtype |= DATA_VIRTUAL;

		ctx->add_vcol[j].m_col.mtype = col_type;

		ctx->add_vcol[j].m_col.len = col_len;

		ctx->add_vcol[j].m_col.ind = i - 1;
		ctx->add_vcol[j].num_base =
		  field->gcol_info->non_virtual_base_columns();
		ctx->add_vcol_name[j] = field->field_name;
		ctx->add_vcol[j].base_col = static_cast<dict_col_t**>(
			mem_heap_alloc(ctx->heap, ctx->add_vcol[j].num_base
				       * sizeof *(ctx->add_vcol[j].base_col)));
		ctx->add_vcol[j].v_pos = ctx->old_table->n_v_cols
					 - ctx->num_to_drop_vcol + j;

		/* No need to track the list */
		ctx->add_vcol[j].v_indexes = NULL;
		innodb_base_col_setup(ctx->old_table, field, &ctx->add_vcol[j]);
		j++;
	}

	return(false);
}

/** Collect virtual column info for its addition
@param[in] ha_alter_info	Data used during in-place alter
@param[in] altered_table	MySQL table that is being altered to
@param[in] table		MySQL table as it is before the ALTER operation
@retval true Failure
@retval false Success */
static
bool
prepare_inplace_drop_virtual(
	Alter_inplace_info*	ha_alter_info,
	const TABLE*		altered_table,
	const TABLE*		table)
{
	ha_innobase_inplace_ctx*	ctx;
	ulint				j = 0;

	ctx = static_cast<ha_innobase_inplace_ctx*>
		(ha_alter_info->handler_ctx);

	ctx->num_to_drop_vcol = ha_alter_info->alter_info->drop_list.size();

	ctx->drop_vcol = static_cast<dict_v_col_t*>(
		 mem_heap_alloc(ctx->heap, ctx->num_to_drop_vcol
				* sizeof *ctx->drop_vcol));
	ctx->drop_vcol_name = static_cast<const char**>(
		 mem_heap_alloc(ctx->heap, ctx->num_to_drop_vcol
				* sizeof *ctx->drop_vcol_name));

	for (const Alter_drop *drop : ha_alter_info->alter_info->drop_list) {
		const Field* field;
		ulint	old_i;

		ut_ad(drop->type == Alter_drop::COLUMN);

		for (old_i = 0; table->field[old_i]; old_i++) {
			const Field* n_field = table->field[old_i];
			if (!my_strcasecmp(system_charset_info,
					   n_field->field_name, drop->name)) {
				break;
			}
		}

		if (!table->field[old_i]) {
			continue;
		}

		ulint	col_len;
		ulint	is_unsigned;
		ulint	field_type;
		ulint	charset_no;

		field =  table->field[old_i];

		ulint	col_type = get_innobase_type_from_mysql_type(
				&is_unsigned, field);

		if (!field->gcol_info || field->stored_in_db) {
			my_error(ER_WRONG_KEY_COLUMN, MYF(0),
				 field->field_name);
			return(true);
		}

		col_len = field->pack_length();
		field_type = (ulint) field->type();

		if (!field->real_maybe_null()) {
			field_type |= DATA_NOT_NULL;
		}

		if (field->binary()) {
			field_type |= DATA_BINARY_TYPE;
		}

		if (is_unsigned) {
			field_type |= DATA_UNSIGNED;
		}

		if (dtype_is_string_type(col_type)) {
			charset_no = (ulint) field->charset()->number;

			DBUG_EXECUTE_IF(
				"ib_alter_add_virtual_fail",
				charset_no += MAX_CHAR_COLL_NUM;);

			if (charset_no > MAX_CHAR_COLL_NUM) {
				my_error(ER_WRONG_KEY_COLUMN, MYF(0),
					 field->field_name);
				return(true);
			}
		} else {
			charset_no = 0;
		}

		if (field->type() == MYSQL_TYPE_VARCHAR) {
			uint32  length_bytes
				= static_cast<const Field_varstring*>(
					field)->length_bytes;

			col_len -= length_bytes;

			if (length_bytes == 2) {
				field_type |= DATA_LONG_TRUE_VARCHAR;
			}
		}


		ctx->drop_vcol[j].m_col.prtype = dtype_form_prtype(
						field_type, charset_no);

		ctx->drop_vcol[j].m_col.prtype |= DATA_VIRTUAL;

		ctx->drop_vcol[j].m_col.mtype = col_type;

		ctx->drop_vcol[j].m_col.len = col_len;

		ctx->drop_vcol[j].m_col.ind = old_i;

		ctx->drop_vcol_name[j] = field->field_name;

		dict_v_col_t*	v_col = dict_table_get_nth_v_col_mysql(
					ctx->old_table, old_i);
		ctx->drop_vcol[j].v_pos = v_col->v_pos;
		j++;
	}

	return(false);
}

/** Adjust the create index column number from "New table" to
"old InnoDB table" while we are doing dropping virtual column. Since we do
not create separate new table for the dropping/adding virtual columns.
To correctly find the indexed column, we will need to find its col_no
in the "Old Table", not the "New table".
@param[in]	ha_alter_info	Data used during in-place alter
@param[in]	old_table	MySQL table as it is before the ALTER operation
@param[in]	num_v_dropped	number of virtual column dropped
@param[in,out]	index_def	index definition */
static
void
innodb_v_adjust_idx_col(
	const Alter_inplace_info*	ha_alter_info,
	const TABLE*			old_table,
	ulint				num_v_dropped,
	index_def_t*			index_def)
{
	List_iterator_fast<Create_field> cf_it(
		ha_alter_info->alter_info->create_list);
	for (ulint i = 0; i < index_def->n_fields; i++) {
#ifdef UNIV_DEBUG
		bool	col_found = false;
#endif /* UNIV_DEBUG */
		ulint	num_v = 0;

		index_field_t*	index_field = &index_def->fields[i];

		/* Only adjust virtual column col_no, since non-virtual
		column position (in non-vcol list) won't change unless
		table rebuild */
		if (!index_field->is_v_col) {
			continue;
		}

		const Field*	field = NULL;

		cf_it.rewind();

		/* Found the field in the new table */
		while (const Create_field* new_field = cf_it++) {
			if (!new_field->is_virtual_gcol()) {
				continue;
			}

			field = new_field->field;

			if (num_v == index_field->col_no) {
				break;
			}
			num_v++;
		}

		if (!field) {
			/* this means the field is a newly added field, this
			should have been blocked when we drop virtual column
			at the same time */
			ut_ad(num_v_dropped > 0);
			ut_a(0);
		}

		ut_ad(field->is_virtual_gcol());

		num_v = 0;

		/* Look for its position in old table */
		for (uint old_i = 0; old_table->field[old_i]; old_i++) {
			if (old_table->field[old_i] == field) {
				/* Found it, adjust its col_no to its position
				in old table */
				index_def->fields[i].col_no = num_v;
				ut_d(col_found = true);
				break;
			}

			if (old_table->field[old_i]->is_virtual_gcol()) {
				num_v++;
			}
		}

		ut_ad(col_found);
	}
}

/** Replace the table name in filename with the specified one
@param[in]	filename	original file name
@param[out]	new_filename	new file name
@param[in]	table_name	to replace with this table name,
				in the format of db/name */
static
void
replace_table_name(
	const char*	filename,
	char*		new_filename,
	const char*	table_name)
{
	const char*	slash = strrchr(filename, OS_PATH_SEPARATOR);
	size_t		len = 0;

	if (slash == NULL) {
		len = 0;
	} else {
		len = slash - filename + 1;
	}

	memcpy(new_filename, filename, len);

	slash = strchr(table_name, '/');
	ut_ad(slash != NULL);

	strcpy(new_filename + len, slash + 1);

	len += strlen(slash + 1);

	strcpy(new_filename + len, dot_ext[IBD]);
}

/** Update the metadata in prepare phase. This only check if dd::Tablespace
should be removed or(and) created, because to remove and store dd::Tablespace
could fail, so it's better to do it earlier, to prevent a late rollback
@param[in,out]	thd		MySQL connection
@param[in]	old_table	Old InnoDB table object
@param[in,out]	new_table	New InnoDB table object
@param[in]	old_dd_tab	Old dd::Table or dd::Partition
@param[in,out]	new_dd_tab	New dd::Table or dd::Partition
@return	false	On success
@retval	true	On failure */
template<typename Table>
static MY_ATTRIBUTE((warn_unused_result))
bool
dd_prepare_inplace_alter_table(
	THD*			thd,
	const dict_table_t*	old_table,
	dict_table_t*		new_table,
	const Table*		old_dd_tab,
	Table*			new_dd_tab)
{
	if (new_table->is_temporary() || old_table == new_table) {
		/* No need to fill in metadata for temporary tables,
		which would not be stored in Global DD */
		return(false);
	}

	dd::cache::Dictionary_client* client = dd::get_dd_client(thd);
	dd::cache::Dictionary_client::Auto_releaser releaser(client);

	bool	is_old_discarded = false;

	if (dict_table_is_file_per_table(old_table)) {
		dd::Object_id   old_space_id =
			dd_first_index(old_dd_tab)->tablespace_id();

<<<<<<< HEAD
		if (dd_drop_tablespace(client, thd, old_space_id)) {
=======
		dd::Tablespace* old_dd_space = NULL;
		if (client->acquire_uncached_uncommitted(
			old_space_id, &old_dd_space)) {
			my_error(ER_INTERNAL_ERROR, MYF(0),
				 " InnoDB can't get tablespace object"
				 " for space ", old_space_id);
			return(true);
		}

		ut_a(old_dd_space != NULL);
		if (dd::acquire_exclusive_tablespace_mdl(
			thd, old_dd_space->name().c_str(), false)) {
			my_error(ER_INTERNAL_ERROR, MYF(0),
				 " InnoDB can't set exclusive MDL on"
				 " tablespace ", old_dd_space->name().c_str());
			return(true);
		}

		is_old_discarded = dd_tablespace_get_discard(old_dd_space);

		if (client->drop(old_dd_space)) {
			my_error(ER_INTERNAL_ERROR, MYF(0),
				 " InnoDB can't drop tablespace object",
				 old_dd_space->name().c_str());
>>>>>>> 6d89dd83
			return(true);
		}
	}

	if (dict_table_is_file_per_table(new_table)) {
		/* Replace the table name with the final correct one */
		char* path = fil_space_get_first_path(new_table->space);
		char filename[FN_REFLEN + 1];
		replace_table_name(path, filename, old_table->name.m_name);
		ut_free(path);

		dd::Object_id	dd_space_id;
		if (dd_create_implicit_tablespace(
			client, thd, new_table->space,
			filename, dd_space_id)) {
			my_error(ER_INTERNAL_ERROR, MYF(0),
				 " InnoDB can't create tablespace object"
				 " for ", new_table->name);
			return(true);
		}

		new_table->dd_space_id = dd_space_id;
		if (dict_table_is_file_per_table(old_table) && is_old_discarded) {
			/* Get new dd::Tablespace object */
			dd::Tablespace*         new_dd_space = nullptr;
			char    name[FN_REFLEN];
			snprintf(name, sizeof name, "%s.%u", dict_sys_t::file_per_table_name,
				 new_table->space);

			/* Acquire MDL */
			if (dd::acquire_exclusive_tablespace_mdl(thd, name, false)) {
				ut_a(0);
			}
			if (client->acquire_for_modification(dd_space_id, &new_dd_space)) {
				ut_a(0);
			}
			ut_ad(new_dd_space != NULL);

			/* Set discard attribute */
			dd_tablespace_set_discard(new_dd_space, true);

			if (client->update(new_dd_space)) {
				ut_ad(0);
			}
		}
	}

	return(false);
}

/** Update metadata in commit phase. Note this function should only update
the metadata which would not result in failure
@param[in]	old_info	Some table information for the old table
@param[in,out]	new_table	New InnoDB table object
@param[in]	old_dd_tab	Old dd::Table or dd::Partition
@param[in,out]	new_dd_tab	New dd::Table or dd::Partition */
template<typename Table>
static
void
dd_commit_inplace_alter_table(
	const alter_table_old_info_t&	old_info,
	dict_table_t*			new_table,
	const Table*			old_dd_tab,
	Table*				new_dd_tab)
{
	if (new_table->is_temporary()) {
		/* No need to fill in metadata for temporary tables,
		which would not be stored in Global DD */
		return;
	}

	dd::Object_id	dd_space_id;

	if (old_info.m_rebuild) {
		if (dict_table_is_file_per_table(new_table)) {
			/* Get the one created in prepare phase */
			dd_space_id = new_table->dd_space_id;
		} else if (new_table->space == TRX_SYS_SPACE) {
			dd_space_id = dict_sys_t::dd_sys_space_id;
		} else {
			/* Currently, even if specifying a new TABLESPACE
			for partitioned table, existing partitions would not
			be moved to new tablespaces. Thus, the old
			tablespace id should still be used for new partition */
			if (dd_table_is_partitioned(new_dd_tab->table())) {
				dd_space_id = dd_first_index(old_dd_tab)
					->tablespace_id();
			} else {
				dd_space_id = dd_get_space_id(
					new_dd_tab->table());
			}
			ut_ad(dd_space_id != dd::INVALID_OBJECT_ID);
		}
	} else {
		if (old_info.m_fts_doc_id
		    && !dd_find_column(&new_dd_tab->table(),
				       FTS_DOC_ID_COL_NAME)) {
			dd::Column* col  = dd_add_hidden_column(
				&new_dd_tab->table(),
				FTS_DOC_ID_COL_NAME,
				FTS_DOC_ID_LEN,
				dd::enum_column_types::LONGLONG);

			dd_set_hidden_unique_index(
				new_dd_tab->table().add_index(),
				FTS_DOC_ID_INDEX_NAME, col);
		}

		dd_space_id = dd_first_index(old_dd_tab)->tablespace_id();
	}

	dd_set_table_options(&(new_dd_tab->table()), new_table);

	new_table->dd_space_id = dd_space_id;

	dd_write_table(dd_space_id, new_dd_tab, new_table);

	/* For discarded table, need set this to dd. */
	if (old_info.m_discarded) {
		dd::Properties& p = new_dd_tab->se_private_data();
		p.set_bool(dd_table_key_strings[DD_TABLE_DISCARD], true);
	}
}

/** Check if a new table's index will exceed the index limit for the table
row format
@param[in]	form		MySQL table that is being altered
@param[in]	max_len		max index length allowed
@return	true if within limits false otherwise */
static
bool
innobase_check_index_len(
	const TABLE*		form,
	ulint			max_len)
{
	for (uint key_num = 0; key_num < form->s->keys; key_num++) {
		const KEY&	key = form->key_info[key_num];

		for (unsigned i = 0; i < key.user_defined_key_parts; i++) {
			const KEY_PART_INFO*	key_part = &key.key_part[i];
			unsigned		prefix_len = 0;

			if (key.flags & HA_SPATIAL) {
				prefix_len = 0;
			} else if (key.flags & HA_FULLTEXT) {
				prefix_len = 0;
			} else if (key_part->key_part_flag & HA_PART_KEY_SEG) {
				/* SPATIAL and FULLTEXT index always are on
				full columns. */
				ut_ad(!(key.flags & (HA_SPATIAL | HA_FULLTEXT)));
				prefix_len = key_part->length;
				ut_ad(prefix_len > 0);
			} else {
				prefix_len = 0;
			}

			if (key_part->length > max_len
			    || prefix_len > max_len) {
				return(false);
			}
		}
	}
	return(true);
}

/** Update internal structures with concurrent writes blocked,
while preparing ALTER TABLE.

@param ha_alter_info Data used during in-place alter
@param altered_table MySQL table that is being altered
@param old_table MySQL table as it is before the ALTER operation
@param old_dd_tab old dd table
@param new_dd_tab new dd table
@param table_name Table name in MySQL
@param flags Table and tablespace flags
@param flags2 Additional table flags
@param fts_doc_id_col The column number of FTS_DOC_ID
@param add_fts_doc_id Flag: add column FTS_DOC_ID?
@param add_fts_doc_id_idx Flag: add index FTS_DOC_ID_INDEX (FTS_DOC_ID)?

@retval true Failure
@retval false Success */
template<typename Table>
static MY_ATTRIBUTE((warn_unused_result))
bool
prepare_inplace_alter_table_dict(
	Alter_inplace_info*	ha_alter_info,
	const TABLE*		altered_table,
	const TABLE*		old_table,
	const Table*		old_dd_tab,
	Table*			new_dd_tab,
	const char*		table_name,
	ulint			flags,
	ulint			flags2,
	ulint			fts_doc_id_col,
	bool			add_fts_doc_id,
	bool			add_fts_doc_id_idx)
{
	bool			dict_locked	= false;
	ulint*			add_key_nums;	/* MySQL key numbers */
	index_def_t*		index_defs;	/* index definitions */
	dict_table_t*		user_table;
	dict_index_t*		fts_index	= NULL;
	ulint			new_clustered	= 0;
	dberr_t			error;
	const char*		punch_hole_warning = NULL;
	ulint			num_fts_index;
	dict_add_v_col_t*	add_v = NULL;
	dict_table_t*		table;
	MDL_ticket*		mdl = nullptr;
	THD*			thd = current_thd;
	bool			build_fts_common = false;

	ha_innobase_inplace_ctx*ctx;

	DBUG_ENTER("prepare_inplace_alter_table_dict");

	ctx = static_cast<ha_innobase_inplace_ctx*>
		(ha_alter_info->handler_ctx);

	DBUG_ASSERT((ctx->add_autoinc != ULINT_UNDEFINED)
		    == (ctx->sequence.m_max_value > 0));
	DBUG_ASSERT(!ctx->num_to_drop_index == !ctx->drop_index);
	DBUG_ASSERT(!ctx->num_to_drop_fk == !ctx->drop_fk);
	DBUG_ASSERT(!add_fts_doc_id || add_fts_doc_id_idx);
	DBUG_ASSERT(!add_fts_doc_id_idx
		    || innobase_fulltext_exist(altered_table));
	DBUG_ASSERT(!ctx->add_cols);
	DBUG_ASSERT(!ctx->add_index);
	DBUG_ASSERT(!ctx->add_key_numbers);
	DBUG_ASSERT(!ctx->num_to_add_index);

	user_table = ctx->new_table;

	trx_start_if_not_started_xa(ctx->prebuilt->trx, true);

	if (ha_alter_info->handler_flags
	    & Alter_inplace_info::DROP_VIRTUAL_COLUMN) {
		if (prepare_inplace_drop_virtual(
			    ha_alter_info, altered_table, old_table)) {
			DBUG_RETURN(true);
		}
	}

	if (ha_alter_info->handler_flags
	    & Alter_inplace_info::ADD_VIRTUAL_COLUMN) {
		if (prepare_inplace_add_virtual(
			    ha_alter_info, altered_table, old_table)) {
			DBUG_RETURN(true);
		}

		/* Need information for newly added virtual columns
		for create index */
		if (ha_alter_info->handler_flags
		    & Alter_inplace_info::ADD_INDEX) {
			for (ulint i = 0;
			     i < ctx->num_to_add_vcol;
			     i++) {
				/* Set mbminmax for newly added column */
				ulint   i_mbminlen, i_mbmaxlen;
				dtype_get_mblen(ctx->add_vcol[i].m_col.mtype,
						ctx->add_vcol[i].m_col.prtype,
						&i_mbminlen, &i_mbmaxlen);

				ctx->add_vcol[i].m_col.set_mbminmaxlen(
					i_mbminlen, i_mbmaxlen);
			}
			add_v = static_cast<dict_add_v_col_t*>(
				mem_heap_alloc(ctx->heap, sizeof *add_v));
			add_v->n_v_col = ctx->num_to_add_vcol;
			add_v->v_col = ctx->add_vcol;
			add_v->v_col_name = ctx->add_vcol_name;
		}
	}

	/* There should be no order change for virtual columns coming in
	here */
	ut_ad(check_v_col_in_order(old_table, altered_table, ha_alter_info));

	ctx->trx = ctx->prebuilt->trx;

	/* Create table containing all indexes to be built in this
	ALTER TABLE ADD INDEX so that they are in the correct order
	in the table. */

	ctx->num_to_add_index = ha_alter_info->index_add_count;

	ut_ad(ctx->prebuilt->trx->mysql_thd != NULL);
	const char*	path = thd_innodb_tmpdir(
		ctx->prebuilt->trx->mysql_thd);

	index_defs = innobase_create_key_defs(
		ctx->heap, ha_alter_info, altered_table, ctx->num_to_add_index,
		num_fts_index,
		row_table_got_default_clust_index(ctx->new_table),
		fts_doc_id_col, add_fts_doc_id, add_fts_doc_id_idx);

	new_clustered = DICT_CLUSTERED & index_defs[0].ind_type;

	if (num_fts_index > 1) {
		my_error(ER_INNODB_FT_LIMIT, MYF(0));
		goto error_handled;
	}

	if (new_clustered) {
		/* If max index length is reduced due to row format change
		make sure the index can all be accomodated in new row format */
		ulint	max_len = DICT_MAX_FIELD_LEN_BY_FORMAT_FLAG(flags);

		if (max_len < DICT_MAX_FIELD_LEN_BY_FORMAT(ctx->old_table)) {
			if (!innobase_check_index_len(altered_table, max_len)) {
				my_error(ER_INDEX_COLUMN_TOO_LONG,
					 MYF(0), max_len);
				goto error_handled;
			}
		}
	}

	if (!ctx->online) {
		/* This is not an online operation (LOCK=NONE). */
	} else if (ctx->add_autoinc == ULINT_UNDEFINED
		   && num_fts_index == 0
		   && (!innobase_need_rebuild(ha_alter_info)
		       || !innobase_fulltext_exist(altered_table))) {
		/* InnoDB can perform an online operation (LOCK=NONE). */
	} else {
		/* This should have been blocked in
		check_if_supported_inplace_alter(). */
		ut_ad(0);
		my_error(ER_NOT_SUPPORTED_YET, MYF(0),
			 thd_query_unsafe(ctx->prebuilt->trx->mysql_thd).str);
		goto error_handled;
	}

	/* The primary index would be rebuilt if a FTS Doc ID
	column is to be added, and the primary index definition
	is just copied from old table and stored in indexdefs[0] */
	DBUG_ASSERT(!add_fts_doc_id || new_clustered);
	DBUG_ASSERT(!!new_clustered ==
		    (innobase_need_rebuild(ha_alter_info)
		     || add_fts_doc_id));

	/* Allocate memory for dictionary index definitions */

	ctx->add_index = static_cast<dict_index_t**>(
		mem_heap_alloc(ctx->heap, ctx->num_to_add_index
			       * sizeof *ctx->add_index));
	ctx->add_key_numbers = add_key_nums = static_cast<ulint*>(
		mem_heap_alloc(ctx->heap, ctx->num_to_add_index
			       * sizeof *ctx->add_key_numbers));

	/* This transaction should be dictionary operation, so that
	the data dictionary will be locked during crash recovery. */

	//ut_ad(ctx->trx->dict_operation == TRX_DICT_OP_INDEX);

	/* Acquire a lock on the table before creating any indexes. */

	if (ctx->online) {
		error = DB_SUCCESS;
	} else {
		error = row_merge_lock_table(
			ctx->prebuilt->trx, ctx->new_table, LOCK_S);

		if (error != DB_SUCCESS) {

			goto error_handling;
		}
	}

	/* Latch the InnoDB data dictionary exclusively so that no deadlocks
	or lock waits can happen in it during an index create operation. */

	row_mysql_lock_data_dictionary(ctx->prebuilt->trx);
	ut_ad(ctx->trx == ctx->prebuilt->trx);
	dict_locked = true;

	/* Wait for background stats processing to stop using the table that
	we are going to alter. We know bg stats will not start using it again
	until we are holding the data dict locked and we are holding it here
	at least until checking ut_ad(user_table->n_ref_count == 1) below.
	XXX what may happen if bg stats opens the table after we
	have unlocked data dictionary below? */
	dict_stats_wait_bg_to_stop_using_table(user_table, ctx->trx);

	online_retry_drop_dict_indexes(ctx->new_table, true);

	ut_d(dict_table_check_for_dup_indexes(
		     ctx->new_table, CHECK_ABORTED_OK));

	/* If a new clustered index is defined for the table we need
	to rebuild the table with a temporary name. */

	if (new_clustered) {
		const char*	new_table_name
			= dict_mem_create_temporary_tablename(
				ctx->heap,
				ctx->new_table->name.m_name,
				ctx->new_table->id);
		ulint		n_cols = 0;
		ulint		n_v_cols = 0;
		dtuple_t*	add_cols;
		space_id_t	space_id = 0;
		ulint		z = 0;

		if (innobase_check_foreigns(
			    ha_alter_info, altered_table, old_table,
			    user_table, ctx->drop_fk, ctx->num_to_drop_fk)) {
			goto new_clustered_failed;
		}

		for (uint i = 0; i < altered_table->s->fields; i++) {
			const Field*	field = altered_table->field[i];

			if (innobase_is_v_fld(field)) {
				n_v_cols++;
			} else {
				n_cols++;
			}
		}

		ut_ad(n_cols + n_v_cols == altered_table->s->fields);

		if (add_fts_doc_id) {
			n_cols++;
			DBUG_ASSERT(flags2 & DICT_TF2_FTS);
			DBUG_ASSERT(add_fts_doc_id_idx);
			flags2 |= DICT_TF2_FTS_ADD_DOC_ID
				| DICT_TF2_FTS_HAS_DOC_ID
				| DICT_TF2_FTS;
		}

		DBUG_ASSERT(!add_fts_doc_id_idx || (flags2 & DICT_TF2_FTS));

		/* Create the table. */
		table = dd_table_open_on_name(
			thd, &mdl, new_table_name,
			true, DICT_ERR_IGNORE_NONE);

		if (table) {
			my_error(ER_TABLE_EXISTS_ERROR, MYF(0),
				 new_table_name);
			dd_table_close(table, thd, &mdl, true);
			goto new_clustered_failed;
		}

		/* Use the old tablespace unless the tablespace
		is changing. */
		if (DICT_TF_HAS_SHARED_SPACE(user_table->flags)
		    && (ha_alter_info->create_info->tablespace == NULL
			|| (0 == strcmp(ha_alter_info->create_info->tablespace,
				    user_table->tablespace)))) {
			space_id = user_table->space;
		} else if (tablespace_is_shared_space(
				ha_alter_info->create_info)) {
			space_id = fil_space_get_id_by_name(
				ha_alter_info->create_info->tablespace);
			ut_a(space_id != SPACE_UNKNOWN);
		}

		/* The initial space id 0 may be overridden later if this
		table is going to be a file_per_table tablespace. */
		ctx->new_table = dict_mem_table_create(
			new_table_name, space_id, n_cols + n_v_cols, n_v_cols,
			flags, flags2);

		/* TODO: Fix this problematic assignment */
		ctx->new_table->dd_space_id = new_dd_tab->tablespace_id();

		/* The rebuilt indexed_table will use the renamed
		column names. */
		ctx->col_names = NULL;

		if (DICT_TF_HAS_DATA_DIR(flags)) {
			ctx->new_table->data_dir_path =
				mem_heap_strdup(ctx->new_table->heap,
				user_table->data_dir_path);
		}

		for (uint i = 0; i < altered_table->s->fields; i++) {
			const Field*	field = altered_table->field[i];
			ulint		is_unsigned;
			ulint		field_type
				= (ulint) field->type();
			ulint		col_type
				= get_innobase_type_from_mysql_type(
					&is_unsigned, field);
			ulint		charset_no;
			ulint		col_len;
			bool		is_virtual = innobase_is_v_fld(field);

			/* we assume in dtype_form_prtype() that this
			fits in two bytes */
			ut_a(field_type <= MAX_CHAR_COLL_NUM);

			if (!field->real_maybe_null()) {
				field_type |= DATA_NOT_NULL;
			}

			if (field->binary()) {
				field_type |= DATA_BINARY_TYPE;
			}

			if (is_unsigned) {
				field_type |= DATA_UNSIGNED;
			}

			if (dtype_is_string_type(col_type)) {
				charset_no = (ulint) field->charset()->number;

				if (charset_no > MAX_CHAR_COLL_NUM) {
					dict_mem_table_free(
						ctx->new_table);
					my_error(ER_WRONG_KEY_COLUMN, MYF(0),
						 field->field_name);
					goto new_clustered_failed;
				}
			} else {
				charset_no = 0;
			}

			col_len = field->pack_length();

			/* The MySQL pack length contains 1 or 2 bytes
			length field for a true VARCHAR. Let us
			subtract that, so that the InnoDB column
			length in the InnoDB data dictionary is the
			real maximum byte length of the actual data. */

			if (field->type() == MYSQL_TYPE_VARCHAR) {
				uint32	length_bytes
					= static_cast<const Field_varstring*>(
						field)->length_bytes;

				col_len -= length_bytes;

				if (length_bytes == 2) {
					field_type |= DATA_LONG_TRUE_VARCHAR;
				}

			}

			if (col_type == DATA_POINT) {
				/* DATA_POINT should be of fixed length,
				instead of the pack_length(blob length). */
				col_len = DATA_POINT_LEN;
			}

			if (dict_col_name_is_reserved(field->field_name)) {
				dict_mem_table_free(ctx->new_table);
				my_error(ER_WRONG_COLUMN_NAME, MYF(0),
					 field->field_name);
				goto new_clustered_failed;
			}

			if (is_virtual) {
				dict_mem_table_add_v_col(
					ctx->new_table, ctx->heap,
					field->field_name,
					col_type,
					dtype_form_prtype(
						field_type, charset_no)
					| DATA_VIRTUAL,
					col_len, i,
					field->gcol_info->non_virtual_base_columns());
			} else {
				dict_mem_table_add_col(
					ctx->new_table, ctx->heap,
					field->field_name,
					col_type,
					dtype_form_prtype(
						field_type, charset_no),
					col_len);
			}
		}

		if (n_v_cols) {
			for (uint i = 0; i < altered_table->s->fields; i++) {
				dict_v_col_t*	v_col;
				const Field*	field = altered_table->field[i];

				if (!innobase_is_v_fld(field)) {
					continue;
				}
				v_col = dict_table_get_nth_v_col(
					ctx->new_table, z);
				z++;
				innodb_base_col_setup(
					ctx->new_table, field, v_col);
			}
		}

		if (add_fts_doc_id) {
			fts_add_doc_id_column(ctx->new_table, ctx->heap);
			ctx->new_table->fts->doc_col = fts_doc_id_col;
			ut_ad(fts_doc_id_col
			      == altered_table->s->fields - n_v_cols);
		} else if (ctx->new_table->fts) {
			ctx->new_table->fts->doc_col = fts_doc_id_col;
		}

		const char*	compression;

		compression = ha_alter_info->create_info->compress.str;

		if (Compression::validate(compression) != DB_SUCCESS) {

			compression = NULL;
		}

		const char* encrypt;
		encrypt	= ha_alter_info->create_info->encrypt_type.str;

		if (!(ctx->new_table->flags2 & DICT_TF2_USE_FILE_PER_TABLE)
		    && ha_alter_info->create_info->encrypt_type.length > 0
		    && !Encryption::is_none(encrypt)) {

			dict_mem_table_free( ctx->new_table);
			my_error(ER_TABLESPACE_CANNOT_ENCRYPT, MYF(0));
			goto new_clustered_failed;
		} else if (!Encryption::is_none(encrypt)) {
			/* Set the encryption flag. */
			byte*			master_key = NULL;
			ulint			master_key_id;
			Encryption::Version	version;

			/* Check if keyring is ready. */
			Encryption::get_master_key(&master_key_id,
						   &master_key,
						   &version);

			if (master_key == NULL) {
				dict_mem_table_free(ctx->new_table);
				my_error(ER_CANNOT_FIND_KEY_IN_KEYRING,
					 MYF(0));
				goto new_clustered_failed;
			} else {
				my_free(master_key);
				DICT_TF2_FLAG_SET(ctx->new_table,
						  DICT_TF2_ENCRYPTION);
			}
		}

		error = row_create_table_for_mysql(
			ctx->new_table, compression, ctx->trx);

		punch_hole_warning =
			(error == DB_IO_NO_PUNCH_HOLE_FS)
			? "Punch hole is not supported by the file system"
			: "Page Compression is not supported for this"
			  " tablespace";

		switch (error) {
			dict_table_t*	temp_table;
		case DB_IO_NO_PUNCH_HOLE_FS:
		case DB_IO_NO_PUNCH_HOLE_TABLESPACE:

			push_warning_printf(
				ctx->prebuilt->trx->mysql_thd,
				Sql_condition::SL_WARNING,
				HA_ERR_UNSUPPORTED,
				"%s. Compression disabled for '%s'",
				punch_hole_warning,
				ctx->old_table->name.m_name);

			error = DB_SUCCESS;
			// Fall through.

		case DB_SUCCESS:
			/* We need to bump up the table ref count and
			before we can use it we need to open the
			table. The new_table must be in the data
			dictionary cache, because we are still holding
			the dict_sys->mutex. */
			ut_ad(mutex_own(&dict_sys->mutex));
			temp_table = dd_table_open_on_name_in_mem(
				ctx->new_table->name.m_name, true);
			ut_a(ctx->new_table == temp_table);
			/* n_ref_count must be 1, because purge cannot
			be executing on this very table as we are
			holding MDL lock. */
			DBUG_ASSERT(ctx->new_table->get_ref_count() == 1);
			break;
		case DB_TABLESPACE_EXISTS:
			my_error(ER_TABLESPACE_EXISTS, MYF(0),
				 new_table_name);
			goto new_clustered_failed;
		case DB_DUPLICATE_KEY:
			my_error(HA_ERR_TABLE_EXIST, MYF(0),
				 altered_table->s->table_name.str);
			goto new_clustered_failed;
		case DB_UNSUPPORTED:
			my_error(ER_UNSUPPORTED_EXTENSION, MYF(0),
				 ctx->new_table->name.m_name);
			goto new_clustered_failed;
		default:
			my_error_innodb(error, table_name, flags);
new_clustered_failed:
			ut_ad(user_table->get_ref_count() == 1);

			goto err_exit;
		}

		if (ha_alter_info->handler_flags
		    & Alter_inplace_info::ADD_COLUMN) {
			add_cols = dtuple_create_with_vcol(
				ctx->heap,
				ctx->new_table->get_n_cols(),
				dict_table_get_n_v_cols(ctx->new_table));

			dict_table_copy_types(add_cols, ctx->new_table);
		} else {
			add_cols = NULL;
		}

		ctx->col_map = innobase_build_col_map(
			ha_alter_info, altered_table, old_table,
			ctx->new_table, user_table,
			add_cols, ctx->heap);
		ctx->add_cols = add_cols;
	} else {
		DBUG_ASSERT(!innobase_need_rebuild(ha_alter_info));
		DBUG_ASSERT(old_table->s->primary_key
			    == altered_table->s->primary_key);

		for (dict_index_t* index = user_table->first_index();
		     index != NULL;
		     index = index->next()) {
			if (!index->to_be_dropped
			    && index->is_corrupted()) {
				my_error(ER_CHECK_NO_SUCH_TABLE, MYF(0));
				goto error_handled;
			}
		}

		if (!ctx->new_table->fts
		    && innobase_fulltext_exist(altered_table)) {
			ctx->new_table->fts = fts_create(
				ctx->new_table);
			ctx->new_table->fts->doc_col = fts_doc_id_col;
		}

		/* Check if we need to update mtypes of legacy GIS columns.
		This check is only needed when we don't have to rebuild
		the table, since rebuild would update all mtypes for GIS
		columns */
		error = innobase_check_gis_columns(
			ha_alter_info, ctx->new_table, ctx->trx);
		if (error != DB_SUCCESS) {
			ut_ad(error == DB_ERROR);
			error = DB_UNSUPPORTED;
			goto error_handling;
		}
	}

	ut_ad(!dict_table_is_compressed_temporary(ctx->new_table));

	/* Assign table_id, so that no table id of
	fts_create_index_tables() will be written to the undo logs. */
	DBUG_ASSERT(ctx->new_table->id != 0);

	/* Create the indexes and load into dictionary. */

	for (ulint a = 0; a < ctx->num_to_add_index; a++) {

		if (index_defs[a].ind_type & DICT_VIRTUAL
		    && ctx->num_to_drop_vcol > 0 && !new_clustered) {
			innodb_v_adjust_idx_col(ha_alter_info, old_table,
						ctx->num_to_drop_vcol,
						&index_defs[a]);
		}

		ctx->add_index[a] = row_merge_create_index(
			ctx->trx, ctx->new_table,
			&index_defs[a], add_v);

		add_key_nums[a] = index_defs[a].key_number;

		if (!ctx->add_index[a]) {
			error = ctx->trx->error_state;
			DBUG_ASSERT(error != DB_SUCCESS);
			goto error_handling;
		}

		DBUG_ASSERT(ctx->add_index[a]->is_committed()
			    == !!new_clustered);

		if (ctx->add_index[a]->type & DICT_FTS) {
			DBUG_ASSERT(num_fts_index);
			DBUG_ASSERT(!fts_index);
			DBUG_ASSERT(ctx->add_index[a]->type == DICT_FTS);
			fts_index = ctx->add_index[a];
		}

		/* If only online ALTER TABLE operations have been
		requested, allocate a modification log. If the table
		will be locked anyway, the modification
		log is unnecessary. When rebuilding the table
		(new_clustered), we will allocate the log for the
		clustered index of the old table, later. */
		if (new_clustered
		    || !ctx->online
		    || user_table->ibd_file_missing
		    || dict_table_is_discarded(user_table)) {
			/* No need to allocate a modification log. */
			ut_ad(!ctx->add_index[a]->online_log);
		} else if (ctx->add_index[a]->type & DICT_FTS) {
			/* Fulltext indexes are not covered
			by a modification log. */
		} else {
			DBUG_EXECUTE_IF("innodb_OOM_prepare_inplace_alter",
					error = DB_OUT_OF_MEMORY;
					goto error_handling;);
			rw_lock_x_lock(&ctx->add_index[a]->lock);
			bool ok = row_log_allocate(ctx->add_index[a],
						   NULL, true, NULL, NULL,
						   path);
			rw_lock_x_unlock(&ctx->add_index[a]->lock);

			if (!ok) {
				error = DB_OUT_OF_MEMORY;
				goto error_handling;
			}
		}
	}

	ut_ad(new_clustered == ctx->need_rebuild());

	DBUG_EXECUTE_IF("innodb_OOM_prepare_inplace_alter",
			error = DB_OUT_OF_MEMORY;
			goto error_handling;);

	if (new_clustered) {
		dict_index_t*	clust_index = user_table->first_index();
		dict_index_t*	new_clust_index = ctx->new_table->first_index();
		ctx->skip_pk_sort = innobase_pk_order_preserved(
			ctx->col_map, clust_index, new_clust_index);

		DBUG_EXECUTE_IF("innodb_alter_table_pk_assert_no_sort",
			DBUG_ASSERT(ctx->skip_pk_sort););

		if (ctx->online) {
			/* Allocate a log for online table rebuild. */
			rw_lock_x_lock(&clust_index->lock);
			bool ok = row_log_allocate(
				clust_index, ctx->new_table,
				!(ha_alter_info->handler_flags
				  & Alter_inplace_info::ADD_PK_INDEX),
				ctx->add_cols, ctx->col_map, path);
			rw_lock_x_unlock(&clust_index->lock);

			if (!ok) {
				error = DB_OUT_OF_MEMORY;
				goto error_handling;
			}
		}
	}

	if (ctx->online) {
		/* Assign a consistent read view for
		row_merge_read_clustered_index(). */
		trx_assign_read_view(ctx->prebuilt->trx);
	}

	if (fts_index) {
		/* Ensure that the dictionary operation mode will
		not change while creating the auxiliary tables. */
#ifdef UNIV_DEBUG
		trx_dict_op_t	op = trx_get_dict_operation(ctx->trx);
#endif
		ut_ad(ctx->trx->dict_operation_lock_mode == RW_X_LATCH);
		ut_ad(mutex_own(&dict_sys->mutex));
		ut_ad(rw_lock_own(dict_operation_lock, RW_LOCK_X));

		DICT_TF2_FLAG_SET(ctx->new_table, DICT_TF2_FTS);
		if (new_clustered) {
			/* For !new_clustered, this will be set at
			commit_cache_norebuild(). */
			ctx->new_table->fts_doc_id_index
				= dict_table_get_index_on_name(
					ctx->new_table, FTS_DOC_ID_INDEX_NAME);
			DBUG_ASSERT(ctx->new_table->fts_doc_id_index != NULL);
		}

		/* This function will commit the transaction and reset
		the trx_t::dict_operation flag on success. */

		error = fts_create_index_tables(ctx->trx, fts_index);

		DBUG_EXECUTE_IF("innodb_test_fail_after_fts_index_table",
				error = DB_LOCK_WAIT_TIMEOUT;
				goto error_handling;);

		if (error != DB_SUCCESS) {
			goto error_handling;
		}

		if (!ctx->new_table->fts
		    || ib_vector_size(ctx->new_table->fts->indexes) == 0) {
			bool	exist_fts_common;
			exist_fts_common = fts_check_common_tables_exist(
				ctx->new_table);

			if (!exist_fts_common) {
				error = fts_create_common_tables(
					ctx->trx, ctx->new_table,
					user_table->name.m_name, TRUE);

				DBUG_EXECUTE_IF(
					"innodb_test_fail_after_fts_common_table",
					error = DB_LOCK_WAIT_TIMEOUT;);

				if (error != DB_SUCCESS) {
					goto error_handling;
				}

				build_fts_common = true;
			}

			ut_ad(mutex_own(&dict_sys->mutex));
			mutex_exit(&dict_sys->mutex);

			error = innobase_fts_load_stopword(
				ctx->new_table, nullptr,
				ctx->prebuilt->trx->mysql_thd)
				? DB_SUCCESS : DB_ERROR;

			mutex_enter(&dict_sys->mutex);

			if (error != DB_SUCCESS) {
				goto error_handling;
			}
		}

		ut_ad(trx_get_dict_operation(ctx->trx) == op);
	}

	DBUG_ASSERT(error == DB_SUCCESS);

	if (build_fts_common || fts_index) {
		fts_freeze_aux_tables(ctx->new_table);
	}

	row_mysql_unlock_data_dictionary(ctx->prebuilt->trx);
	ut_ad(ctx->trx == ctx->prebuilt->trx);
	dict_locked = false;

	if (dd_prepare_inplace_alter_table(
		ctx->prebuilt->trx->mysql_thd, user_table, ctx->new_table,
		old_dd_tab, new_dd_tab)) {
		error = DB_ERROR;
	}

	if (error == DB_SUCCESS) {
		if (build_fts_common) {
			if (!fts_create_common_dd_tables(ctx->new_table)) {
				error = DB_ERROR;
				goto error_handling;
			}
		}

		if (fts_index) {
			error = fts_create_index_dd_tables(ctx->new_table);
			if (error != DB_SUCCESS) {
				goto error_handling;
			}
		}
	}

error_handling:

	if (build_fts_common || fts_index) {
		fts_detach_aux_tables(ctx->new_table, dict_locked);
	}

	/* After an error, remove all those index definitions from the
	dictionary which were defined. */

	switch (error) {
	case DB_SUCCESS:
		ut_a(!dict_locked);

		ut_d(mutex_enter(&dict_sys->mutex));
		ut_d(dict_table_check_for_dup_indexes(
			     user_table, CHECK_PARTIAL_OK));
		ut_d(mutex_exit(&dict_sys->mutex));
		DBUG_RETURN(false);
	case DB_TABLESPACE_EXISTS:
		my_error(ER_TABLESPACE_EXISTS, MYF(0), "(unknown)");
		break;
	case DB_DUPLICATE_KEY:
		my_error(ER_DUP_KEY, MYF(0), "SYS_INDEXES");
		break;
	case DB_UNSUPPORTED:
		my_error(ER_TABLE_CANT_HANDLE_SPKEYS, MYF(0), "SYS_COLUMNS");
		break;
	default:
		my_error_innodb(error, table_name, user_table->flags);
	}

error_handled:

	ctx->prebuilt->trx->error_info = NULL;
	ctx->trx->error_state = DB_SUCCESS;

	if (!dict_locked) {
		row_mysql_lock_data_dictionary(ctx->prebuilt->trx);
		ut_ad(ctx->trx == ctx->prebuilt->trx);
	}

	if (new_clustered) {
		if (ctx->need_rebuild()) {

			if (DICT_TF2_FLAG_IS_SET(
				    ctx->new_table, DICT_TF2_FTS)) {
				innobase_drop_fts_index_table(
					ctx->new_table, ctx->trx);
			}

			dict_table_close_and_drop(ctx->trx, ctx->new_table);

			/* Free the log for online table rebuild, if
			one was allocated. */

			dict_index_t* clust_index = user_table->first_index();

			rw_lock_x_lock(&clust_index->lock);

			if (clust_index->online_log) {
				ut_ad(ctx->online);
				row_log_free(clust_index->online_log);
				clust_index->online_status
					= ONLINE_INDEX_COMPLETE;
			}

			rw_lock_x_unlock(&clust_index->lock);
		}

		/* n_ref_count must be 1, because purge cannot
		be executing on this very table as we are
		holding MDL. */
		DBUG_ASSERT(user_table->get_ref_count() == 1 || ctx->online);
	} else {
		ut_ad(!ctx->need_rebuild());
		row_merge_drop_indexes(ctx->trx, user_table, TRUE);
	}

	ut_d(dict_table_check_for_dup_indexes(user_table, CHECK_ALL_COMPLETE));
	ut_ad(!user_table->drop_aborted);

err_exit:
#ifdef UNIV_DEBUG
	/* Clear the to_be_dropped flag in the data dictionary cache. */
	for (ulint i = 0; i < ctx->num_to_drop_index; i++) {
		DBUG_ASSERT(ctx->drop_index[i]->is_committed());
		DBUG_ASSERT(ctx->drop_index[i]->to_be_dropped);
		ctx->drop_index[i]->to_be_dropped = 0;
	}
#endif /* UNIV_DEBUG */

	row_mysql_unlock_data_dictionary(ctx->prebuilt->trx);
	ut_ad(ctx->trx == ctx->prebuilt->trx);

	lock_table_unlock_for_trx(ctx->prebuilt->trx);

	destroy(ctx);
	ha_alter_info->handler_ctx = NULL;

	DBUG_RETURN(true);
}

/* Check whether an index is needed for the foreign key constraint.
If so, if it is dropped, is there an equivalent index can play its role.
@return true if the index is needed and can't be dropped */
static MY_ATTRIBUTE((warn_unused_result))
bool
innobase_check_foreign_key_index(
/*=============================*/
	Alter_inplace_info*	ha_alter_info,	/*!< in: Structure describing
						changes to be done by ALTER
						TABLE */
	dict_index_t*		index,		/*!< in: index to check */
	dict_table_t*		indexed_table,	/*!< in: table that owns the
						foreign keys */
	const char**		col_names,	/*!< in: column names, or NULL
						for indexed_table->col_names */
	trx_t*			trx,		/*!< in/out: transaction */
	dict_foreign_t**	drop_fk,	/*!< in: Foreign key constraints
						to drop */
	ulint			n_drop_fk)	/*!< in: Number of foreign keys
						to drop */
{
	ut_ad(index != NULL);
	ut_ad(indexed_table != NULL);

	const dict_foreign_set*	fks = &indexed_table->referenced_set;

	/* Check for all FK references from other tables to the index. */
	for (dict_foreign_set::const_iterator it = fks->begin();
	     it != fks->end(); ++it) {

		dict_foreign_t*	foreign = *it;
		if (foreign->referenced_index != index) {
			continue;
		}
		ut_ad(indexed_table == foreign->referenced_table);

		if (NULL == dict_foreign_find_index(
			    indexed_table, col_names,
			    foreign->referenced_col_names,
			    foreign->n_fields, index,
			    /*check_charsets=*/TRUE,
			    /*check_null=*/FALSE)
		    && NULL == innobase_find_equiv_index(
			    foreign->referenced_col_names,
			    foreign->n_fields,
			    ha_alter_info->key_info_buffer,
			    ha_alter_info->index_add_buffer,
			    ha_alter_info->index_add_count)) {

			/* Index cannot be dropped. */
			trx->error_info = index;
			return(true);
		}
	}

	fks = &indexed_table->foreign_set;

	/* Check for all FK references in current table using the index. */
	for (dict_foreign_set::const_iterator it = fks->begin();
	     it != fks->end(); ++it) {

		dict_foreign_t*	foreign = *it;
		if (foreign->foreign_index != index) {
			continue;
		}

		ut_ad(indexed_table == foreign->foreign_table);

		if (!innobase_dropping_foreign(
			    foreign, drop_fk, n_drop_fk)
		    && NULL == dict_foreign_find_index(
			    indexed_table, col_names,
			    foreign->foreign_col_names,
			    foreign->n_fields, index,
			    /*check_charsets=*/TRUE,
			    /*check_null=*/FALSE)
		    && NULL == innobase_find_equiv_index(
			    foreign->foreign_col_names,
			    foreign->n_fields,
			    ha_alter_info->key_info_buffer,
			    ha_alter_info->index_add_buffer,
			    ha_alter_info->index_add_count)) {

			/* Index cannot be dropped. */
			trx->error_info = index;
			return(true);
		}
	}

	return(false);
}

/** Rename a given index in the InnoDB data dictionary cache.
@param[in,out] index index to rename
@param new_name new index name */
static
void
rename_index_in_cache(
	dict_index_t*	index,
	const char*	new_name)
{
	DBUG_ENTER("rename_index_in_cache");

	ut_ad(mutex_own(&dict_sys->mutex));
	ut_ad(rw_lock_own(dict_operation_lock, RW_LOCK_X));

	size_t	old_name_len = strlen(index->name);
	size_t	new_name_len = strlen(new_name);

	if (old_name_len >= new_name_len) {
		/* reuse the old buffer for the name if it is large enough */
		memcpy(const_cast<char*>(index->name()), new_name,
		       new_name_len + 1);
	} else {
		/* Free the old chunk of memory if it is at the topmost
		place in the heap, otherwise the old chunk will be freed
		when the index is evicted from the cache. This code will
		kick-in in a repeated ALTER sequences where the old name is
		alternately longer/shorter than the new name:
		1. ALTER TABLE t RENAME INDEX a TO aa;
		2. ALTER TABLE t RENAME INDEX aa TO a;
		3. go to 1. */
		index->name = mem_heap_strdup_replace(
			index->heap,
			/* Presumed topmost element of the heap: */
			index->name, old_name_len + 1,
			new_name);
	}

	DBUG_VOID_RETURN;
}

/**
Rename all indexes in data dictionary cache of a given table that are
specified in ha_alter_info.

@param ctx alter context, used to fetch the list of indexes to rename
@param ha_alter_info fetch the new names from here
*/
static
void
rename_indexes_in_cache(
/*====================*/
	const ha_innobase_inplace_ctx*	ctx,
	const Alter_inplace_info*	ha_alter_info)
{
	DBUG_ENTER("rename_indexes_in_cache");

	ut_ad(ctx->num_to_rename == ha_alter_info->index_rename_count);

	for (ulint i = 0; i < ctx->num_to_rename; i++) {
		KEY_PAIR*	pair = &ha_alter_info->index_rename_buffer[i];
		dict_index_t*	index;

		index = ctx->rename[i];

		ut_ad(strcmp(index->name, pair->old_key->name) == 0);

		rename_index_in_cache(index, pair->new_key->name);
	}

	DBUG_VOID_RETURN;
}

/** Fill the stored column information in s_cols list.
@param[in]	altered_table	mysql table object
@param[in]	table		innodb table object
@param[out]	s_cols		list of stored column
@param[out]	s_heap		heap for storing stored
column information. */
static
void
alter_fill_stored_column(
	const TABLE*		altered_table,
	dict_table_t*		table,
	dict_s_col_list**	s_cols,
	mem_heap_t**		s_heap)
{
	ulint	n_cols = altered_table->s->fields;

	for (ulint i = 0; i < n_cols; i++) {
		Field* field = altered_table->field[i];
		dict_s_col_t	s_col;

		if (!innobase_is_s_fld(field)) {
			continue;
		}

		ulint	num_base = field->gcol_info->non_virtual_base_columns();
		dict_col_t*	col = table->get_col(i);

		s_col.m_col = col;
		s_col.s_pos = i;

		if (*s_cols == NULL) {
			*s_cols = UT_NEW_NOKEY(dict_s_col_list());
			*s_heap = mem_heap_create(1000);
		}

		if (num_base != 0) {
			s_col.base_col = static_cast<dict_col_t**>(mem_heap_zalloc(
				*s_heap, num_base * sizeof(dict_col_t)));
		} else {
			s_col.base_col = NULL;
		}

		s_col.num_base = num_base;
		innodb_base_col_setup_for_stored(table, field, &s_col);

		(*s_cols)->push_back(s_col);
	}
}

/** Implementation of prepare_inplace_alter_table()
@tparam		Table		dd::Table or dd::Partition
@param[in]	altered_table	TABLE object for new version of table.
@param[in,out]	ha_alter_info	Structure describing changes to be done
				by ALTER TABLE and holding data used
				during in-place alter.
@param[in]	old_dd_tab	dd::Table object representing old
version of the table
@param[in,out]	new_dd_tab	dd::Table object representing new
version of the table
@retval	true Failure
@retval	false Success */
template<typename Table>
bool
ha_innobase::prepare_inplace_alter_table_impl(
	TABLE*			altered_table,
	Alter_inplace_info*	ha_alter_info,
	const Table*		old_dd_tab,
	Table*			new_dd_tab)
{
	dict_index_t**	drop_index = NULL;	/*!< Index to be dropped */
	ulint		n_drop_index;	/*!< Number of indexes to drop */
	dict_index_t**	rename_index;	/*!< Indexes to be dropped */
	ulint		n_rename_index;	/*!< Number of indexes to rename */
	dict_foreign_t**drop_fk;	/*!< Foreign key constraints to drop */
	ulint		n_drop_fk;	/*!< Number of foreign keys to drop */
	dict_foreign_t**add_fk = NULL;	/*!< Foreign key constraints to drop */
	ulint		n_add_fk;	/*!< Number of foreign keys to drop */
	dict_table_t*	indexed_table;	/*!< Table where indexes are created */
	mem_heap_t*	heap;
	const char**	col_names;
	int		error;
	ulint		max_col_len;
	ulint		add_autoinc_col_no	= ULINT_UNDEFINED;
	ulonglong	autoinc_col_max_value	= 0;
	ulint		fts_doc_col_no		= ULINT_UNDEFINED;
	bool		add_fts_doc_id		= false;
	bool		add_fts_doc_id_idx	= false;
	bool		add_fts_idx		= false;
	dict_s_col_list*s_cols			= NULL;
	mem_heap_t*	s_heap			= NULL;

	DBUG_ENTER("ha_innobase::prepare_inplace_alter_table_impl");
	DBUG_ASSERT(!ha_alter_info->handler_ctx);
	DBUG_ASSERT(ha_alter_info->create_info);
	DBUG_ASSERT(!srv_read_only_mode);

	MONITOR_ATOMIC_INC(MONITOR_PENDING_ALTER_TABLE);

#ifdef UNIV_DEBUG
	for (dict_index_t* index = m_prebuilt->table->first_index();
	     index;
	     index = index->next()) {
		ut_ad(!index->to_be_dropped);
	}
#endif /* UNIV_DEBUG */

	ut_d(mutex_enter(&dict_sys->mutex));
	ut_d(dict_table_check_for_dup_indexes(
		     m_prebuilt->table, CHECK_ABORTED_OK));
	ut_d(mutex_exit(&dict_sys->mutex));

	if (!(ha_alter_info->handler_flags & ~INNOBASE_INPLACE_IGNORE)) {
		/* Nothing to do */
		DBUG_ASSERT(m_prebuilt->trx->dict_operation_lock_mode == 0);
		if (ha_alter_info->handler_flags & ~INNOBASE_INPLACE_IGNORE) {

			online_retry_drop_dict_indexes(
				m_prebuilt->table, false);

		}

		DBUG_RETURN(false);
	}

	indexed_table = m_prebuilt->table;

	if (indexed_table->is_corrupted()) {
		/* The clustered index is corrupted. */
		my_error(ER_CHECK_NO_SUCH_TABLE, MYF(0));
		DBUG_RETURN(true);
	}

	/* ALTER TABLE will not implicitly move a table from a single-table
	tablespace to the system tablespace when innodb_file_per_table=OFF.
	But it will implicitly move a table from the system tablespace to a
	single-table tablespace if innodb_file_per_table = ON.
	Tables found in a general tablespace will stay there unless ALTER
	TABLE contains another TABLESPACE=name.  If that is found it will
	explicitly move a table to the named tablespace.
	So if you specify TABLESPACE=`innodb_system` a table can be moved
	into the system tablespace from either a general or file-per-table
	tablespace. But from then on, it is labeled as using a shared space
	(the create options have tablespace=='innodb_system' and the
	SHARED_SPACE flag is set in the table flags) so it can no longer be
	implicitly moved to a file-per-table tablespace. */
	bool	in_system_space
		= fsp_is_system_or_temp_tablespace(indexed_table->space);
	bool	is_file_per_table = !in_system_space
			&& !DICT_TF_HAS_SHARED_SPACE(indexed_table->flags);
#ifdef UNIV_DEBUG
	bool	in_general_space = !in_system_space
			&& DICT_TF_HAS_SHARED_SPACE(indexed_table->flags);

	/* The table being altered can only be in a system tablespace,
	or its own file-per-table tablespace, or a general tablespace. */
	ut_ad(1 == in_system_space + is_file_per_table + in_general_space);
#endif /* UNIV_DEBUG */

	create_table_info_t	info(m_user_thd,
				     altered_table,
				     ha_alter_info->create_info,
				     NULL,
				     NULL,
				     NULL,
				     is_file_per_table);

	info.set_tablespace_type(is_file_per_table);

	if (ha_alter_info->handler_flags
	    & Alter_inplace_info::CHANGE_CREATE_OPTION) {
		const char* invalid_opt = info.create_options_are_invalid();
		if (invalid_opt) {
			my_error(ER_ILLEGAL_HA_CREATE_OPTION, MYF(0),
				 table_type(), invalid_opt);
			goto err_exit_no_heap;
		}
	}

	/* Check if any index name is reserved. */
	if (innobase_index_name_is_reserved(
		    m_user_thd,
		    ha_alter_info->key_info_buffer,
		    ha_alter_info->key_count)) {
err_exit_no_heap:
		DBUG_ASSERT(m_prebuilt->trx->dict_operation_lock_mode == 0);
		if (ha_alter_info->handler_flags & ~INNOBASE_INPLACE_IGNORE) {
			online_retry_drop_dict_indexes(
				m_prebuilt->table, false);
		}
		DBUG_RETURN(true);
	}

	indexed_table = m_prebuilt->table;

	/* Check that index keys are sensible */
	error = innobase_check_index_keys(ha_alter_info, indexed_table);

	if (error) {
		goto err_exit_no_heap;
	}

	/* Prohibit renaming a column to something that the table
	already contains. */
	if (ha_alter_info->handler_flags
	    & Alter_inplace_info::ALTER_COLUMN_NAME) {
		List_iterator_fast<Create_field> cf_it(
			ha_alter_info->alter_info->create_list);

		for (Field** fp = table->field; *fp; fp++) {
			if (!((*fp)->flags & FIELD_IS_RENAMED)) {
				continue;
			}

			const char* name = 0;

			cf_it.rewind();
			while (const Create_field* cf = cf_it++) {
				if (cf->field == *fp) {
					name = cf->field_name;
					goto check_if_ok_to_rename;
				}
			}

			ut_error;
check_if_ok_to_rename:
			/* Prohibit renaming a column from FTS_DOC_ID
			if full-text indexes exist. */
			if (!my_strcasecmp(system_charset_info,
					   (*fp)->field_name,
					   FTS_DOC_ID_COL_NAME)
			    && innobase_fulltext_exist(altered_table)) {
				my_error(ER_INNODB_FT_WRONG_DOCID_COLUMN,
					 MYF(0), name);
				goto err_exit_no_heap;
			}

			/* Prohibit renaming a column to an internal column. */
			const char*	s = m_prebuilt->table->col_names;
			unsigned j;
			/* Skip user columns.
			MySQL should have checked these already.
			We want to allow renaming of c1 to c2, c2 to c1. */
			for (j = 0; j < table->s->fields; j++) {
				if (!innobase_is_v_fld(table->field[j])) {
					s += strlen(s) + 1;
				}
			}

			for (; j < m_prebuilt->table->n_def; j++) {
				if (!my_strcasecmp(
					    system_charset_info, name, s)) {
					my_error(ER_WRONG_COLUMN_NAME, MYF(0),
						 s);
					goto err_exit_no_heap;
				}

				s += strlen(s) + 1;
			}
		}
	}

	if (!info.innobase_table_flags()) {
		goto err_exit_no_heap;
	}

	max_col_len = DICT_MAX_FIELD_LEN_BY_FORMAT_FLAG(info.flags());

	/* Check each index's column length to make sure they do not
	exceed limit */
	for (ulint i = 0; i < ha_alter_info->index_add_count; i++) {
		const KEY* key = &ha_alter_info->key_info_buffer[
			ha_alter_info->index_add_buffer[i]];

		if (key->flags & HA_FULLTEXT) {
			/* The column length does not matter for
			fulltext search indexes. But, UNIQUE
			fulltext indexes are not supported. */
			DBUG_ASSERT(!(key->flags & HA_NOSAME));
			DBUG_ASSERT(!(key->flags & HA_KEYFLAG_MASK
				      & ~(HA_FULLTEXT
					  | HA_PACK_KEY
					  | HA_BINARY_PACK_KEY)));
			add_fts_idx = true;
			continue;
		}

		if (innobase_check_column_length(max_col_len, key)) {
			my_error(ER_INDEX_COLUMN_TOO_LONG, MYF(0),
				 max_col_len);
			goto err_exit_no_heap;
		}
	}

	/* Check existing index definitions for too-long column
	prefixes as well, in case max_col_len shrunk. */
	for (const dict_index_t* index = indexed_table->first_index();
	     index;
	     index = index->next()) {
		if (index->type & DICT_FTS) {
			DBUG_ASSERT(index->type == DICT_FTS
				    || index->is_corrupted());

			/* We need to drop any corrupted fts indexes
			before we add a new fts index. */
			if (add_fts_idx && index->type & DICT_CORRUPT) {
				ib_errf(m_user_thd, IB_LOG_LEVEL_ERROR,
					ER_INNODB_INDEX_CORRUPT,
					"Fulltext index '%s' is corrupt. "
					"you should drop this index first.",
					index->name());

				goto err_exit_no_heap;
			}

			continue;
		}

		for (ulint i = 0; i < dict_index_get_n_fields(index); i++) {
			const dict_field_t* field = index->get_field(i);
			if (field->prefix_len > max_col_len) {
				my_error(ER_INDEX_COLUMN_TOO_LONG, MYF(0),
					 max_col_len);
				goto err_exit_no_heap;
			}
		}
	}

	n_drop_index = 0;
	n_drop_fk = 0;

	if (ha_alter_info->handler_flags
	    & (INNOBASE_ALTER_NOREBUILD | INNOBASE_ALTER_REBUILD)) {
		heap = mem_heap_create(1024);

		if (ha_alter_info->handler_flags
		    & Alter_inplace_info::ALTER_COLUMN_NAME) {
			col_names = innobase_get_col_names(
				ha_alter_info, altered_table, table,
				indexed_table, heap);
		} else {
			col_names = NULL;
		}
	} else {
		heap = NULL;
		col_names = NULL;
	}

	if (ha_alter_info->handler_flags
	    & Alter_inplace_info::DROP_FOREIGN_KEY) {
		DBUG_ASSERT(ha_alter_info->alter_info->drop_list.size() > 0);

		drop_fk = static_cast<dict_foreign_t**>(
			mem_heap_alloc(
				heap,
				ha_alter_info->alter_info->drop_list.size()
				* sizeof(dict_foreign_t*)));

		for (const Alter_drop *drop : ha_alter_info->alter_info->drop_list) {
			if (drop->type != Alter_drop::FOREIGN_KEY) {
				continue;
			}

			for (dict_foreign_set::iterator it
				= m_prebuilt->table->foreign_set.begin();
			     it != m_prebuilt->table->foreign_set.end();
			     ++it) {

				dict_foreign_t*	foreign = *it;
				const char* fid = strchr(foreign->id, '/');

				DBUG_ASSERT(fid);
				/* If no database/ prefix was present in
				the FOREIGN KEY constraint name, compare
				to the full constraint name. */
				fid = fid ? fid + 1 : foreign->id;

				if (!my_strcasecmp(system_charset_info,
						   fid, drop->name)) {
					drop_fk[n_drop_fk++] = foreign;
					goto found_fk;
				}
			}

			my_error(ER_CANT_DROP_FIELD_OR_KEY, MYF(0),
				 drop->name);
			goto err_exit;
found_fk:
			continue;
		}

		DBUG_ASSERT(n_drop_fk > 0);

		DBUG_ASSERT(n_drop_fk
			    == ha_alter_info->alter_info->drop_list.size());
	} else {
		drop_fk = NULL;
	}

	if (ha_alter_info->index_drop_count) {
		dict_index_t*	drop_primary = NULL;

		DBUG_ASSERT(ha_alter_info->handler_flags
			    & (Alter_inplace_info::DROP_INDEX
			       | Alter_inplace_info::DROP_UNIQUE_INDEX
			       | Alter_inplace_info::DROP_PK_INDEX));
		/* Check which indexes to drop. */
		drop_index = static_cast<dict_index_t**>(
			mem_heap_alloc(
				heap, (ha_alter_info->index_drop_count + 1)
				* sizeof *drop_index));

		for (uint i = 0; i < ha_alter_info->index_drop_count; i++) {
			const KEY*	key
				= ha_alter_info->index_drop_buffer[i];
			dict_index_t*	index
				= dict_table_get_index_on_name(
					indexed_table, key->name);

			if (!index) {
				push_warning_printf(
					m_user_thd,
					Sql_condition::SL_WARNING,
					HA_ERR_WRONG_INDEX,
					"InnoDB could not find key"
					" with name %s", key->name);
			} else {
				ut_ad(!index->to_be_dropped);
				if (!index->is_clustered()) {
					drop_index[n_drop_index++] = index;
				} else {
					drop_primary = index;
				}
			}
		}

		/* If all FULLTEXT indexes were removed, drop an
		internal FTS_DOC_ID_INDEX as well, unless it exists in
		the table. */

		if (innobase_fulltext_exist(table)
		    && !innobase_fulltext_exist(altered_table)
		    && !DICT_TF2_FLAG_IS_SET(
			indexed_table, DICT_TF2_FTS_HAS_DOC_ID)) {
			dict_index_t*	fts_doc_index
				= indexed_table->fts_doc_id_index;
			ut_ad(fts_doc_index);

			// Add some fault tolerance for non-debug builds.
			if (fts_doc_index == NULL) {
				goto check_if_can_drop_indexes;
			}

			DBUG_ASSERT(!fts_doc_index->to_be_dropped);

			for (uint i = 0; i < table->s->keys; i++) {
				if (!my_strcasecmp(
					    system_charset_info,
					    FTS_DOC_ID_INDEX_NAME,
					    table->key_info[i].name)) {
					/* The index exists in the MySQL
					data dictionary. Do not drop it,
					even though it is no longer needed
					by InnoDB fulltext search. */
					goto check_if_can_drop_indexes;
				}
			}

			drop_index[n_drop_index++] = fts_doc_index;
		}

check_if_can_drop_indexes:
		/* Check if the indexes can be dropped. */

		/* Prevent a race condition between DROP INDEX and
		CREATE TABLE adding FOREIGN KEY constraints. */
		row_mysql_lock_data_dictionary(m_prebuilt->trx);

		if (!n_drop_index) {
			drop_index = NULL;
		} else {
			/* Flag all indexes that are to be dropped. */
			for (ulint i = 0; i < n_drop_index; i++) {
				ut_ad(!drop_index[i]->to_be_dropped);
				drop_index[i]->to_be_dropped = 1;
			}
		}

		for (uint i = 0; i < n_drop_index; i++) {
			dict_index_t*	index = drop_index[i];

			if (innobase_check_foreign_key_index(
				ha_alter_info, index,
				indexed_table, col_names,
				m_prebuilt->trx, drop_fk, n_drop_fk)) {
				row_mysql_unlock_data_dictionary(
					m_prebuilt->trx);
				m_prebuilt->trx->error_info = index;
				print_error(HA_ERR_DROP_INDEX_FK,
					    MYF(0));
				goto err_exit;
			}
		}

		/* If a primary index is dropped, need to check
		any depending foreign constraints get affected */
		if (drop_primary
		    && innobase_check_foreign_key_index(
			    ha_alter_info, drop_primary,
			    indexed_table, col_names,
			    m_prebuilt->trx, drop_fk, n_drop_fk)) {
			row_mysql_unlock_data_dictionary(m_prebuilt->trx);
			print_error(HA_ERR_DROP_INDEX_FK, MYF(0));
			goto err_exit;
		}

		row_mysql_unlock_data_dictionary(m_prebuilt->trx);
	} else {
		drop_index = NULL;
	}

	n_rename_index = ha_alter_info->index_rename_count;
	rename_index = NULL;

	/* Create a list of dict_index_t objects that are to be renamed,
	also checking for requests to rename nonexistent indexes. If
	the table is going to be rebuilt (new_clustered == true in
	prepare_inplace_alter_table_dict()), then this can be skipped,
	but we don't for simplicity (we have not determined the value of
	new_clustered yet). */
	if (n_rename_index > 0) {
		rename_index = static_cast<dict_index_t**>(
			mem_heap_alloc(
				heap,
				n_rename_index * sizeof(*rename_index)));
		for (ulint i = 0; i < n_rename_index; i++) {
			dict_index_t*	index;
			const char*	old_name = ha_alter_info
				->index_rename_buffer[i].old_key->name;

			index = dict_table_get_index_on_name(indexed_table,
							     old_name);

			if (index == NULL) {
				my_error(ER_KEY_DOES_NOT_EXITS, MYF(0),
					 old_name,
					 m_prebuilt->table->name.m_name);
				goto err_exit;
			}

			rename_index[i] = index;
		}
	}

	n_add_fk = 0;

	if (ha_alter_info->handler_flags
	    & Alter_inplace_info::ADD_FOREIGN_KEY) {
		ut_ad(!m_prebuilt->trx->check_foreigns);

		alter_fill_stored_column(altered_table, m_prebuilt->table,
					 &s_cols, &s_heap);

		add_fk = static_cast<dict_foreign_t**>(
			mem_heap_zalloc(
				heap,
				ha_alter_info->alter_info->key_list.size()
				* sizeof(dict_foreign_t*)));

		if (!innobase_get_foreign_key_info(
			    ha_alter_info, table_share,
			    m_prebuilt->table, col_names,
			    drop_index, n_drop_index,
			    add_fk, &n_add_fk, m_prebuilt->trx, s_cols)) {
err_exit:
			if (n_drop_index) {
				row_mysql_lock_data_dictionary(m_prebuilt->trx);

				/* Clear the to_be_dropped flags, which might
				have been set at this point. */
				for (ulint i = 0; i < n_drop_index; i++) {
					ut_ad(drop_index[i]->is_committed());
					drop_index[i]->to_be_dropped = 0;
				}

				row_mysql_unlock_data_dictionary(
					m_prebuilt->trx);
			}

			if (heap) {
				mem_heap_free(heap);
			}

			if (s_cols != NULL) {
				UT_DELETE(s_cols);
				mem_heap_free(s_heap);
			}

			goto err_exit_no_heap;
		}

		if (s_cols != NULL) {
			UT_DELETE(s_cols);
			mem_heap_free(s_heap);
		}
	}

	if (!(ha_alter_info->handler_flags & INNOBASE_ALTER_DATA)
	    || ((ha_alter_info->handler_flags & ~INNOBASE_INPLACE_IGNORE)
		== Alter_inplace_info::CHANGE_CREATE_OPTION
		&& !innobase_need_rebuild(ha_alter_info))) {

		if (heap) {
			ha_alter_info->handler_ctx
				= new (*THR_MALLOC) ha_innobase_inplace_ctx(
					m_prebuilt,
					drop_index, n_drop_index,
					rename_index, n_rename_index,
					drop_fk, n_drop_fk,
					add_fk, n_add_fk,
					ha_alter_info->online,
					heap, indexed_table,
					col_names, ULINT_UNDEFINED, 0, 0, 0);
		}

		DBUG_ASSERT(m_prebuilt->trx->dict_operation_lock_mode == 0);
		if (ha_alter_info->handler_flags & ~INNOBASE_INPLACE_IGNORE) {

			online_retry_drop_dict_indexes(
				m_prebuilt->table, false);

		}

		if ((ha_alter_info->handler_flags
		     & Alter_inplace_info::DROP_VIRTUAL_COLUMN)
		    && prepare_inplace_drop_virtual(
			    ha_alter_info, altered_table, table)) {
			DBUG_RETURN(true);
		}

		if ((ha_alter_info->handler_flags
		     & Alter_inplace_info::ADD_VIRTUAL_COLUMN)
		    && prepare_inplace_add_virtual(
			    ha_alter_info, altered_table, table)) {
			DBUG_RETURN(true);
		}

		if (ha_alter_info->handler_ctx != NULL) {
			ha_innobase_inplace_ctx*	ctx =
				static_cast<ha_innobase_inplace_ctx*>(
					ha_alter_info->handler_ctx);
			DBUG_RETURN(dd_prepare_inplace_alter_table(
				m_user_thd, ctx->old_table, ctx->new_table,
				old_dd_tab, new_dd_tab));
		} else {
			DBUG_RETURN(false);
		}
	}

	/* If we are to build a full-text search index, check whether
	the table already has a DOC ID column.  If not, we will need to
	add a Doc ID hidden column and rebuild the primary index */
	if (innobase_fulltext_exist(altered_table)) {
		ulint	doc_col_no;
		ulint	num_v = 0;

		if (!innobase_fts_check_doc_id_col(
			    m_prebuilt->table,
			    altered_table, &fts_doc_col_no, &num_v)) {

			fts_doc_col_no = altered_table->s->fields - num_v;
			add_fts_doc_id = true;
			add_fts_doc_id_idx = true;

			push_warning_printf(
				m_user_thd,
				Sql_condition::SL_WARNING,
				HA_ERR_WRONG_INDEX,
				"InnoDB rebuilding table to add"
				" column " FTS_DOC_ID_COL_NAME);
		} else if (fts_doc_col_no == ULINT_UNDEFINED) {
			goto err_exit;
		}

		switch (innobase_fts_check_doc_id_index(
				m_prebuilt->table, altered_table,
				&doc_col_no)) {
		case FTS_NOT_EXIST_DOC_ID_INDEX:
			add_fts_doc_id_idx = true;
			break;
		case FTS_INCORRECT_DOC_ID_INDEX:
			my_error(ER_INNODB_FT_WRONG_DOCID_INDEX, MYF(0),
				 FTS_DOC_ID_INDEX_NAME);
			goto err_exit;
		case FTS_EXIST_DOC_ID_INDEX:
			DBUG_ASSERT(
				doc_col_no == fts_doc_col_no
				|| doc_col_no == ULINT_UNDEFINED
				|| (ha_alter_info->handler_flags
				    & (Alter_inplace_info::ALTER_STORED_COLUMN_ORDER
				       | Alter_inplace_info::DROP_STORED_COLUMN
				       | Alter_inplace_info::ADD_STORED_BASE_COLUMN)));
		}
	}

	/* See if an AUTO_INCREMENT column was added. */
	uint	i = 0;
	ulint	num_v = 0;
	List_iterator_fast<Create_field> cf_it(
		ha_alter_info->alter_info->create_list);
	while (const Create_field* new_field = cf_it++) {
		const Field*	field;

		DBUG_ASSERT(i < altered_table->s->fields);

		for (uint old_i = 0; table->field[old_i]; old_i++) {
			if (new_field->field == table->field[old_i]) {
				goto found_col;
			}
		}

		/* This is an added column. */
		DBUG_ASSERT(!new_field->field);
		DBUG_ASSERT(ha_alter_info->handler_flags
			    & Alter_inplace_info::ADD_COLUMN);

		field = altered_table->field[i];

		DBUG_ASSERT((field->auto_flags & Field::NEXT_NUMBER)
			    == !!(field->flags & AUTO_INCREMENT_FLAG));

		if (field->flags & AUTO_INCREMENT_FLAG) {
			if (add_autoinc_col_no != ULINT_UNDEFINED) {
				/* This should have been blocked earlier. */
				ut_ad(0);
				my_error(ER_WRONG_AUTO_KEY, MYF(0));
				goto err_exit;
			}

			/* Get the col no of the old table non-virtual column array */
			add_autoinc_col_no = i - num_v;

			autoinc_col_max_value =
				field->get_max_int_value();
		}
found_col:
		if (innobase_is_v_fld(new_field)) {
			++num_v;
		}

		i++;
	}

	DBUG_ASSERT(heap);
	DBUG_ASSERT(m_user_thd == m_prebuilt->trx->mysql_thd);
	DBUG_ASSERT(!ha_alter_info->handler_ctx);

	ha_alter_info->handler_ctx = new (*THR_MALLOC) ha_innobase_inplace_ctx(
		m_prebuilt,
		drop_index, n_drop_index,
		rename_index, n_rename_index,
		drop_fk, n_drop_fk, add_fk, n_add_fk,
		ha_alter_info->online,
		heap, m_prebuilt->table, col_names,
		add_autoinc_col_no,
		ha_alter_info->create_info->auto_increment_value,
		autoinc_col_max_value, 0);

	DBUG_RETURN(prepare_inplace_alter_table_dict(
			    ha_alter_info, altered_table, table,
			    old_dd_tab, new_dd_tab,
			    table_share->table_name.str,
			    info.flags(), info.flags2(),
			    fts_doc_col_no, add_fts_doc_id,
			    add_fts_doc_id_idx));
}

/** Check that the column is part of a virtual index(index contains
virtual column) in the table
@param[in]	table		Table containing column
@param[in]	col		column to be checked
@return true if this column is indexed with other virtual columns */
static
bool
dict_col_in_v_indexes(
	dict_table_t*	table,
	dict_col_t*	col)
{
	for (dict_index_t* index = table->first_index()->next();
		index != NULL; index = index->next()) {
		if (!dict_index_has_virtual(index)) {
			continue;
		}
		for (ulint k = 0; k < index->n_fields; k++) {
			dict_field_t* field = index->get_field(k);
			if (field->col->ind == col->ind) {
				return(true);
			}
		}
	}

	return(false);
}

/* Check whether a columnn length change alter operation requires
to rebuild the template.
@param[in]	altered_table	TABLE object for new version of table.
@param[in]	ha_alter_info	Structure describing changes to be done
				by ALTER TABLE and holding data used
				during in-place alter.
@param[in]	table		table being altered
@return TRUE if needs rebuild. */
static
bool
alter_templ_needs_rebuild(
	TABLE*			altered_table,
	Alter_inplace_info*	ha_alter_info,
	dict_table_t*		table)
{
	ulint	i = 0;
	List_iterator_fast<Create_field>  cf_it(
		ha_alter_info->alter_info->create_list);

	for (Field** fp = altered_table->field; *fp; fp++, i++) {
		cf_it.rewind();
		while (const Create_field* cf = cf_it++) {
			for (ulint j=0; j < table->n_cols; j++) {
				dict_col_t* cols = table->get_col(j);
				if (cf->length > cols->len
				    && dict_col_in_v_indexes(table, cols)) {
					return(true);
				}
			}
		}
	}

	return(false);
}

/** Get the name of an erroneous key.
@param[in]	error_key_num	InnoDB number of the erroneus key
@param[in]	ha_alter_info	changes that were being performed
@param[in]	table		InnoDB table
@return	the name of the erroneous key */
static
const char*
get_error_key_name(
	ulint				error_key_num,
	const Alter_inplace_info*	ha_alter_info,
	const dict_table_t*		table)
{
	if (error_key_num == ULINT_UNDEFINED) {
		return(FTS_DOC_ID_INDEX_NAME);
	} else if (ha_alter_info->key_count == 0) {
		return(table->first_index()->name);
	} else {
		return(ha_alter_info->key_info_buffer[error_key_num].name);
	}
}

/** Implementation of inplace_alter_table()
@tparam		Table		dd::Table or dd::Partition
@param[in]	altered_table	TABLE object for new version of table.
@param[in,out]	ha_alter_info	Structure describing changes to be done
				by ALTER TABLE and holding data used
				during in-place alter.
@param[in]	old_dd_tab	dd::Table object describing old version
				of the table.
@param[in,out]	new_dd_tab	dd::Table object for the new version of the
				table. Can be adjusted by this call.
				Changes to the table definition will be
				persisted in the data-dictionary at statement
				commit time.
@retval true Failure
@retval false Success
*/
template<typename Table>
bool
ha_innobase::inplace_alter_table_impl(
	TABLE*			altered_table,
	Alter_inplace_info*	ha_alter_info,
	const Table*		old_dd_tab,
	Table*			new_dd_tab)
{
	dberr_t			error;
	dict_add_v_col_t*	add_v = NULL;
	dict_vcol_templ_t*	s_templ = NULL;
	dict_vcol_templ_t*	old_templ = NULL;
	struct TABLE*		eval_table = altered_table;
	bool			rebuild_templ = false;
	DBUG_ENTER("ha_innobase::inplace_alter_table_impl");
	DBUG_ASSERT(!srv_read_only_mode);

	ut_ad(!rw_lock_own(dict_operation_lock, RW_LOCK_X));
	ut_ad(!rw_lock_own(dict_operation_lock, RW_LOCK_S));

	DEBUG_SYNC(m_user_thd, "innodb_inplace_alter_table_enter");

	if (!(ha_alter_info->handler_flags & INNOBASE_ALTER_DATA)) {
ok_exit:
		DEBUG_SYNC(m_user_thd, "innodb_after_inplace_alter_table");
		DBUG_RETURN(false);
	}

	if ((ha_alter_info->handler_flags & ~INNOBASE_INPLACE_IGNORE)
	    == Alter_inplace_info::CHANGE_CREATE_OPTION
	    && !innobase_need_rebuild(ha_alter_info)) {
		goto ok_exit;
	}

	ha_innobase_inplace_ctx*	ctx
		= static_cast<ha_innobase_inplace_ctx*>
		(ha_alter_info->handler_ctx);

	DBUG_ASSERT(ctx);
	DBUG_ASSERT(ctx->trx);
	DBUG_ASSERT(ctx->prebuilt == m_prebuilt);

	dict_index_t*	pk = m_prebuilt->table->first_index();
	ut_ad(pk != NULL);

	/* For partitioned tables this could be already allocated from a
	previous partition invocation. For normal tables this is NULL. */
	UT_DELETE(ctx->m_stage);

	ctx->m_stage = UT_NEW_NOKEY(ut_stage_alter_t(pk));

	if (m_prebuilt->table->ibd_file_missing
	    || dict_table_is_discarded(m_prebuilt->table)) {
		goto all_done;
	}

	/* If we are doing a table rebuilding or having added virtual
	columns in the same clause, we will need to build a table template
	that carries translation information between MySQL TABLE and InnoDB
	table, which indicates the virtual columns and their base columns
	info. This is used to do the computation callback, so that the
	data in base columns can be extracted send to server.
	If the Column length changes and it is a part of virtual
	index then we need to rebuild the template. */
	rebuild_templ
	     = ctx->need_rebuild()
	       || ((ha_alter_info->handler_flags
		& Alter_inplace_info::ALTER_COLUMN_EQUAL_PACK_LENGTH)
		&& alter_templ_needs_rebuild(
		   altered_table, ha_alter_info, ctx->new_table));

	if ((ctx->new_table->n_v_cols > 0) && rebuild_templ) {
		/* Save the templ if isn't NULL so as to restore the
		original state in case of alter operation failures. */
		if (ctx->new_table->vc_templ != NULL && !ctx->need_rebuild()) {
			old_templ = ctx->new_table->vc_templ;
		}
		s_templ = UT_NEW_NOKEY(dict_vcol_templ_t());
		s_templ->vtempl = NULL;

		innobase_build_v_templ(
			altered_table, ctx->new_table, s_templ,
			NULL, false, NULL);

		ctx->new_table->vc_templ = s_templ;
	} else if (ctx->num_to_add_vcol > 0 && ctx->num_to_drop_vcol == 0) {
		/* if there is ongoing drop virtual column, then we disallow
		inplace add index on newly added virtual column, so it does
		not need to come in here to rebuild template with add_v.
		Please also see the assertion in innodb_v_adjust_idx_col() */

		s_templ = UT_NEW_NOKEY(dict_vcol_templ_t());

		add_v = static_cast<dict_add_v_col_t*>(
			mem_heap_alloc(ctx->heap, sizeof *add_v));
		add_v->n_v_col = ctx->num_to_add_vcol;
		add_v->v_col = ctx->add_vcol;
		add_v->v_col_name = ctx->add_vcol_name;

		s_templ->vtempl = NULL;

		innobase_build_v_templ(
			altered_table, ctx->new_table, s_templ,
			add_v, false, NULL);
		old_templ = ctx->new_table->vc_templ;
		ctx->new_table->vc_templ = s_templ;
	}

	/* Drop virtual column without rebuild will keep dict table
	unchanged, we use old table to evaluate virtual column value
	in innobase_get_computed_value(). */
	if (!ctx->need_rebuild() && ctx->num_to_drop_vcol > 0) {
		eval_table = table;
	}

	/* Read the clustered index of the table and build
	indexes based on this information using temporary
	files and merge sort. */
	DBUG_EXECUTE_IF("innodb_OOM_inplace_alter",
			error = DB_OUT_OF_MEMORY; goto oom;);
	error = row_merge_build_indexes(
		m_prebuilt->trx,
		m_prebuilt->table, ctx->new_table,
		ctx->online,
		ctx->add_index, ctx->add_key_numbers, ctx->num_to_add_index,
		altered_table, ctx->add_cols, ctx->col_map,
		ctx->add_autoinc, ctx->sequence, ctx->skip_pk_sort,
		ctx->m_stage, add_v, eval_table);

#ifdef UNIV_DEBUG
oom:
#endif /* UNIV_DEBUG */
	if (error == DB_SUCCESS && ctx->online && ctx->need_rebuild()) {
		DEBUG_SYNC_C("row_log_table_apply1_before");
		error = row_log_table_apply(
			ctx->thr, m_prebuilt->table, altered_table,
			ctx->m_stage);
	}

	if (s_templ) {
		ut_ad(ctx->need_rebuild() || ctx->num_to_add_vcol > 0
		      || rebuild_templ);
		dict_free_vc_templ(s_templ);
		UT_DELETE(s_templ);

		ctx->new_table->vc_templ = old_templ;
	}

	DEBUG_SYNC_C("inplace_after_index_build");

	DBUG_EXECUTE_IF("create_index_fail",
			error = DB_DUPLICATE_KEY;
			m_prebuilt->trx->error_key_num = ULINT_UNDEFINED;);

	/* After an error, remove all those index definitions
	from the dictionary which were defined. */

	switch (error) {
		KEY*	dup_key;
	all_done:
	case DB_SUCCESS:
		ut_d(mutex_enter(&dict_sys->mutex));
		ut_d(dict_table_check_for_dup_indexes(
			     m_prebuilt->table, CHECK_PARTIAL_OK));
		ut_d(mutex_exit(&dict_sys->mutex));
		/* prebuilt->table->n_ref_count can be anything here,
		given that we hold at most a shared lock on the table. */
		goto ok_exit;
	case DB_DUPLICATE_KEY:
		if (m_prebuilt->trx->error_key_num == ULINT_UNDEFINED
		    || ha_alter_info->key_count == 0) {
			/* This should be the hidden index on
			FTS_DOC_ID, or there is no PRIMARY KEY in the
			table. Either way, we should be seeing and
			reporting a bogus duplicate key error. */
			dup_key = NULL;
		} else {
			DBUG_ASSERT(m_prebuilt->trx->error_key_num
				    < ha_alter_info->key_count);
			dup_key = &ha_alter_info->key_info_buffer[
				m_prebuilt->trx->error_key_num];
		}
		print_keydup_error(altered_table, dup_key, MYF(0));
		break;
	case DB_ONLINE_LOG_TOO_BIG:
		DBUG_ASSERT(ctx->online);
		my_error(ER_INNODB_ONLINE_LOG_TOO_BIG, MYF(0),
			 get_error_key_name(m_prebuilt->trx->error_key_num,
					    ha_alter_info, m_prebuilt->table));
		break;
	case DB_INDEX_CORRUPT:
		my_error(ER_INDEX_CORRUPT, MYF(0),
			 get_error_key_name(m_prebuilt->trx->error_key_num,
					    ha_alter_info, m_prebuilt->table));
		break;
	default:
		my_error_innodb(error,
				table_share->table_name.str,
				m_prebuilt->table->flags);
	}

	/* prebuilt->table->n_ref_count can be anything here, given
	that we hold at most a shared lock on the table. */
	m_prebuilt->trx->error_info = NULL;
	ctx->trx->error_state = DB_SUCCESS;

	DBUG_RETURN(true);
}

/** Free the modification log for online table rebuild.
@param table table that was being rebuilt online */
static
void
innobase_online_rebuild_log_free(
/*=============================*/
	dict_table_t*	table)
{
	dict_index_t* clust_index = table->first_index();

	ut_ad(mutex_own(&dict_sys->mutex));
	ut_ad(rw_lock_own(dict_operation_lock, RW_LOCK_X));

	rw_lock_x_lock(&clust_index->lock);

	if (clust_index->online_log) {
		ut_ad(dict_index_get_online_status(clust_index)
		      == ONLINE_INDEX_CREATION);
		clust_index->online_status = ONLINE_INDEX_COMPLETE;
		row_log_free(clust_index->online_log);
		DEBUG_SYNC_C("innodb_online_rebuild_log_free_aborted");
	}

	DBUG_ASSERT(dict_index_get_online_status(clust_index)
		    == ONLINE_INDEX_COMPLETE);
	rw_lock_x_unlock(&clust_index->lock);
}

/** For each user column, which is part of an index which is not going to be
dropped, it checks if the column number of the column is same as col_no
argument passed.
@param[in]	table	table object
@param[in]	col_no	column number of the column which is to be checked
@param[in]	is_v	if this is a virtual column
@retval true column exists
@retval false column does not exist, true if column is system column or
it is in the index. */
static
bool
check_col_exists_in_indexes(
	const dict_table_t*	table,
	ulint			col_no,
	bool			is_v)
{
	/* This function does not check system columns */
	if (!is_v && table->get_col(col_no)->mtype == DATA_SYS) {
		return(true);
	}

	for (const dict_index_t* index = table->first_index(); index;
	     index = index->next()) {

		if (index->to_be_dropped) {
			continue;
		}

		for (ulint i = 0; i < index->n_user_defined_cols; i++) {
			const dict_col_t* idx_col = index->get_col(i);

			if (is_v && idx_col->is_virtual()) {
				const dict_v_col_t*   v_col = reinterpret_cast<
					const dict_v_col_t*>(idx_col);
				if (v_col->v_pos == col_no) {
					return(true);
				}
			}

			if (!is_v && !idx_col->is_virtual()
			    && dict_col_get_no(idx_col) == col_no) {
				return(true);
			}
		}
	}

	return(false);
}

/** Rollback a secondary index creation, drop the indexes with
temparary index prefix
@param user_table InnoDB table
@param table the TABLE
@param locked TRUE=table locked, FALSE=may need to do a lazy drop
@param trx the transaction
*/
static
void
innobase_rollback_sec_index(
/*========================*/
	dict_table_t*		user_table,
	const TABLE*		table,
	ibool			locked,
	trx_t*			trx)
{
	row_merge_drop_indexes(trx, user_table, locked);

	/* Free the table->fts only if there is no FTS_DOC_ID
	in the table */
	if (user_table->fts
	    && !DICT_TF2_FLAG_IS_SET(user_table,
				     DICT_TF2_FTS_HAS_DOC_ID)
	    && !innobase_fulltext_exist(table)) {
		fts_free(user_table);
	}
}

/** Roll back the changes made during prepare_inplace_alter_table()
and inplace_alter_table() inside the storage engine. Note that the
allowed level of concurrency during this operation will be the same as
for inplace_alter_table() and thus might be higher than during
prepare_inplace_alter_table(). (E.g concurrent writes were blocked
during prepare, but might not be during commit).

@param[in]	ha_alter_info	Data used during in-place alter.
@param[in]	table		the TABLE
@param[in,out]	prebuilt	the prebuilt struct
@retval true Failure
@retval false Success
*/
inline MY_ATTRIBUTE((warn_unused_result))
bool
rollback_inplace_alter_table(
	const Alter_inplace_info*	ha_alter_info,
	const TABLE*			table,
	row_prebuilt_t*			prebuilt)
{
	bool	fail	= false;

	ha_innobase_inplace_ctx*	ctx
		= static_cast<ha_innobase_inplace_ctx*>
		(ha_alter_info->handler_ctx);

	DBUG_ENTER("rollback_inplace_alter_table");

	if (!ctx || !ctx->trx) {
		/* If we have not started a transaction yet,
		(almost) nothing has been or needs to be done. */
		goto func_exit;
	}

	row_mysql_lock_data_dictionary(ctx->trx);

	if (ctx->need_rebuild()) {
		/* The table could have been closed in commit phase */
		if (ctx->new_table != nullptr) {
			dberr_t	err = DB_SUCCESS;
			ulint	flags	= ctx->new_table->flags;

			/* DML threads can access ctx->new_table via the
			online rebuild log. Free it first. */
			innobase_online_rebuild_log_free(prebuilt->table);

			dict_table_close(ctx->new_table, TRUE, FALSE);

			switch (err) {
			case DB_SUCCESS:
				break;
			default:
				my_error_innodb(err, table->s->table_name.str,
						flags);
				fail = true;
			}
		}
	} else {
		DBUG_ASSERT(!(ha_alter_info->handler_flags
			      & Alter_inplace_info::ADD_PK_INDEX));
		DBUG_ASSERT(ctx->new_table == prebuilt->table);

		innobase_rollback_sec_index(
			prebuilt->table, table, FALSE, ctx->trx);
	}

	row_mysql_unlock_data_dictionary(ctx->trx);

func_exit:
#ifdef UNIV_DEBUG
	dict_index_t* clust_index = prebuilt->table->first_index();
	DBUG_ASSERT(!clust_index->online_log);
	DBUG_ASSERT(dict_index_get_online_status(clust_index)
		    == ONLINE_INDEX_COMPLETE);
#endif /* UNIV_DEBUG */

	if (ctx) {
		DBUG_ASSERT(ctx->prebuilt == prebuilt);

		if (ctx->num_to_add_fk) {
			for (ulint i = 0; i < ctx->num_to_add_fk; i++) {
				dict_foreign_free(ctx->add_fk[i]);
			}
		}

		if (ctx->num_to_drop_index) {
			row_mysql_lock_data_dictionary(prebuilt->trx);

			/* Clear the to_be_dropped flags
			in the data dictionary cache.
			The flags may already have been cleared,
			in case an error was detected in
			commit_inplace_alter_table(). */
			for (ulint i = 0; i < ctx->num_to_drop_index; i++) {
				dict_index_t*	index = ctx->drop_index[i];
				DBUG_ASSERT(index->is_committed());
				index->to_be_dropped = 0;
			}

			row_mysql_unlock_data_dictionary(prebuilt->trx);
		}
	}

	/* Reset dict_col_t::ord_part for those columns fail to be indexed,
	we do this by checking every existing column, if any current
	index would index them */
	for (ulint i = 0; i < prebuilt->table->get_n_cols(); i++) {
		if (!check_col_exists_in_indexes(prebuilt->table, i, false)) {
			prebuilt->table->cols[i].ord_part = 0;
		}
	}

	for (ulint i = 0; i < dict_table_get_n_v_cols(prebuilt->table); i++) {
		if (!check_col_exists_in_indexes(prebuilt->table, i, true)) {
			prebuilt->table->v_cols[i].m_col.ord_part = 0;
		}
	}

	/* Do not commit/rollback prebuilt->trx, assume mysql will
	rollback it */

	MONITOR_ATOMIC_DEC(MONITOR_PENDING_ALTER_TABLE);
	DBUG_RETURN(fail);
}

/** Rename or enlarge columns in the data dictionary cache
as part of commit_cache_norebuild().
@param ha_alter_info Data used during in-place alter.
@param table the TABLE
@param user_table InnoDB table that was being altered */
static
void
innobase_rename_or_enlarge_columns_cache(
/*=====================================*/
	Alter_inplace_info*	ha_alter_info,
	const TABLE*		table,
	dict_table_t*		user_table)
{
	if (!(ha_alter_info->handler_flags
	      & (Alter_inplace_info::ALTER_COLUMN_EQUAL_PACK_LENGTH
		 | Alter_inplace_info::ALTER_COLUMN_NAME))) {
		return;
	}

	List_iterator_fast<Create_field> cf_it(
		ha_alter_info->alter_info->create_list);
	uint	i = 0;
	ulint	num_v = 0;

	for (Field** fp = table->field; *fp; fp++, i++) {
		bool	is_virtual = innobase_is_v_fld(*fp);

		cf_it.rewind();
		while (const Create_field* cf = cf_it++) {
			if (cf->field != *fp) {
				continue;
			}

			ulint	col_n = is_virtual ? num_v : i - num_v;

			if ((*fp)->is_equal(cf) == IS_EQUAL_PACK_LENGTH) {
				if (is_virtual) {
					dict_table_get_nth_v_col(
						user_table, col_n)->m_col.len
					= cf->length;
				} else {
					user_table->get_col(col_n)->len
					= cf->length;
				}
			}

			if ((*fp)->flags & FIELD_IS_RENAMED) {
				dict_mem_table_col_rename(
					user_table, col_n,
					cf->field->field_name,
					cf->field_name, is_virtual);
			}

			break;
		}

		if (is_virtual) {
			num_v++;
		}
	}
}
/** Get the auto-increment value of the table on commit.
@param ha_alter_info Data used during in-place alter
@param ctx In-place ALTER TABLE context
@param altered_table MySQL table that is being altered
@param old_table MySQL table as it is before the ALTER operation
@return the next auto-increment value (0 if not present) */
static MY_ATTRIBUTE((warn_unused_result))
ulonglong
commit_get_autoinc(
/*===============*/
	Alter_inplace_info*	ha_alter_info,
	ha_innobase_inplace_ctx*ctx,
	const TABLE*		altered_table,
	const TABLE*		old_table)
{
	ulonglong		max_autoinc;

	DBUG_ENTER("commit_get_autoinc");

	if (!altered_table->found_next_number_field) {
		/* There is no AUTO_INCREMENT column in the table
		after the ALTER operation. */
		max_autoinc = 0;
	} else if (ctx->add_autoinc != ULINT_UNDEFINED) {
		/* An AUTO_INCREMENT column was added. Get the last
		value from the sequence, which may be based on a
		supplied AUTO_INCREMENT value. */
		max_autoinc = ctx->sequence.last();
	} else if ((ha_alter_info->handler_flags
		    & Alter_inplace_info::CHANGE_CREATE_OPTION)
		   && (ha_alter_info->create_info->used_fields
		       & HA_CREATE_USED_AUTO)) {
		/* An AUTO_INCREMENT value was supplied, but the table was not
		rebuilt. Get the user-supplied value or the last value from the
		sequence. */
		ib_uint64_t	max_value_table;

		Field*	autoinc_field =
			old_table->found_next_number_field;

		max_autoinc = ha_alter_info->create_info->auto_increment_value;

		dict_table_autoinc_lock(ctx->old_table);

		max_value_table = ctx->old_table->autoinc_persisted;


		/* We still have to search the index here when we want to
		set the AUTO_INCREMENT value to a smaller or equal one.

		Here is an example:
		Let's say we have a table t1 with one AUTOINC column, existing
		rows (1), (2), (100), (200), (1000), after following SQLs:
		DELETE FROM t1 WHERE a > 200;
		ALTER TABLE t1 AUTO_INCREMENT = 150;
		we expect the next value allocated from 201, but not 150.

		We could only search the tree to know current max counter
		in the table and compare. */
		if (max_autoinc <= max_value_table) {
			dberr_t		err;
			dict_index_t*	index;

			index = dict_table_get_index_on_first_col(
				ctx->old_table, autoinc_field->field_index);

			err = row_search_max_autoinc(
				index, autoinc_field->field_name,
				&max_value_table);

			if (err != DB_SUCCESS) {
				ut_ad(0);
				max_autoinc = 0;
			} else if (max_autoinc <= max_value_table) {

				ulonglong	col_max_value;
				ulonglong	offset;

				col_max_value = autoinc_field->
					get_max_int_value();
				offset = ctx->prebuilt->autoinc_offset;
				max_autoinc = innobase_next_autoinc(
					max_value_table, 1, 1, offset,
					col_max_value);
			}
		}

		dict_table_autoinc_unlock(ctx->old_table);
	} else {
		/* An AUTO_INCREMENT value was not specified.
		Read the old counter value from the table. */
		ut_ad(old_table->found_next_number_field);
		dict_table_autoinc_lock(ctx->old_table);
		max_autoinc = ctx->old_table->autoinc;
		dict_table_autoinc_unlock(ctx->old_table);
	}

	DBUG_RETURN(max_autoinc);
}

/** Add or drop foreign key constraints to the data dictionary tables,
but do not touch the data dictionary cache.
@param ctx In-place ALTER TABLE context
@param trx Data dictionary transaction
@param table_name Table name in MySQL
@retval true Failure
@retval false Success
*/
static MY_ATTRIBUTE((warn_unused_result))
bool
innobase_update_foreign_try(
/*========================*/
	ha_innobase_inplace_ctx*ctx,
	trx_t*			trx,
	const char*		table_name)
{
	ulint	foreign_id;
	ulint	i;

	DBUG_ENTER("innobase_update_foreign_try");
	DBUG_ASSERT(ctx);

	foreign_id = dict_table_get_highest_foreign_id(ctx->new_table);

	foreign_id++;

	for (i = 0; i < ctx->num_to_add_fk; i++) {
		dict_foreign_t*		fk = ctx->add_fk[i];

		ut_ad(fk->foreign_table == ctx->new_table
		      || fk->foreign_table == ctx->old_table);

		dberr_t error = dict_create_add_foreign_id(
			&foreign_id, ctx->old_table->name.m_name, fk);

		if (error != DB_SUCCESS) {
			my_error(ER_TOO_LONG_IDENT, MYF(0),
				 fk->id);
			DBUG_RETURN(true);
		}
		if (!fk->foreign_index) {
			fk->foreign_index = dict_foreign_find_index(
				ctx->new_table, ctx->col_names,
				fk->foreign_col_names,
				fk->n_fields, fk->referenced_index, TRUE,
				fk->type
				& (DICT_FOREIGN_ON_DELETE_SET_NULL
				   | DICT_FOREIGN_ON_UPDATE_SET_NULL));
			if (!fk->foreign_index) {
				my_error(ER_FK_INCORRECT_OPTION,
					 MYF(0), table_name, fk->id);
				DBUG_RETURN(true);
			}
		}

		/* During upgrade, inserts into SYS_* should be avoided. */
		if (!srv_is_upgrade_mode) {
			DBUG_EXECUTE_IF(
				"innodb_test_cannot_add_fk_system",
				error = DB_ERROR;);

			if (error != DB_SUCCESS) {
				my_error(ER_FK_FAIL_ADD_SYSTEM, MYF(0),
					 fk->id);
				DBUG_RETURN(true);
			}
		}
	}
	DBUG_EXECUTE_IF("ib_drop_foreign_error",
			my_error_innodb(DB_OUT_OF_FILE_SPACE,
				table_name, 0);
			trx->error_state = DB_SUCCESS;
			DBUG_RETURN(true););
	DBUG_RETURN(false);
}

/** Update the foreign key constraint definitions in the data dictionary cache
after the changes to data dictionary tables were committed.
@param[in,out]	ctx		In-place ALTER TABLE context
@param[in]	user_thd	MySQL connection
@param[in,out]	dd_table	dd table instance
@return		InnoDB error code (should always be DB_SUCCESS) */
static MY_ATTRIBUTE((warn_unused_result))
dberr_t
innobase_update_foreign_cache(
	ha_innobase_inplace_ctx*	ctx,
	THD*				user_thd,
	dd::Table*			dd_table)
{
	dict_table_t*	user_table;
	dberr_t		err = DB_SUCCESS;

	DBUG_ENTER("innobase_update_foreign_cache");

	ut_ad(mutex_own(&dict_sys->mutex));

	user_table = ctx->old_table;

	/* Discard the added foreign keys, because we will
	load them from the data dictionary. */
	for (ulint i = 0; i < ctx->num_to_add_fk; i++) {
		dict_foreign_t*	fk = ctx->add_fk[i];
		dict_foreign_free(fk);
	}

	if (ctx->need_rebuild()) {
		/* The rebuilt table is already using the renamed
		column names. No need to pass col_names or to drop
		constraints from the data dictionary cache. */
		DBUG_ASSERT(!ctx->col_names);
		DBUG_ASSERT(user_table->foreign_set.empty());
		DBUG_ASSERT(user_table->referenced_set.empty());
		user_table = ctx->new_table;
	} else {
		/* Drop the foreign key constraints if the
		table was not rebuilt. If the table is rebuilt,
		there would not be any foreign key contraints for
		it yet in the data dictionary cache. */
		for (ulint i = 0; i < ctx->num_to_drop_fk; i++) {
			dict_foreign_t* fk = ctx->drop_fk[i];
			dict_foreign_remove_from_cache(fk);
		}
	}

	/* Load the old or added foreign keys from the data dictionary
	and prevent the table from being evicted from the data
	dictionary cache (work around the lack of WL#6049). */
	dict_names_t	fk_tables;

	dd::cache::Dictionary_client*	client = dd::get_dd_client(user_thd);
	dd::cache::Dictionary_client::Auto_releaser	releaser(client);
	err = dd_table_load_fk(
		client, user_table->name.m_name, ctx->col_names,
		user_table, dd_table, user_thd, true, true, &fk_tables);

	if (err == DB_CANNOT_ADD_CONSTRAINT) {
		fk_tables.clear();

		/* It is possible there are existing foreign key are
		loaded with "foreign_key checks" off,
		so let's retry the loading with charset_check is off */
		err = dd_table_load_fk(
			client, user_table->name.m_name, ctx->col_names,
			user_table, dd_table, user_thd, true, false,
			&fk_tables);

		/* The load with "charset_check" off is successful, warn
		the user that the foreign key has loaded with mis-matched
		charset */
		if (err == DB_SUCCESS) {
			push_warning_printf(
				user_thd,
				Sql_condition::SL_WARNING,
				ER_ALTER_INFO,
				"Foreign key constraints for table '%s'"
				" are loaded with charset check off",
				user_table->name.m_name);
		}
	}

	/* For complete loading of foreign keys, all associated tables must
	also be loaded. */

	while (err == DB_SUCCESS && !fk_tables.empty()) {
		mutex_exit(&dict_sys->mutex);
		dd::cache::Dictionary_client*   client
			= dd::get_dd_client(user_thd);

		dd::cache::Dictionary_client::Auto_releaser
			releaser(client);


		dd_open_fk_tables(client, fk_tables, false, user_thd);
		mutex_enter(&dict_sys->mutex);
	}

	DBUG_RETURN(err);
}

/** Commit the changes made during prepare_inplace_alter_table()
and inplace_alter_table() inside the data dictionary tables,
when rebuilding the table.
@param ha_alter_info Data used during in-place alter
@param ctx In-place ALTER TABLE context
@param altered_table MySQL table that is being altered
@param old_table MySQL table as it is before the ALTER operation
@param trx Data dictionary transaction
@param table_name Table name in MySQL
@retval true Failure
@retval false Success
*/
inline MY_ATTRIBUTE((warn_unused_result))
bool
commit_try_rebuild(
/*===============*/
	Alter_inplace_info*	ha_alter_info,
	ha_innobase_inplace_ctx*ctx,
	TABLE*			altered_table,
	const TABLE*		old_table,
	trx_t*			trx,
	const char*		table_name)
{
	dict_table_t*	rebuilt_table	= ctx->new_table;
	dict_table_t*	user_table	= ctx->old_table;

	DBUG_ENTER("commit_try_rebuild");
	DBUG_ASSERT(ctx->need_rebuild());
	DBUG_ASSERT(trx->dict_operation_lock_mode == RW_X_LATCH);
	DBUG_ASSERT(!(ha_alter_info->handler_flags
		      & Alter_inplace_info::DROP_FOREIGN_KEY)
		    || ctx->num_to_drop_fk > 0);

	for (dict_index_t* index = rebuilt_table->first_index();
	     index;
	     index = index->next()) {
		DBUG_ASSERT(dict_index_get_online_status(index)
			    == ONLINE_INDEX_COMPLETE);
		DBUG_ASSERT(index->is_committed());
		if (index->is_corrupted()) {
			my_error(ER_INDEX_CORRUPT, MYF(0), index->name());
			DBUG_RETURN(true);
		}
	}

	if (innobase_update_foreign_try(ctx, trx, table_name)) {
		DBUG_RETURN(true);
	}

	dberr_t	error = DB_SUCCESS;

	/* Clear the to_be_dropped flag in the data dictionary cache
	of user_table. */
	for (ulint i = 0; i < ctx->num_to_drop_index; i++) {
		dict_index_t*	index = ctx->drop_index[i];
		DBUG_ASSERT(index->table == user_table);
		DBUG_ASSERT(index->is_committed());
		DBUG_ASSERT(index->to_be_dropped);
		index->to_be_dropped = 0;
	}

	/* We copied the table. Any indexes that were requested to be
	dropped were not created in the copy of the table. Apply any
	last bit of the rebuild log and then rename the tables. */

	if (ctx->online) {
		DEBUG_SYNC_C("row_log_table_apply2_before");

		dict_vcol_templ_t* s_templ  = NULL;

		if (ctx->new_table->n_v_cols > 0) {
			s_templ = UT_NEW_NOKEY(
					dict_vcol_templ_t());
			s_templ->vtempl = NULL;

			innobase_build_v_templ(
				altered_table, ctx->new_table, s_templ,
				NULL, true, NULL);
			ctx->new_table->vc_templ = s_templ;
		}

		error = row_log_table_apply(
			ctx->thr, user_table, altered_table,
			static_cast<ha_innobase_inplace_ctx*>(
				ha_alter_info->handler_ctx)->m_stage);

		if (s_templ) {
			ut_ad(ctx->need_rebuild());
			dict_free_vc_templ(s_templ);
			UT_DELETE(s_templ);
			ctx->new_table->vc_templ = NULL;
		}

		ulint	err_key = thr_get_trx(ctx->thr)->error_key_num;

		switch (error) {
			KEY*	dup_key;
		case DB_SUCCESS:
			break;
		case DB_DUPLICATE_KEY:
			if (err_key == ULINT_UNDEFINED) {
				/* This should be the hidden index on
				FTS_DOC_ID. */
				dup_key = NULL;
			} else {
				DBUG_ASSERT(err_key <
					    ha_alter_info->key_count);
				dup_key = &ha_alter_info
					->key_info_buffer[err_key];
			}
			print_keydup_error(altered_table, dup_key, MYF(0));
			DBUG_RETURN(true);
		case DB_ONLINE_LOG_TOO_BIG:
			my_error(ER_INNODB_ONLINE_LOG_TOO_BIG, MYF(0),
				 get_error_key_name(err_key, ha_alter_info,
						    rebuilt_table));
			DBUG_RETURN(true);
		case DB_INDEX_CORRUPT:
			my_error(ER_INDEX_CORRUPT, MYF(0),
				 get_error_key_name(err_key, ha_alter_info,
						    rebuilt_table));
			DBUG_RETURN(true);
		default:
			my_error_innodb(error, table_name, user_table->flags);
			DBUG_RETURN(true);
		}
	}
	DBUG_EXECUTE_IF("ib_rename_column_error",
		my_error_innodb(DB_OUT_OF_FILE_SPACE, table_name, 0);
		trx->error_state = DB_SUCCESS;
		trx->op_info = "";
		DBUG_RETURN(true););
	DBUG_EXECUTE_IF("ib_ddl_crash_before_rename", DBUG_SUICIDE(););

	/* The new table must inherit the flag from the
	"parent" table. */
	if (dict_table_is_discarded(user_table)) {
		rebuilt_table->ibd_file_missing = true;
		rebuilt_table->flags2 |= DICT_TF2_DISCARDED;
	}
	/* We must be still holding a table handle. */
	DBUG_ASSERT(user_table->get_ref_count() >= 1);

	DBUG_EXECUTE_IF("ib_ddl_crash_after_rename", DBUG_SUICIDE(););
	DBUG_EXECUTE_IF("ib_rebuild_cannot_rename", error = DB_ERROR;);

	if (user_table->get_ref_count() > 1) {
		/* This should only occur when an innodb_memcached
		connection with innodb_api_enable_mdl=off was started
		before commit_inplace_alter_table() locked the data
		dictionary. We must roll back the ALTER TABLE, because
		we cannot drop a table while it is being used. */

		/* Normally, n_ref_count must be 1, because purge
		cannot be executing on this very table as we are
		holding MDL lock. */
		my_error(ER_TABLE_REFERENCED,MYF(0));
		DBUG_RETURN(true);
	}

	switch (error) {
	case DB_SUCCESS:
		DBUG_RETURN(false);
	case DB_TABLESPACE_EXISTS:
		ut_a(rebuilt_table->get_ref_count() == 1);
		my_error(ER_TABLESPACE_EXISTS, MYF(0), ctx->tmp_name);
		DBUG_RETURN(true);
	case DB_DUPLICATE_KEY:
		ut_a(rebuilt_table->get_ref_count() == 1);
		my_error(ER_TABLE_EXISTS_ERROR, MYF(0), ctx->tmp_name);
		DBUG_RETURN(true);
	default:
		my_error_innodb(error, table_name, user_table->flags);
		DBUG_RETURN(true);
	}
}

/** Apply the changes made during commit_try_rebuild(),
to the data dictionary cache and the file system.
@param ctx In-place ALTER TABLE context */
inline
void
commit_cache_rebuild(
/*=================*/
	ha_innobase_inplace_ctx*	ctx)
{
	dberr_t		error;

	DBUG_ENTER("commit_cache_rebuild");
	DEBUG_SYNC_C("commit_cache_rebuild");
	DBUG_ASSERT(ctx->need_rebuild());
	DBUG_ASSERT(dict_table_is_discarded(ctx->old_table)
		    == dict_table_is_discarded(ctx->new_table));

	const char* old_name = mem_heap_strdup(
		ctx->heap, ctx->old_table->name.m_name);

	/* We already committed and redo logged the renames,
	so this must succeed. */
	error = dict_table_rename_in_cache(
		ctx->old_table, ctx->tmp_name, FALSE);
	ut_a(error == DB_SUCCESS);

	error = dict_table_rename_in_cache(
		ctx->new_table, old_name, FALSE);
	ut_a(error == DB_SUCCESS);

	DBUG_VOID_RETURN;
}

/** Set of column numbers */
typedef std::set<ulint, std::less<ulint>, ut_allocator<ulint> >	col_set;

/** Store the column number of the columns in a list belonging
to indexes which are not being dropped.
@param[in]	ctx		In-place ALTER TABLE context
@param[in, out]	drop_col_list	list which will be set, containing columns
				which is part of index being dropped
@param[in, out]	drop_v_col_list	list which will be set, containing
				virtual columns which is part of index
				being dropped */
static
void
get_col_list_to_be_dropped(
	const ha_innobase_inplace_ctx*	ctx,
	col_set&			drop_col_list,
	col_set&			drop_v_col_list)
{
	for (ulint index_count = 0; index_count < ctx->num_to_drop_index;
	     index_count++) {
		const dict_index_t*	index = ctx->drop_index[index_count];

		for (ulint col = 0; col < index->n_user_defined_cols; col++) {
			const dict_col_t*	idx_col = index->get_col(col);

			if (idx_col->is_virtual()) {
				const dict_v_col_t*	v_col
					= reinterpret_cast<
						const dict_v_col_t*>(idx_col);
				drop_v_col_list.insert(v_col->v_pos);

			} else {
				ulint	col_no = dict_col_get_no(idx_col);
				drop_col_list.insert(col_no);
			}
		}
	}
}

/** Commit the changes made during prepare_inplace_alter_table() and
inplace_alter_table() inside the data dictionary tables, when not rebuilding
the table.
@param[in]	ha_alter_info	Data used during in-place alter
@param[in]	ctx		In-place ALTER TABLE context
@param[in]	altered_table	MySQL table that is being altered
@param[in]	old_table	MySQL table as it is before the ALTER operation
@param[in]	trx		Data dictionary transaction
@param[in]	table_name	Table name in MySQL
@retval true Failure
@retval false Success */
inline MY_ATTRIBUTE((warn_unused_result))
bool
commit_try_norebuild(
	Alter_inplace_info*	ha_alter_info,
	ha_innobase_inplace_ctx*ctx,
	TABLE*			altered_table,
	const TABLE*		old_table,
	trx_t*			trx,
	const char*		table_name)
{
	DBUG_ENTER("commit_try_norebuild");
	DBUG_ASSERT(!ctx->need_rebuild());
	DBUG_ASSERT(trx->dict_operation_lock_mode == RW_X_LATCH);
	DBUG_ASSERT(!(ha_alter_info->handler_flags
		      & Alter_inplace_info::DROP_FOREIGN_KEY)
		    || ctx->num_to_drop_fk > 0);
	DBUG_ASSERT(ctx->num_to_drop_fk
		    == ha_alter_info->alter_info->drop_list.size()
		    || ctx->num_to_drop_vcol
		       == ha_alter_info->alter_info->drop_list.size());

	for (ulint i = 0; i < ctx->num_to_add_index; i++) {
		dict_index_t*	index = ctx->add_index[i];
		DBUG_ASSERT(dict_index_get_online_status(index)
			    == ONLINE_INDEX_COMPLETE);
		DBUG_ASSERT(!index->is_committed());
		if (index->is_corrupted()) {
			/* Report a duplicate key
			error for the index that was
			flagged corrupted, most likely
			because a duplicate value was
			inserted (directly or by
			rollback) after
			ha_innobase::inplace_alter_table()
			completed.
			TODO: report this as a corruption
			with a detailed reason once
			WL#6379 has been implemented. */
			my_error(ER_DUP_UNKNOWN_IN_INDEX,
				 MYF(0), index->name());
			DBUG_RETURN(true);
		}
	}

	if (innobase_update_foreign_try(ctx, trx, table_name)) {
		DBUG_RETURN(true);
	}

	DBUG_EXECUTE_IF("ib_rename_column_error",
		my_error_innodb(DB_OUT_OF_FILE_SPACE, table_name, 0);
		trx->error_state = DB_SUCCESS;
		trx->op_info = "";
		DBUG_RETURN(true););

	DBUG_EXECUTE_IF("ib_resize_column_error",
		my_error_innodb(DB_OUT_OF_FILE_SPACE, table_name, 0);
		trx->error_state = DB_SUCCESS;
		trx->op_info = "";
		DBUG_RETURN(true););

	DBUG_EXECUTE_IF("ib_rename_index_fail1",
		my_error_innodb(DB_DEADLOCK, table_name, 0);
		trx->error_state = DB_SUCCESS;
		trx->op_info = "";
		DBUG_RETURN(true););

	DBUG_RETURN(false);
}

/** Commit the changes to the data dictionary cache
after a successful commit_try_norebuild() call.
@param ctx In-place ALTER TABLE context
@param table the TABLE before the ALTER
@param trx Data dictionary transaction object
(will be started and committed)
@return whether all replacements were found for dropped indexes */
inline MY_ATTRIBUTE((warn_unused_result))
bool
commit_cache_norebuild(
/*===================*/
	ha_innobase_inplace_ctx*ctx,
	const TABLE*		table,
	trx_t*			trx)
{
	DBUG_ENTER("commit_cache_norebuild");

	bool	found = true;

	DBUG_ASSERT(!ctx->need_rebuild());

	col_set			drop_list;
	col_set			v_drop_list;
	col_set::const_iterator col_it;

	/* Check if the column, part of an index to be dropped is part of any
	other index which is not being dropped. If it so, then set the ord_part
	of the column to 0. */
	get_col_list_to_be_dropped(ctx, drop_list, v_drop_list);

	for (col_it = drop_list.begin(); col_it != drop_list.end(); ++col_it) {
		if (!check_col_exists_in_indexes(ctx->new_table,
						 *col_it, false)) {
			ctx->new_table->cols[*col_it].ord_part = 0;
		}
	}

	for (col_it = v_drop_list.begin();
	     col_it != v_drop_list.end(); ++col_it) {
		if (!check_col_exists_in_indexes(ctx->new_table,
						 *col_it, true)) {
			ctx->new_table->v_cols[*col_it].m_col.ord_part = 0;
		}
	}

	for (ulint i = 0; i < ctx->num_to_add_index; i++) {
		dict_index_t*	index = ctx->add_index[i];
		DBUG_ASSERT(dict_index_get_online_status(index)
			    == ONLINE_INDEX_COMPLETE);
		DBUG_ASSERT(!index->is_committed());
		index->set_committed(true);
	}

	if (ctx->num_to_drop_index) {

		/* Drop indexes in data dictionary cache and write
		DDL log for them */
		for (ulint i = 0; i < ctx->num_to_drop_index; i++) {
			dict_index_t*	index = ctx->drop_index[i];
			DBUG_ASSERT(index->is_committed());
			DBUG_ASSERT(index->table == ctx->new_table);
			DBUG_ASSERT(index->to_be_dropped);

			/* Replace the indexes in foreign key
			constraints if needed. */
			if (!dict_foreign_replace_index(
				    index->table, ctx->col_names, index)) {
				found = false;
			}
		}

		for (ulint i = 0; i < ctx->num_to_drop_index; i++) {
			dict_index_t*	index = ctx->drop_index[i];
			DBUG_ASSERT(index->is_committed());
			DBUG_ASSERT(index->table == ctx->new_table);

			if (index->type & DICT_FTS) {
				DBUG_ASSERT(
					index->type == DICT_FTS
					|| index->is_corrupted());
				DBUG_ASSERT(index->table->fts);
				ctx->fts_drop_aux_vec = new aux_name_vec_t;
				fts_drop_index(index->table, index,
					       trx, ctx->fts_drop_aux_vec);
			}

			/* It is a single table tablespace and the .ibd file is
			missing if root is FIL_NULL, do nothing. */
			if (index->page != FIL_NULL) {
				log_ddl->writeFreeTreeLog(trx, index, true);
			}

			btr_drop_ahi_for_index(index);
			dict_index_remove_from_cache(index->table, index);
		}
	}

	ctx->new_table->fts_doc_id_index
		= ctx->new_table->fts
		? dict_table_get_index_on_name(
			ctx->new_table, FTS_DOC_ID_INDEX_NAME)
		: NULL;
	DBUG_ASSERT((ctx->new_table->fts == NULL)
		    == (ctx->new_table->fts_doc_id_index == NULL));

	DBUG_RETURN(found);
}


/** Adjust the persistent statistics after non-rebuilding ALTER TABLE.
Remove statistics for dropped indexes, add statistics for created indexes
and rename statistics for renamed indexes.
@param ha_alter_info Data used during in-place alter
@param ctx In-place ALTER TABLE context
@param altered_table MySQL table that is being altered
@param table_name Table name in MySQL
@param thd MySQL connection
*/
static
void
alter_stats_norebuild(
/*==================*/
	Alter_inplace_info*		ha_alter_info,
	ha_innobase_inplace_ctx*	ctx,
	TABLE*				altered_table,
	const char*			table_name,
	THD*				thd)
{
	ulint	i;

	DBUG_ENTER("alter_stats_norebuild");
	DBUG_ASSERT(!ctx->need_rebuild());

	if (!dict_stats_is_persistent_enabled(ctx->new_table)) {
		DBUG_VOID_RETURN;
	}

	/* Delete corresponding rows from the stats table. We do this
	in a separate transaction from trx, because lock waits are not
	allowed in a data dictionary transaction. (Lock waits are possible
	on the statistics table, because it is directly accessible by users,
	not covered by the dict_operation_lock.)

	Because the data dictionary changes were already committed, orphaned
	rows may be left in the statistics table if the system crashes.

	FIXME: each change to the statistics tables is being committed in a
	separate transaction, meaning that the operation is not atomic

	FIXME: This will not drop the (unused) statistics for
	FTS_DOC_ID_INDEX if it was a hidden index, dropped together
	with the last renamining FULLTEXT index. */
	for (i = 0; i < ha_alter_info->index_drop_count; i++) {
		const KEY* key = ha_alter_info->index_drop_buffer[i];

		if (key->flags & HA_FULLTEXT) {
			/* There are no index cardinality
			statistics for FULLTEXT indexes. */
			continue;
		}

		char	errstr[1024];

		if (dict_stats_drop_index(
			    ctx->new_table->name.m_name, key->name,
			    errstr, sizeof errstr) != DB_SUCCESS) {
			push_warning(thd,
				     Sql_condition::SL_WARNING,
				     ER_LOCK_WAIT_TIMEOUT, errstr);
		}
	}

	for (i = 0; i < ha_alter_info->index_rename_count; i++) {
		KEY_PAIR*	pair = &ha_alter_info->index_rename_buffer[i];
		dberr_t		err;

		err = dict_stats_rename_index(ctx->new_table,
					      pair->old_key->name,
					      pair->new_key->name);

		if (err != DB_SUCCESS) {
			push_warning_printf(
				thd,
				Sql_condition::SL_WARNING,
				ER_ERROR_ON_RENAME,
				"Error renaming an index of table '%s'"
				" from '%s' to '%s' in InnoDB persistent"
				" statistics storage: %s",
				table_name,
				pair->old_key->name,
				pair->new_key->name,
				ut_strerr(err));
		}
	}

	for (i = 0; i < ctx->num_to_add_index; i++) {
		dict_index_t*	index = ctx->add_index[i];
		DBUG_ASSERT(index->table == ctx->new_table);

		if (!(index->type & DICT_FTS)) {
			dict_stats_init(ctx->new_table);
			dict_stats_update_for_index(index);
		}
	}

	DBUG_VOID_RETURN;
}

/** Adjust the persistent statistics after rebuilding ALTER TABLE.
Remove statistics for dropped indexes, add statistics for created indexes
and rename statistics for renamed indexes.
@param table InnoDB table that was rebuilt by ALTER TABLE
@param table_name Table name in MySQL
@param thd MySQL connection
*/
static
void
alter_stats_rebuild(
/*================*/
	dict_table_t*	table,
	const char*	table_name,
	THD*		thd)
{
	DBUG_ENTER("alter_stats_rebuild");
	DBUG_EXECUTE_IF("ib_ddl_crash_before_rename", DBUG_SUICIDE(););

	if (dict_table_is_discarded(table)
	    || !dict_stats_is_persistent_enabled(table)) {
		DBUG_VOID_RETURN;
	}

#ifdef UNIV_DEBUG
	bool	ibd_file_missing_orig = false;
#endif /* UNIV_DEBUG */

	DBUG_EXECUTE_IF(
		"ib_rename_index_fail2",
		ibd_file_missing_orig = table->ibd_file_missing;
		table->ibd_file_missing = TRUE;
	);

	dberr_t	ret = dict_stats_update(table, DICT_STATS_RECALC_PERSISTENT);

	DBUG_EXECUTE_IF(
		"ib_rename_index_fail2",
		table->ibd_file_missing = ibd_file_missing_orig;
	);

	if (ret != DB_SUCCESS) {
		push_warning_printf(
			thd,
			Sql_condition::SL_WARNING,
			ER_ALTER_INFO,
			"Error updating stats for table '%s'"
			" after table rebuild: %s",
			table_name, ut_strerr(ret));
	}

	DBUG_VOID_RETURN;
}

#ifdef UNIV_DEBUG
# define DBUG_INJECT_CRASH(prefix, count)			\
do {								\
	char buf[32];						\
	snprintf(buf, sizeof buf, prefix "_%u", count);	\
	DBUG_EXECUTE_IF(buf, DBUG_SUICIDE(););			\
} while (0)
#else
# define DBUG_INJECT_CRASH(prefix, count)
#endif

/** Implementation of commit_inplace_alter_table()
@tparam		Table		dd::Table or dd::Partition
@param[in]	altered_table	TABLE object for new version of table.
@param[in,out]	ha_alter_info	Structure describing changes to be done
by ALTER TABLE and holding data used during in-place alter.
@param commit true => Commit, false => Rollback.
@param old_table_def dd::Table object describing old version
of the table.
@param new_table_def dd::Table object for the new version of the
table. Can be adjusted by this call. Changes to the table
definition will be persisted in the data-dictionary at statement
commit time.
@retval true Failure
@retval false Success
*/
template<typename Table>
bool
ha_innobase::commit_inplace_alter_table_impl(
	TABLE*			altered_table,
	Alter_inplace_info*	ha_alter_info,
	bool			commit,
	const Table*		old_dd_tab,
	Table*			new_dd_tab)
{
	dberr_t	error;
	ha_innobase_inplace_ctx*ctx0;
	struct mtr_buf_copy_t	logs;

	ctx0 = static_cast<ha_innobase_inplace_ctx*>
		(ha_alter_info->handler_ctx);

#ifdef UNIV_DEBUG
	uint	crash_inject_count	= 1;
	uint	crash_fail_inject_count	= 1;
	uint	failure_inject_count	= 1;
#endif /* UNIV_DEBUG */

	DBUG_ENTER("ha_innobase::commit_inplace_alter_table_impl");
	DBUG_ASSERT(!srv_read_only_mode);
	DBUG_ASSERT(!ctx0 || ctx0->prebuilt == m_prebuilt);
	DBUG_ASSERT(!ctx0 || ctx0->old_table == m_prebuilt->table);

	DEBUG_SYNC_C("innodb_commit_inplace_alter_table_enter");

	DEBUG_SYNC_C("innodb_commit_inplace_alter_table_wait");

	if (ctx0 != NULL && ctx0->m_stage != NULL) {
		ctx0->m_stage->begin_phase_end();
	}

	if (!commit) {
		/* A rollback is being requested. So far we may at
		most have created some indexes. If any indexes were to
		be dropped, they would actually be dropped in this
		method if commit=true. */
		const bool	ret = rollback_inplace_alter_table(
			ha_alter_info, table, m_prebuilt);
		DBUG_RETURN(ret);
	}

	if (!(ha_alter_info->handler_flags & ~INNOBASE_INPLACE_IGNORE)) {
		DBUG_ASSERT(!ctx0);
		MONITOR_ATOMIC_DEC(MONITOR_PENDING_ALTER_TABLE);
		ha_alter_info->group_commit_ctx = NULL;
		DBUG_RETURN(false);
	}

	DBUG_ASSERT(ctx0);

	inplace_alter_handler_ctx**	ctx_array;
	inplace_alter_handler_ctx*	ctx_single[2];

	if (ha_alter_info->group_commit_ctx) {
		ctx_array = ha_alter_info->group_commit_ctx;
	} else {
		ctx_single[0] = ctx0;
		ctx_single[1] = NULL;
		ctx_array = ctx_single;
	}

	DBUG_ASSERT(ctx0 == ctx_array[0]);
	ut_ad(m_prebuilt->table == ctx0->old_table);
	ha_alter_info->group_commit_ctx = NULL;

	trx_start_if_not_started_xa(m_prebuilt->trx, true);

	for (inplace_alter_handler_ctx** pctx = ctx_array; *pctx; pctx++) {
		ha_innobase_inplace_ctx*	ctx
			= static_cast<ha_innobase_inplace_ctx*>(*pctx);
		DBUG_ASSERT(ctx->prebuilt->trx == m_prebuilt->trx);

		/* Exclusively lock the table, to ensure that no other
		transaction is holding locks on the table while we
		change the table definition. The MySQL meta-data lock
		should normally guarantee that no conflicting locks
		exist. However, FOREIGN KEY constraints checks and any
		transactions collected during crash recovery could be
		holding InnoDB locks only, not MySQL locks. */

		error = row_merge_lock_table(
			m_prebuilt->trx, ctx->old_table, LOCK_X);

		if (error != DB_SUCCESS) {
			my_error_innodb(
				error, table_share->table_name.str, 0);
			DBUG_RETURN(true);
		}
	}

	DEBUG_SYNC(m_user_thd, "innodb_alter_commit_after_lock_table");

	const bool	new_clustered	= ctx0->need_rebuild();
	trx_t*		trx		= ctx0->trx;
	bool		fail		= false;

	if (new_clustered) {
		for (inplace_alter_handler_ctx** pctx = ctx_array;
		     *pctx; pctx++) {
			ha_innobase_inplace_ctx*	ctx
				= static_cast<ha_innobase_inplace_ctx*>(*pctx);
			DBUG_ASSERT(ctx->need_rebuild());

			if (ctx->old_table->fts) {
				ut_ad(!ctx->old_table->fts->add_wq);
				fts_optimize_remove_table(
					ctx->old_table);
			}

			if (ctx->new_table->fts) {
				ut_ad(!ctx->new_table->fts->add_wq);
				fts_optimize_remove_table(
					ctx->new_table);
			}
		}
	}

	if (trx == nullptr) {
		trx = m_prebuilt->trx;
		ctx0->trx = trx;
		DBUG_ASSERT(!new_clustered);
	}

	/* Generate the temporary name for old table, and acquire mdl
	lock on it. */
	THD*            thd = current_thd;
	for (inplace_alter_handler_ctx** pctx = ctx_array;
	     *pctx && !fail; pctx++) {
		ha_innobase_inplace_ctx*	ctx
			= static_cast<ha_innobase_inplace_ctx*>(*pctx);

		if (ctx->need_rebuild()) {
			char            db_buf[NAME_LEN + 1];
			char            tbl_buf[NAME_LEN + 1];
			MDL_ticket*	mdl_ticket= NULL;

			ctx->tmp_name = dict_mem_create_temporary_tablename(
				ctx->heap, ctx->new_table->name.m_name,
				ctx->new_table->id);

			/* Acquire mdl lock on the temporary table name. */
			dd_parse_tbl_name(ctx->tmp_name, db_buf,
					  tbl_buf, nullptr, nullptr);

			if (dd::acquire_exclusive_table_mdl(thd, db_buf,
				tbl_buf, false, &mdl_ticket)) {
				DBUG_RETURN(true);
			}
		}
	}

	/* Latch the InnoDB data dictionary exclusively so that no deadlocks
	or lock waits can happen in it during the data dictionary operation. */
	row_mysql_lock_data_dictionary(trx);

	/* Prevent the background statistics collection from accessing
	the tables. */
	for (;;) {
		bool	retry = false;

		for (inplace_alter_handler_ctx** pctx = ctx_array;
		     *pctx; pctx++) {
			ha_innobase_inplace_ctx*	ctx
				= static_cast<ha_innobase_inplace_ctx*>(*pctx);

			DBUG_ASSERT(new_clustered == ctx->need_rebuild());

			if (new_clustered
			    && !dict_stats_stop_bg(ctx->old_table)) {
				retry = true;
			}

			if (!dict_stats_stop_bg(ctx->new_table)) {
				retry = true;
			}
		}

		if (!retry) {
			break;
		}

		DICT_STATS_BG_YIELD(trx);
	}

	/* Apply the changes to the data dictionary tables, for all
	partitions. */

	for (inplace_alter_handler_ctx** pctx = ctx_array;
	     *pctx && !fail; pctx++) {
		ha_innobase_inplace_ctx*	ctx
			= static_cast<ha_innobase_inplace_ctx*>(*pctx);

		DBUG_ASSERT(new_clustered == ctx->need_rebuild());

		ctx->max_autoinc = commit_get_autoinc(
			ha_alter_info, ctx, altered_table, table);

		if (ctx->need_rebuild()) {
			fail = commit_try_rebuild(
				ha_alter_info, ctx, altered_table, table,
				trx, table_share->table_name.str);

			if (!fail) {
				log_ddl->writeDropLog(trx, ctx->old_table->id);
			}
		} else {
			fail = commit_try_norebuild(
				ha_alter_info, ctx, altered_table, table, trx,
				table_share->table_name.str);
		}
		DBUG_INJECT_CRASH("ib_commit_inplace_crash",
				  crash_inject_count++);
#ifdef UNIV_DEBUG
		{
			/* Generate a dynamic dbug text. */
			char buf[32];

			snprintf(buf, sizeof buf,
				    "ib_commit_inplace_fail_%u",
				    failure_inject_count++);

			DBUG_EXECUTE_IF(buf,
					my_error(ER_INTERNAL_ERROR, MYF(0),
						 "Injected error!");
					fail = true;
			);
		}
#endif
	}

	/* Commit or roll back the changes to the data dictionary. */

	if (!fail && new_clustered) {
		for (inplace_alter_handler_ctx** pctx = ctx_array;
		     *pctx; pctx++) {
			ha_innobase_inplace_ctx*	ctx
				= static_cast<ha_innobase_inplace_ctx*>(*pctx);

			DBUG_ASSERT(ctx->need_rebuild());
			/* Check for any possible problems for any
			file operations that will be performed in
			commit_cache_rebuild(). */
			error = fil_rename_precheck(ctx->old_table,
						    ctx->new_table,
						    ctx->tmp_name);
			if (error != DB_SUCCESS) {
				/* Out of memory or a problem will occur
				when renaming files. */
				fail = true;
				my_error_innodb(
					error, ctx->old_table->name.m_name,
					ctx->old_table->flags);
			}
			DBUG_INJECT_CRASH("ib_commit_inplace_crash",
					  crash_inject_count++);
		}

		/* Test what happens on crash here.
		The data dictionary transaction should be
		rolled back, restoring the old table. */
		DBUG_EXECUTE_IF("innodb_alter_commit_crash_before_commit",
				log_buffer_flush_to_disk();
				DBUG_SUICIDE(););
		ut_ad(!trx->fts_trx);

		DBUG_EXECUTE_IF("innodb_alter_commit_crash_after_commit",
				log_make_checkpoint_at(LSN_MAX, TRUE);
				log_buffer_flush_to_disk();
				DBUG_SUICIDE(););
	}

	/* Update the in-memory structures, close some handles, release
	temporary files, and (unless we rolled back) update persistent
	statistics. */
	for (inplace_alter_handler_ctx** pctx = ctx_array;
	     *pctx; pctx++) {
		ha_innobase_inplace_ctx*	ctx
			= static_cast<ha_innobase_inplace_ctx*>(*pctx);

		DBUG_ASSERT(ctx->need_rebuild() == new_clustered);

		if (new_clustered) {
			innobase_online_rebuild_log_free(ctx->old_table);
		}

		if (fail) {
			if (new_clustered) {
				dict_table_close(ctx->new_table, TRUE, FALSE);
				ctx->new_table = NULL;
			} else {
				/* We failed, but did not rebuild the table.
				Roll back any ADD INDEX, or get rid of garbage
				ADD INDEX that was left over from a previous
				ALTER TABLE statement. */
				innobase_rollback_sec_index(
					ctx->new_table, table, TRUE, trx);
			}
			DBUG_INJECT_CRASH("ib_commit_inplace_crash_fail",
					  crash_fail_inject_count++);

			continue;
		}

		innobase_copy_frm_flags_from_table_share(
			ctx->new_table, altered_table->s);

		if (new_clustered) {
			/* We will reload and refresh the
			in-memory foreign key constraint
			metadata. This is a rename operation
			in preparing for dropping the old
			table. Set the table to_be_dropped bit
			here, so to make sure DML foreign key
			constraint check does not use the
			stale dict_foreign_t. This is done
			because WL#6049 (FK MDL) has not been
			implemented yet. */
			ctx->old_table->to_be_dropped = true;

			DBUG_PRINT("to_be_dropped",
				   ("table: %s", ctx->old_table->name.m_name));

			/* Rename the tablespace files. */
			commit_cache_rebuild(ctx);

			/* Discard the added foreign keys, because we will
			load them from the data dictionary. */
			for (ulint i = 0; i < ctx->num_to_add_fk; i++) {
				dict_foreign_t* fk = ctx->add_fk[i];
				dict_foreign_free(fk);
			}

			/* There is no FK on partition table */
			if (m_share) {
				ctx->new_table->discard_after_ddl = true;
			}
		} else {
			error = innobase_update_foreign_cache(
				ctx, m_user_thd, &new_dd_tab->table());

			if (error != DB_SUCCESS) {
				/* The data dictionary cache
				should be corrupted now.  The
				best solution should be to
				kill and restart the server,
				but the *.frm file has not
				been replaced yet. */
				push_warning_printf(
					m_user_thd,
					Sql_condition::SL_WARNING,
					ER_ALTER_INFO,
					"InnoDB: Could not add foreign"
					" key constraints.");
			} else {
				if (!commit_cache_norebuild(
					    ctx, table, trx)) {
					ut_a(!m_prebuilt->trx->check_foreigns);
				}

				innobase_rename_or_enlarge_columns_cache(
					ha_alter_info, table,
					ctx->new_table);

				rename_indexes_in_cache(ctx, ha_alter_info);
			}

		}

		dict_mem_table_free_foreign_vcol_set(ctx->new_table);
		dict_mem_table_fill_foreign_vcol_set(ctx->new_table);

		DBUG_INJECT_CRASH("ib_commit_inplace_crash",
				  crash_inject_count++);
	}

	/* Invalidate the index translation table. In partitioned
	tables, there is no share. */
	if (m_share) {
		m_share->idx_trans_tbl.index_count = 0;
	}

	/* Tell the InnoDB server that there might be work for
	utility threads: */

	srv_active_wake_master_thread();

	if (fail) {
		for (inplace_alter_handler_ctx** pctx = ctx_array;
		     *pctx; pctx++) {
			ha_innobase_inplace_ctx*	ctx
				= static_cast<ha_innobase_inplace_ctx*>
				(*pctx);
			DBUG_ASSERT(ctx->need_rebuild() == new_clustered);

			ut_d(dict_table_check_for_dup_indexes(
				     ctx->old_table,
				     CHECK_ABORTED_OK));
			ut_a(fts_check_cached_index(ctx->old_table));
			DBUG_INJECT_CRASH("ib_commit_inplace_crash_fail",
					  crash_fail_inject_count++);
		}

		row_mysql_unlock_data_dictionary(trx);
		DBUG_RETURN(true);
	}

	if (ctx0->num_to_drop_vcol || ctx0->num_to_add_vcol) {

		if (ctx0->old_table->get_ref_count() > 1) {

			row_mysql_unlock_data_dictionary(trx);
			my_error(ER_TABLE_REFERENCED,MYF(0));
			DBUG_RETURN(true);
		}

		lock_table_unlock_for_trx(m_prebuilt->trx);

		char	tb_name[FN_REFLEN];
		ut_strcpy(tb_name, m_prebuilt->table->name.m_name);

		tb_name[strlen(m_prebuilt->table->name.m_name)] = 0;

		/* discard this dict_table_t when we free prebuilt */
		m_prebuilt->table->discard_after_ddl = true;

		/* Drop outdated table stats. */
		char	errstr[1024];
		if (dict_stats_drop_table(
			    tb_name,
			    errstr, sizeof(errstr))
		    != DB_SUCCESS) {
			push_warning_printf(
				m_user_thd,
				Sql_condition::SL_WARNING,
				ER_ALTER_INFO,
				"Deleting persistent statistics"
				" for table '%s' in"
				" InnoDB failed: %s",
				table->s->table_name.str,
				errstr);
		}

		row_mysql_unlock_data_dictionary(trx);
		MONITOR_ATOMIC_DEC(MONITOR_PENDING_ALTER_TABLE);
		DBUG_RETURN(false);
	}

	/* Release the table locks. */
	lock_table_unlock_for_trx(m_prebuilt->trx);

	DBUG_EXECUTE_IF("ib_ddl_crash_after_user_trx_commit", DBUG_SUICIDE(););

	uint64	autoinc = 0;
	for (inplace_alter_handler_ctx** pctx = ctx_array;
	     *pctx; pctx++) {
		ha_innobase_inplace_ctx*	ctx
			= static_cast<ha_innobase_inplace_ctx*>
			(*pctx);
		DBUG_ASSERT(ctx->need_rebuild() == new_clustered);

		if (altered_table->found_next_number_field) {
			if (ctx->max_autoinc > autoinc) {
				autoinc = ctx->max_autoinc;
			}

			dict_table_t*	t = ctx->new_table;
			Field* field = altered_table->found_next_number_field;

			dict_table_autoinc_lock(t);
			dict_table_autoinc_initialize(t, ctx->max_autoinc);
			t->autoinc_persisted = ctx->max_autoinc - 1;
			dict_table_autoinc_set_col_pos(t, field->field_index);
			dict_table_autoinc_unlock(t);
		}

		bool	add_fts	= false;

		/* Publish the created fulltext index, if any.
		Note that a fulltext index can be created without
		creating the clustered index, if there already exists
		a suitable FTS_DOC_ID column. If not, one will be
		created, implying new_clustered */
		for (ulint i = 0; i < ctx->num_to_add_index; i++) {
			dict_index_t*	index = ctx->add_index[i];

			if (index->type & DICT_FTS) {
				DBUG_ASSERT(index->type == DICT_FTS);
				/* We reset DICT_TF2_FTS here because the bit
				is left unset when a drop proceeds the add. */
				DICT_TF2_FLAG_SET(ctx->new_table, DICT_TF2_FTS);
				fts_add_index(index, ctx->new_table);
				add_fts = true;
			}
		}

		ut_d(dict_table_check_for_dup_indexes(
			     ctx->new_table, CHECK_ALL_COMPLETE));

		if (add_fts && !ctx->new_table->discard_after_ddl) {
			fts_optimize_add_table(ctx->new_table);
		}

		ut_d(dict_table_check_for_dup_indexes(
			     ctx->new_table, CHECK_ABORTED_OK));
		ut_a(fts_check_cached_index(ctx->new_table));

		if (new_clustered) {
			/* Since the table has been rebuilt, we remove
			all persistent statistics corresponding to the
			old copy of the table (which was renamed to
			ctx->tmp_name). */

			char	errstr[1024];

			DBUG_ASSERT(0 == strcmp(ctx->old_table->name.m_name,
						ctx->tmp_name));

			DBUG_EXECUTE_IF(
				"ib_rename_index_fail3",
				DBUG_SET("+d,innodb_report_deadlock");
			);

			if (dict_stats_drop_table(
				    ctx->new_table->name.m_name,
				    errstr, sizeof(errstr))
			    != DB_SUCCESS) {
				push_warning_printf(
					m_user_thd,
					Sql_condition::SL_WARNING,
					ER_ALTER_INFO,
					"Deleting persistent statistics"
					" for rebuilt table '%s' in"
					" InnoDB failed: %s",
					table->s->table_name.str,
					errstr);
			}

			DBUG_EXECUTE_IF(
				"ib_rename_index_fail3",
				DBUG_SET("-d,innodb_report_deadlock");
			);

			DBUG_EXECUTE_IF("ib_ddl_crash_before_commit",
					DBUG_SUICIDE(););

			ut_ad(m_prebuilt != ctx->prebuilt
			      || ctx == ctx0);
			bool update_own_prebuilt =
				(m_prebuilt == ctx->prebuilt);
			trx_t* const	user_trx = m_prebuilt->trx;

			row_prebuilt_free(ctx->prebuilt, TRUE);

			/* Drop the copy of the old table, which was
			renamed to ctx->tmp_name at the atomic DDL
			transaction commit.  If the system crashes
			before this is completed, some orphan tables
			with ctx->tmp_name may be recovered. */
			row_merge_drop_table(trx, ctx->old_table);

			/* Rebuild the prebuilt object. */
			ctx->prebuilt = row_create_prebuilt(
				ctx->new_table, altered_table->s->reclength);
			if (update_own_prebuilt) {
				m_prebuilt = ctx->prebuilt;
			}
			user_trx->will_lock++;
			m_prebuilt->trx = user_trx;
		}
		DBUG_INJECT_CRASH("ib_commit_inplace_crash",
				  crash_inject_count++);
	}

	row_mysql_unlock_data_dictionary(trx);

	if (altered_table->found_next_number_field != NULL) {
		dd_set_autoinc(new_dd_tab->se_private_data(), autoinc);
	}

	DBUG_EXECUTE_IF("ib_ddl_crash_before_update_stats",
			DBUG_SUICIDE(););

	/* TODO: The following code could be executed
	while allowing concurrent access to the table
	(MDL downgrade). */

	if (new_clustered) {
		for (inplace_alter_handler_ctx** pctx = ctx_array;
		     *pctx; pctx++) {
			ha_innobase_inplace_ctx*	ctx
				= static_cast<ha_innobase_inplace_ctx*>
				(*pctx);
			DBUG_ASSERT(ctx->need_rebuild());

			alter_stats_rebuild(
				ctx->new_table, table->s->table_name.str,
				m_user_thd);
			DBUG_INJECT_CRASH("ib_commit_inplace_crash",
					  crash_inject_count++);
		}
	} else {
		for (inplace_alter_handler_ctx** pctx = ctx_array;
		     *pctx; pctx++) {
			ha_innobase_inplace_ctx*	ctx
				= static_cast<ha_innobase_inplace_ctx*>
				(*pctx);
			DBUG_ASSERT(!ctx->need_rebuild());

			alter_stats_norebuild(
				ha_alter_info, ctx, altered_table,
				table->s->table_name.str, m_user_thd);
			DBUG_INJECT_CRASH("ib_commit_inplace_crash",
					  crash_inject_count++);

			if (ctx->fts_drop_aux_vec != nullptr
			    && ctx->fts_drop_aux_vec->aux_name.size() > 0) {
				fts_drop_dd_tables(
					ctx->fts_drop_aux_vec,
					dict_table_is_file_per_table(
						ctx->old_table));
			}
		}
	}

	/* We don't support compression for the system tablespace nor
	the temporary tablespace. Only because they are shared tablespaces.
	There is no other technical reason. */

	innobase_parse_hint_from_comment(
		m_user_thd, m_prebuilt->table, altered_table->s);

	/* TODO: Also perform DROP TABLE and DROP INDEX after
	the MDL downgrade. */

#ifdef UNIV_DEBUG
	dict_index_t* clust_index =  ctx0->prebuilt->table->first_index();
	DBUG_ASSERT(!clust_index->online_log);
	DBUG_ASSERT(dict_index_get_online_status(clust_index)
		    == ONLINE_INDEX_COMPLETE);

	for (dict_index_t* index = clust_index;
	     index;
	     index = index->next()) {
		DBUG_ASSERT(!index->to_be_dropped);
	}
#endif /* UNIV_DEBUG */
	MONITOR_ATOMIC_DEC(MONITOR_PENDING_ALTER_TABLE);
	DBUG_RETURN(false);
}


/** Helper class for in-place alter partitioned table, see handler.h */
class ha_innopart_inplace_ctx : public inplace_alter_handler_ctx
{
/* Only used locally in this file, so have everything public for
conveniance. */
public:
	/** Total number of partitions. */
	uint				m_tot_parts;
	/** Array of inplace contexts for all partitions. */
	inplace_alter_handler_ctx**	ctx_array;
	/** Array of prebuilt for all partitions. */
	row_prebuilt_t**		prebuilt_array;
	/** Array of old table information needed for writing back to DD */
	alter_table_old_info_t*		m_old_info;

	ha_innopart_inplace_ctx(THD *thd, uint tot_parts)
		: inplace_alter_handler_ctx(),
		m_tot_parts(tot_parts),
		ctx_array(),
		prebuilt_array(),
		m_old_info()
	{}

	~ha_innopart_inplace_ctx()
	{
		if (ctx_array) {
			for (uint i = 0; i < m_tot_parts; i++) {
				delete ctx_array[i];
			}
			ut_free(ctx_array);
		}

		if (m_old_info != nullptr) {
			ut_free(m_old_info);
		}

		if (prebuilt_array) {
			/* First entry is the original prebuilt! */
			for (uint i = 1; i < m_tot_parts; i++) {
				/* Don't close the tables. */
				prebuilt_array[i]->table = nullptr;
				row_prebuilt_free(prebuilt_array[i], false);
			}
			ut_free(prebuilt_array);
		}
	}
};

/** Helper class for encapsulating new/altered partitions during
ADD(HASH/KEY)/COALESCE/REORGANIZE PARTITION. Here as many partition slots
as in new table would be created, it's OK for ADD/COALESCE PARTITION,
however more partition slots would probably be created for REORGANIZE PARTITION.
Considering that it's easy to get table in this way, it's still OK. */
class Altered_partitions
{
public:
	/** Constructor
	@param[in]	parts	total partitions */
	Altered_partitions(uint parts) :
		m_new_table_parts(),
		m_ins_nodes(),
		m_sql_stat_start(),
		m_trx_ids(),
		m_num_new_parts(parts)
	{}

	/** Destructor */
	~Altered_partitions();

	/** Initialize the object.
	@return	false	on success
	@retval	true	on failure */
	bool initialize();

	/** Open and set currently used partition.
	@param[in]	new_part_id	Partition id to set.
	@param[in,out]	part		Internal table object to use. */
	void set_part(ulint new_part_id, dict_table_t* part)
	{
		ut_ad(m_new_table_parts[new_part_id] == nullptr);
		m_new_table_parts[new_part_id] = part;
		part->skip_alter_undo = true;
		m_sql_stat_start.set(new_part_id);
	}

	/** Get lower level internal table object for partition.
	@param[in]	part_id	 Partition id.
	@return Lower level internal table object for the partition id. */
	dict_table_t* part(uint part_id)
	{
		ut_ad(part_id < m_num_new_parts);
		return(m_new_table_parts[part_id]);
	}

	/** To write a row, set up prebuilt for using a specified partition.
	@param[in,out]	prebuilt	Prebuilt to update.
	@param[in]	new_part_id	Partition to use. */
	void prepare_write(row_prebuilt_t* prebuilt, uint new_part_id) const
	{
		ut_ad(m_new_table_parts[new_part_id]);
		prebuilt->table = m_new_table_parts[new_part_id];
		prebuilt->ins_node = m_ins_nodes[new_part_id];
		prebuilt->trx_id = m_trx_ids[new_part_id];
		prebuilt->sql_stat_start = m_sql_stat_start.test(new_part_id);
	}

	/** After a write, update cached values for a partition from prebuilt.
	@param[in,out]	prebuilt	Prebuilt to copy from.
	@param[in]	new_part_id	Partition id to copy. */
	void finish_write(row_prebuilt_t* prebuilt, uint new_part_id)
	{
		ut_ad(m_new_table_parts[new_part_id] == prebuilt->table);
		m_ins_nodes[new_part_id] = prebuilt->ins_node;
		m_trx_ids[new_part_id] = prebuilt->trx_id;
		if (!prebuilt->sql_stat_start) {
			m_sql_stat_start.set(new_part_id, 0);
		}
	}

private:
	/** New partitions created during ADD(HASH/KEY)/COALESCE/REORGANIZE
	PARTITION. */
	dict_table_t**		m_new_table_parts;

	/** Insert nodes per partition. */
	ins_node_t**		m_ins_nodes;

	/** bytes for sql_stat_start bitset */
	byte*			m_bitset;

	/** sql_stat_start per partition */
	Sql_stat_start_parts	m_sql_stat_start;

	/** Trx id per partition. */
	trx_id_t*		m_trx_ids;

	/** Number of new partitions. */
	size_t			m_num_new_parts;
};

/** Destructor */
Altered_partitions::~Altered_partitions()
{
	if (m_new_table_parts != nullptr) {
		for (ulint i = 0; i < m_num_new_parts; i++) {
			if (m_new_table_parts[i] != nullptr) {
				m_new_table_parts[i]->skip_alter_undo = false;
			}
		}

		ut_free(m_new_table_parts);
	}

	if (m_ins_nodes != nullptr) {
		for (ulint i = 0; i < m_num_new_parts; i++) {
			if (m_ins_nodes[i] != nullptr) {
				ins_node_t* ins = m_ins_nodes[i];
				ut_ad(ins->select == nullptr);
				que_graph_free_recursive(ins->select);
				ins->select = nullptr;
				if (ins->entry_sys_heap != nullptr) {
					mem_heap_free(ins->entry_sys_heap);
					ins->entry_sys_heap = nullptr;
				}
			}
		}

		ut_free(m_ins_nodes);
	}

	ut_free(m_bitset);
	ut_free(m_trx_ids);
}

/** Initialize the object.
@return false on success else true. */
bool
Altered_partitions::initialize()
{
	size_t	alloc_size = sizeof(*m_new_table_parts) * m_num_new_parts;
	m_new_table_parts = static_cast<dict_table_t**>(
		ut_zalloc(alloc_size, mem_key_partitioning));

	alloc_size = sizeof(*m_ins_nodes) * m_num_new_parts;
	m_ins_nodes = static_cast<ins_node_t**>(
		ut_zalloc(alloc_size, mem_key_partitioning));

	alloc_size = sizeof(*m_bitset) * UT_BITS_IN_BYTES(m_num_new_parts);
	m_bitset = static_cast<byte*>(
		ut_zalloc(alloc_size, mem_key_partitioning));

	alloc_size = sizeof(*m_trx_ids) * m_num_new_parts;
	m_trx_ids = static_cast<trx_id_t*>(
		ut_zalloc(alloc_size, mem_key_partitioning));

	if (m_new_table_parts == nullptr || m_ins_nodes == nullptr
	    || m_bitset == nullptr || m_trx_ids == nullptr) {
		ut_free(m_new_table_parts);
		ut_free(m_ins_nodes);
		ut_free(m_bitset);
		ut_free(m_trx_ids);

		return(true);
	}

	m_sql_stat_start.init(m_bitset, UT_BITS_IN_BYTES(m_num_new_parts));

	return(false);
}

/** Class(interface) which manages the operations for partitions of states
in different categories during ALTER PARTITION. There are four categories
for now:
1. normal: mapping to PART_NORMAL, which means the partition is not changed
2. add: mapping to PART_TO_BE_ADDED
3. drop: mapping to PART_TO_BE_DROPPED, PART_TO_BE_REORGED
and PART_REORGED_DROPPED
4. change: mapping to PART_CHANGED */
class alter_part
{
public:
	/** Virtual destructor */
	virtual ~alter_part() {}

	/** Return the partition id */
	virtual uint part_id() const
	{
		return(m_part_id);
	}

	/** Return the partition state */
	virtual partition_state state() const
	{
		return(m_state);
	}

	/** Get the InnoDB table object for newly created partition
	if applicable
	@return the InnoDB table object or nullptr if not applicable */
	dict_table_t* new_table() { return(m_new); }

	/** Prepare
	@param[in,out]	altered_table	Table definition after the ALTER
	@param[in]	old_part	the stored old partition or nullptr
					if no corresponding one exists
	@param[in,out]	new_part	the stored new partition or nullptr
					if no corresponding one exists
	@return 0 or error number */
	virtual int prepare(
		TABLE*			altered_table,
		const dd::Partition*	old_part,
		dd::Partition*		new_part)
	{
		return(0);
	}

	/** Try to commit
	@param[in]	table		Table definition before the ALTER
	@param[in,out]	altered_table	Table definition after the ALTER
	@param[in]	old_part	the stored old partition or nullptr
					if no corresponding one exists
	@param[in,out]	new_part	the stored new partition or nullptr
					if no corresponding one exists
	@return 0 or error number */
	virtual int try_commit(
		const TABLE*		table,
		TABLE*			altered_table,
		const dd::Partition*	old_part,
		dd::Partition*		new_part)
	{
		return(0);
	}

	/** Rollback */
	virtual void rollback() { return; }

protected:
	/** Constructor
	@param[in,out]	trx		InnoDB transaction, nullptr if not used
	@param[in]	part_id		Partition id in the table. This could
					be partition id for either old table
					or new table, callers should remember
					which one is applicable
	@param[in]	state		Partition state of the partition on
					which this class will do operations.
					If this is for one partition in new
					table, the partition state is the same
					for both the new partition and the
					corresponding old partition
	@param[in]	table_name	Partitioned table name, in the
					form of db/table, which considers
					the charset
	@param[in,out]	old		InnoDB table object for old partition,
					default is nullptr, which means there
					is no corresponding object */
	alter_part(
		trx_t*		trx,
		uint		part_id,
		partition_state	state,
		const char*	table_name,
		dict_table_t*	old)
		:
		m_trx(trx),
		m_part_id(part_id),
		m_state(state),
		m_table_name(table_name),
		m_old(old),
		m_new(nullptr)
	{}

	/** Build the partition name for specified partition
	@param[in]	dd_part		dd::Partition
	@param[in]	temp		True if this is a temporary name
	@param[in,out]	name		Partition name buffer, which is of
					length FN_REFLEN */
	void build_partition_name(
		const dd::Partition*	dd_part,
		bool			temp,
		char*			name);

	/** Create a new partition
	@param[in]	part_name	Partition name, including db/table
	@param[in,out]	dd_part		dd::Partition
	@param[in]	table		Table format
	@param[in]	tablespace	Tablespace of this partition,
					if length is 0, it means no
					tablespace specified
	@param[in]	file_per_table	Current value of innodb_file_per_table
	@param[in]	autoinc		Next AUTOINC value to use
	@return 0 or error number */
	int create(
		const char*	part_name,
		dd::Partition*	dd_part,
		TABLE*		table,
		const char*	tablespace,
		bool		file_per_table,
		ib_uint64_t	autoinc);

protected:
	/** InnoDB transaction, nullptr if not used */
	trx_t* const			m_trx;

	/** Partition id in the table. This could be partition id for
	either old table or new table, callers should remember which one
	is applicable */
	uint				m_part_id;

	/** Partition state of the partition on which this class will
	do operations. If this is for one partition in new table, the
	partition state is the same for both the new partition and the
	corresponding old partition */
	partition_state			m_state;

	/** Partitioned table name, in form of ./db/table, which already
	considers the charset */
	const char*			m_table_name;

	/** The InnoDB table object for old partition */
	dict_table_t*			m_old;

	/** The InnoDB table object for newly created partition */
	dict_table_t*			m_new;
};

/** Build the partition name for specified partition
@param[in]	dd_part		dd::Partition
@param[in]	temp		True if this is a temporary name
@param[in,out]	name		Partition name buffer, which is of
				length FN_REFLEN */
void
alter_part::build_partition_name(
	const dd::Partition*	dd_part,
	bool			temp,
	char*			name)
{
	size_t		len = 0;
	const char*	table_name;

	/* Just get the 'db/table' part. In embedded server, m_table_name
	could be a full path */
	table_name = strrchr(m_table_name, OS_PATH_SEPARATOR);
	ut_a(table_name != nullptr);
	while (*(--table_name) != OS_PATH_SEPARATOR);
	++table_name;

	strcpy(name, table_name);
#if OS_PATH_SEPARATOR != '/'
	char*		slash = strchr(name, OS_PATH_SEPARATOR);
	ut_a(slash != nullptr);
	*slash = '/';
#endif

	len += strlen(table_name);
	ut_ad(len < FN_REFLEN);

	size_t	post_len = Ha_innopart_share::create_partition_postfix(
		name + len, FN_REFLEN - len, dd_part);

	len += post_len;
	ut_ad(len < FN_REFLEN);

	if (temp) {
		strcpy(name + len, "#tmp");
		ut_ad(len + sizeof "#tmp" < FN_REFLEN);
	}
}

/** Create a new partition
@param[in]	part_name	Partition name, including db/table
@param[in,out]	dd_part		dd::Partition
@param[in]	table		Table format
@param[in]	tablespace	Tablespace of this partition, if length is 0,
				it means no tablespace specified
@param[in]	file_per_table	Current value of innodb_file_per_table
@param[in]	autoinc		Next AUTOINC value to use
@return 0 or error number */
int
alter_part::create(
	const char*	part_name,
	dd::Partition*	dd_part,
	TABLE*		table,
	const char*	tablespace,
	bool		file_per_table,
	ib_uint64_t	autoinc)
{
	ut_ad(m_state == PART_TO_BE_ADDED || m_state == PART_CHANGED);

	dd::Table&	dd_table = dd_part->table();
	dd::Properties&	options = dd_table.options();
	uint32		key_block_size;
	ut_ad(options.exists("key_block_size"));
	options.get_uint32("key_block_size", &key_block_size);

	dd::Properties&	part_options = dd_part->options();
	dd::String_type	data_file_name;
	part_options.get(data_file_name_key, data_file_name);
	/* index_file_name is not allowed for now */
	char	full_path[FN_REFLEN];
	if (!data_file_name.empty()) {
		/* Have to append the postfix table name, to make it work */
		const char*	name = strrchr(part_name, '/');
		ut_ad(name != nullptr);
		size_t		len = data_file_name.length();
		strcpy(full_path, data_file_name.c_str());
		full_path[len] = OS_PATH_SEPARATOR;
		strcpy(full_path + len + 1, name + 1);
	}

	HA_CREATE_INFO	create_info;
	update_create_info_from_table(&create_info, table);
	create_info.auto_increment_value = autoinc;
	create_info.key_block_size = key_block_size;
	create_info.data_file_name = data_file_name.empty()
		? nullptr : full_path;
	create_info.tablespace = tablespace[0] == '\0' ? nullptr : tablespace;

	/* The below check is the same as for CREATE TABLE, but since we are
	doing an alter here it will not trigger the check in
	create_option_tablespace_is_valid(). */
	if (tablespace_is_shared_space(&create_info)
	    && create_info.data_file_name != nullptr
	    && create_info.data_file_name[0] != '\0') {
		my_printf_error(ER_ILLEGAL_HA_CREATE_OPTION,
				"InnoDB: DATA DIRECTORY cannot be used"
				" with a TABLESPACE assignment.", MYF(0));
		return(HA_WRONG_CREATE_OPTION);
	}

	return(innobase_basic_ddl::create_impl<dd::Partition>(
		current_thd, part_name, table, &create_info, dd_part,
		file_per_table, false));
}

typedef std::vector<alter_part*, ut_allocator<alter_part*>> alter_part_array;

/** Construct all necessary alter_part_* objects according to the given
partition states in both old and new tables */
class alter_part_factory
{
public:
	/** Constructor
	@param[in,out]	trx		Transaction
	@param[in]	ha_alter_info	ALTER Information
	@param[in,out]	part_share	Innopart share
	@param[in]	old_part_info	Partition info of the table before
					ALTER TABLE */
	alter_part_factory(
		trx_t*				trx,
		const Alter_inplace_info*	ha_alter_info,
		Ha_innopart_share*		part_share,
		partition_info*			old_part_info)
		:
		m_trx(trx),
		m_part_share(part_share),
		m_ha_alter_info(ha_alter_info),
		m_old_part_info(old_part_info),
		m_file_per_table(srv_file_per_table)
	{}

	/** Destructor */
	~alter_part_factory() {}

	/** Create the alter_part_* objects according to the given
	partition states
	@param[in,out]	to_drop		To store the alter_part_* objects
					for partitions to be dropped
	@param[in,out]	all_news	To store the alter_part_* objects
					for partitions in table after
					ALTER TABLE
	@return	false	On success
	@retval	true	On failure */
	bool create(
		alter_part_array&	to_drop,
		alter_part_array&	all_news)
	{
		to_drop.clear();
		all_news.clear();

		if (!(m_ha_alter_info->handler_flags
		      & Alter_inplace_info::REORGANIZE_PARTITION)) {
			return(create_for_non_reorg(to_drop, all_news));
		} else {
			return(create_for_reorg(to_drop, all_news));
		}
	}

private:
	/** Create the alter_part_* objects when it's an operation like
	REORGANIZE PARTITION
	@param[in,out]	to_drop		To store the alter_part_* objects
					for partitions to be dropped
	@param[in,out]	all_news	To store the alter_part_* objects
					for partitions in table after
					ALTER TABLE
	@return false	On success
	@retval true	On failure */
	bool create_for_reorg(
		alter_part_array&	to_drop,
		alter_part_array&	all_news);

	/** Create the alter_part_* objects when it's NOT an operation like
	REORGANIZE PARTITION
	@param[in,out]	to_drop		To store the alter_part_* objects
					for partitions to be dropped
	@param[in,out]	all_news	To store the alter_part_* objects
					for partitions in table after
					ALTER TABLE
	@return	false	On success
	@retval	true	On Failure */
	bool create_for_non_reorg(
		alter_part_array&	to_drop,
		alter_part_array&	all_news);

	/** Create alter_part_add object(s) along with checking if the
	partition (and its subpartitions) conflicts with any of the original
	ones.
	This is only for REORGANIZE PARTITION
	@param[in]	new_part	The new partition to check
	@param[in,out]	new_part_id	Partition id for both partition and
					subpartition, which would be increased
					by number of subpartitions per
					partition here
	@param[in,out]	all_news	To store the alter_part_add objects
	@retval	false	On success
	@retval	true	On failure */
	bool create_new_checking_conflict(
		partition_element*	new_part,
		uint&			new_part_id,
		alter_part_array&	all_news);

	/** Create alter_part_drop object(s) along with checking if the
	partition (and its subpartitions) conflicts with any of the to
	be created ones.
	This is only for REORGANIZE PARTITION
	@param[in]	old_part	The old partition to check
	@param[in,out]	old_part_id	Partition id for this partition or
					the first subpartition, which would
					be increased by number of subpartitions
					per partition here
	@param[in,out]	to_drop		To store the alter_part_drop objects
	@retval	false	On success
	@retval	true	On failure */
	bool create_old_checking_conflict(
		partition_element*	old_part,
		uint&			old_part_id,
		alter_part_array&	to_drop);

	/** Check if the two (sub)partitions conflict with each other.
	That is they have same name and both are innodb_file_per_table
	@param[in]	new_part	New partition to check
	@param[in]	old_part	Old partition to check
	@retval true	Conflict
	@retval	false	Not conflict */
	bool is_conflict(
		const partition_element*	new_part,
		const partition_element*	old_part);

	/** Create alter_part_* object(s) for subpartitions of a partition,
	or the partition itself
	@param[in,out]	array		Where to store the new object(s)
	@param[in]	part		partition_element to handle
	@param[in,out]	part_id		Partition id for both partition and
					subpartition, which would be increased
					by number of object(s) created
	@param[in]	old_part_id	Start partition id of the table before
					ALTER TABLE
	@param[in]	state		Partition state
	@param[in]	conflict	Only valid when state is
					PART_TO_BE_ADDED. True if the new
					(sub)partition has the same name with
					an exist one and they are of
					innodb_file_per_table
	@retval	false	On success
	@retval	true	On failure */
	bool create_one(
		alter_part_array&	array,
		partition_element*	part,
		uint&			part_id,
		uint			old_part_id,
		partition_state		state,
		bool			conflict);

	/** Create the specified alter_part_* object
	@param[in]	part_id		Partition id for current partition
	@param[in]	old_part_id	Start partition id of the table before
					ALTER TABLE
	@param[in]	state		Partition state
	@param[in]	tablespace	Tablespace specified explicitly
	@param[in]	conflict	Only valid when state is
					PART_TO_BE_ADDED. True if the new
					(sub)partition has the same name with
					an exist one and they are of
					innodb_file_per_table
	@return alter_part_* object or nullptr */
	alter_part* create_one_low(
		uint&			part_id,
		uint			old_part_id,
		partition_state		state,
		const char*		tablespace,
		bool			conflict);

private:
	/** InnoDB transaction */
	trx_t* const			m_trx;

	/** InnoDB partition specific Handler_share */
	Ha_innopart_share* const	m_part_share;

	/** ALTER information */
	const Alter_inplace_info* const m_ha_alter_info;

	/** Partition info of the table before ALTER TABLE */
	partition_info* const		m_old_part_info;

	/** Current innodb_file_per_table value */
	bool				m_file_per_table;
};

/** Helper class for in-place alter partitions, see handler.h */
class alter_parts : public inplace_alter_handler_ctx
{
public:
	/** Constructor
	@param[in,out]	trx		InnoDB transaction
	@param[in,out]	part_share	Innopart share
	@param[in]	ha_alter_info	ALTER information
	@param[in]	old_part_info	Partition info of the table before
					ALTER TABLE
	@param[in,out]	new_partitions	Altered partition helper */
	alter_parts(
		trx_t*				trx,
		Ha_innopart_share*		part_share,
		const Alter_inplace_info*	ha_alter_info,
		partition_info*			old_part_info,
		Altered_partitions*		new_partitions)
		:
		m_trx(trx),
		m_part_share(part_share),
		m_ha_alter_info(ha_alter_info),
		m_new_partitions(new_partitions),
		m_factory(trx, ha_alter_info, part_share, old_part_info),
		m_news(),
		m_to_drop()
	{}

	/** Destructor */
	~alter_parts();

	/** Create the to be created partitions and update internal
	structures with concurrent writes blocked, while preparing
	ALTER TABLE.
	@param[in]	old_dd_tab	dd::Table before ALTER TABLE
	@param[in,out]	new_dd_tab	dd::Table after ALTER TABLE
	@param[in,out]	altered_table	Table definition after the ALTER
	@return 0 or error number, my_error() should be called by callers */
	int prepare(
		const dd::Table&	old_dd_tab,
		dd::Table&		new_dd_tab,
		TABLE*			altered_table);

	/** Notify the storage engine that the changes made during
	prepare_inplace_alter_table() and inplace_alter_table()
	will be rolled back for all the partitions. */
	void rollback();

	/** Try to commit the changes made during prepare_inplace_alter_table()
	inside the storage engine. This is protected by MDL_EXCLUSIVE.
	@param[in]	old_dd_tab	dd::Table before ALTER TABLE
	@param[in,out]	new_dd_tab	dd::Table after ALTER TABLE
	@param[in]	table		Table definition before the ALTER
	@param[in,out]	altered_table	Table definition after the ALTER
	@return 0 or error number, my_error() should be called by callers */
	int try_commit(
		const dd::Table&	old_dd_tab,
		dd::Table&		new_dd_tab,
		const TABLE*		table,
		TABLE*			altered_table);

	/** Determine if this is an ALTER TABLE ... PARTITION operation
	@param[in]	ha_alter_info	thd DDL operation
	@return whether it is a such kind of operation */
	static inline bool apply_to(
		const Alter_inplace_info*	ha_alter_info)
	{
		return((ha_alter_info->handler_flags & OPERATIONS) != 0);
	}

	/** Determine if copying data between partitions is necessary
	@param[in]	ha_alter_info	thd DDL operation
	@return whether it is necessary to copy data */
	static inline bool need_copy(const Alter_inplace_info* ha_alter_info)
	{
		ut_ad(apply_to(ha_alter_info));

		/* Basically, only DROP PARTITION, ADD PARTITION for RANGE/LIST
		partitions don't require copying data between partitions */
		if (ha_alter_info->handler_flags
		    & Alter_inplace_info::ADD_PARTITION) {
			switch (ha_alter_info->modified_part_info->part_type) {
			case partition_type::RANGE:
			case partition_type::LIST:
				return(false);
			default:
				break;
			}
		}

		return(!(ha_alter_info->handler_flags
			 & (Alter_inplace_info::DROP_PARTITION)));
	}

private:

	/** Initialize the m_news and m_to_drop array here
	@param[in]	old_dd_tab	dd::Table before ALTER TABLE
	@param[in]	new_dd_tab	dd::Table after ALTER TABLE
	@retval true if success
	@retval false on failure */
	bool prepare_alter_part(
		const dd::Table&	old_dd_tab,
		dd::Table&		new_dd_tab);

	/** Prepare or commit for all the partitions in table after ALTER TABLE
	@param[in]	old_dd_tab	dd::Table before ALTER TABLE
	@param[in,out]	new_dd_tab	dd::Table after ALTER TABLE
	@param[in,out]	altered_table	Table definition after the ALTER
	@param[in]	prepare		true if it's in prepare phase,
					false if it's in commit phase
	@return 0 or error number */
	int prepare_or_commit_for_new(
		const dd::Table&	old_dd_tab,
		dd::Table&		new_dd_tab,
		TABLE*			altered_table,
		bool			prepare);

	/** Prepare or commit for all the partitions in table before ALTER TABLE
	@param[in]	old_dd_tab	dd::Table before ALTER TABLE
	@param[in,out]	altered_table	Table definition after the ALTER
	@param[in]	prepare		true if it's in prepare phase,
					false if it's in commit phase
	@return 0 or error number */
	int prepare_or_commit_for_old(
		const dd::Table&	old_dd_tab,
		TABLE*			altered_table,
		bool			prepare);

public:
	/** Operations that the native partitioning can perform inplace */
	static constexpr Alter_inplace_info::HA_ALTER_FLAGS	OPERATIONS =
		Alter_inplace_info::ADD_PARTITION
		| Alter_inplace_info::DROP_PARTITION
		| Alter_inplace_info::ALTER_REBUILD_PARTITION
		| Alter_inplace_info::COALESCE_PARTITION
		| Alter_inplace_info::REORGANIZE_PARTITION;

private:

	/** InnoDB transaction */
	trx_t* const				m_trx;

	/** InnoDB partition specific Handler_share */
	Ha_innopart_share* const		m_part_share;

	/** Operation being performed */
	const Alter_inplace_info* const		m_ha_alter_info;

	/** New partitions helper */
	Altered_partitions* const		m_new_partitions;

	/** alter_part factory which creates all the necessary alter_part_* */
	alter_part_factory			m_factory;

	/** The alter_part array for all the newly created partitions */
	alter_part_array			m_news;

	/** The alter_part array for all the to be dropped partitions */
	alter_part_array			m_to_drop;
};

/** Class which handles the partition of state PART_NORMAL.
See comments for alter_part_factory::create_for_reorg
and alter_part_factory::create_for_non_reorg. */
class alter_part_normal : public alter_part
{
public:
	/** Constructor
	@param[in]	part_id		Partition id in the table. This could
					be partition id for either old table
					or new table, callers should remember
					which one is applicable
	@param[in]	state		Partition state of the partition on
					which this class will do operations.
					If this is for one partition in new
					table, the partition state is the same
					for both the new partition and the
					corresponding old partition
	@param[in,out]	old		InnoDB table object for old partition,
					default is nullptr, which means there
					is no corresponding object */
	alter_part_normal(
		uint		part_id,
		partition_state state,
		dict_table_t*	old)
		:
		/* Table name is not used in this class, so pass a fake
		one */
		alter_part(nullptr, part_id, state, old->name.m_name, old)
	{}

	/** Destructor */
	~alter_part_normal() {}

	/** Prepare
	@param[in,out]	altered_table	Table definition after the ALTER
	@param[in]	old_part	the stored old partition or nullptr
					if no corresponding one exists
	@param[in,out]	new_part	the stored new partition or nullptr
					if no corresponding one exists
	@return 0 or error number */
	int prepare(
		TABLE*			altered_table,
		const dd::Partition*	old_part,
		dd::Partition*		new_part)
	{
		ut_ad(old_part->level() == new_part->level());
		ut_ad(old_part->name() == new_part->name());

		dd_copy_private<dd::Partition>(*new_part, *old_part);

		return(0);
	}

	/** Try to commit
	@param[in]	table		Table definition before the ALTER
	@param[in,out]	altered_table	Table definition after the ALTER
	@param[in]	old_part	the stored old partition or nullptr
					if no corresponding one exists
	@param[in,out]	new_part	the stored new partition or nullptr
					if no corresponding one exists
	@return 0 or error number */
	int try_commit(
		const TABLE*		table,
		TABLE*			altered_table,
		const dd::Partition*	old_part,
		dd::Partition*		new_part)
	{
		ut_ad(m_old != nullptr);

		btr_drop_ahi_for_table(m_old);

		mutex_enter(&dict_sys->mutex);
		dd_table_close(m_old, nullptr, nullptr, true);
		dict_table_remove_from_cache(m_old);
		mutex_exit(&dict_sys->mutex);
		return(0);
	}

};

/** Class which handles the partition of the state PART_TO_BE_ADDED.
See comments for alter_part_factory::create_for_reorg
and alter_part_factory::create_for_non_reorg. */
class alter_part_add : public alter_part
{
public:
	/** Constructor
	@param[in]	part_id		Partition id in the table. This could
					be partition id for either old table
					or new table, callers should remember
					which one is applicable
	@param[in]	state		Partition state of the partition on
					which this class will do operations.
					If this is for one partition in new
					table, the partition state is the same
					for both the new partition and the
					corresponding old partition
	@param[in]	table_name	Partitioned table name, in the form
					of db/table, which already considers
					the charset
	@param[in]	tablespace	Tablespace specified explicitly
	@param[in,out]	trx		InnoDB transaction
	@param[in]	ha_alter_info	ALTER information
	@param[in]	file_per_table	Current value of innodb_file_per_table
	@param[in]	autoinc		Next autoinc value to use
	@param[in]	conflict	True if there is already a partition
					table with the same name */
	alter_part_add(
		uint				part_id,
		partition_state			state,
		const char*			table_name,
		const char*			tablespace,
		trx_t*				trx,
		const Alter_inplace_info*	ha_alter_info,
		bool				file_per_table,
		ib_uint64_t			autoinc,
		bool				conflict)
		:
		alter_part(trx, part_id, state, table_name, nullptr),
		m_ha_alter_info(ha_alter_info),
		m_file_per_table(file_per_table),
		m_autoinc(autoinc),
		m_conflict(conflict)
	{
		if (tablespace == nullptr || tablespace[0] == '\0') {
			m_tablespace[0] = '\0';
		} else {
			strcpy(m_tablespace, tablespace);
		}
	}

	/** Destructor */
	~alter_part_add() {}

	/** Prepare
	@param[in,out]	altered_table	Table definition after the ALTER
	@param[in]	old_part	the stored old partition or nullptr
					if no corresponding one exists
	@param[in,out]	new_part	the stored new partition or nullptr
					if no corresponding one exists
	@return 0 or error number */
	int prepare(
		TABLE*			altered_table,
		const dd::Partition*	old_part,
		dd::Partition*		new_part)
	{
		ut_ad(old_part != nullptr);
		ut_ad(new_part != nullptr);
		char	part_name[FN_REFLEN];

		build_partition_name(new_part, need_rename(), part_name);

		int error = create(part_name, new_part, altered_table,
				   m_tablespace, m_file_per_table, m_autoinc);

		if (error == 0 && alter_parts::need_copy(m_ha_alter_info)) {
			mutex_enter(&dict_sys->mutex);
			m_new = dict_table_check_if_in_cache_low(part_name);
			ut_ad(m_new != nullptr);
			m_new->acquire();
			dict_table_ddl_release(m_new);
			mutex_exit(&dict_sys->mutex);

			return(m_new == nullptr ? DB_TABLE_NOT_FOUND : 0);
		}

		return(error);
	}

	/** Try to commit
	@param[in]	table		Table definition before the ALTER
	@param[in,out]	altered_table	Table definition after the ALTER
	@param[in]	old_part	the stored old partition or nullptr
					if no corresponding one exists
	@param[in,out]	new_part	the stored new partition or nullptr
					if no corresponding one exists
	@return 0 or error number */
	int try_commit(
		const TABLE*		table,
		TABLE*			altered_table,
		const dd::Partition*	old_part,
		dd::Partition*		new_part)
	{
		int	error = 0;

		if (need_rename()) {
			char	old_name[FN_REFLEN];
			char	new_name[FN_REFLEN];
			build_partition_name(
				new_part, true, old_name);
			build_partition_name(
				new_part, false, new_name);
			error = innobase_basic_ddl::rename_impl<dd::Partition>(
				m_trx->mysql_thd, old_name, new_name,
				new_part, new_part);
		}

		if (m_new != nullptr) {
			dd_table_close(m_new, m_trx->mysql_thd, nullptr, false);
			m_new = nullptr;
		}

		return(error);
	}

	/** Rollback */
	void rollback()
	{
		/* Release the new table so that in post DDL, this table can be
		rolled back. */
		if (m_new != nullptr) {
			dd_table_close(m_new, m_trx->mysql_thd, nullptr, false);
			m_new = nullptr;
		}
	}

private:
	/** Check if the new partition file needs a temporary name and
	should be renamed at last */
	bool need_rename() const { return(m_conflict); }

private:
	/** ALTER information */
	const Alter_inplace_info*	m_ha_alter_info;

	/** Current value of innodb_file_per_table */
	const bool			m_file_per_table;

	/** Next AUTOINC value to use */
	const ib_uint64_t		m_autoinc;

	/** True if there is already a partition table with the same name */
	const bool			m_conflict;

	/** Tablespace of this partition */
	char				m_tablespace[FN_REFLEN + 1];
};

/** Class which handles the partition of states
PART_TO_BE_DROPPED, PART_TO_BE_REORGED and PART_REORGED_DROPPED.
See comments for alter_part_factory::create_for_reorg
and alter_part_factory::create_for_non_reorg. */
class alter_part_drop : public alter_part
{
public:
	/** Constructor
	@param[in]	part_id		Partition id in the table. This could
					be partition id for either old table
					or new table, callers should remember
					which one is applicable
	@param[in]	state		Partition state of the partition on
					which this class will do operations.
					If this is for one partition in new
					table, the partition state is the same
					for both the new partition and the
					corresponding old partition
	@param[in]	table_name	Partitioned table name, in the form
					of db/table, which already considers
					the charset
	@param[in,out]	trx		InnoDB transaction
	@param[in,out]	old		InnoDB table object for old partition,
					default is nullptr, which means there
					is no corresponding object
	@param[in]	conflict	True if there is already a partition
					table with the same name */
	alter_part_drop(
		uint			part_id,
		partition_state		state,
		const char*		table_name,
		trx_t*			trx,
		dict_table_t*		old,
		bool			conflict)
		:
		alter_part(trx, part_id, state, table_name, old),
		m_conflict(conflict)
	{}

	/** Destructor */
	~alter_part_drop() {}

	/** Try to commit
	@param[in]	table		Table definition before the ALTER
	@param[in,out]	altered_table	Table definition after the ALTER
	@param[in]	old_part	the stored old partition or nullptr
					if no corresponding one exists
	@param[in,out]	new_part	the stored new partition or nullptr
					if no corresponding one exists
	@return 0 or error number */
	int try_commit(
		const TABLE*		table,
		TABLE*			altered_table,
		const dd::Partition*	old_part,
		dd::Partition*		new_part)
	{
		ut_ad(new_part == nullptr);

		mutex_enter(&dict_sys->mutex);
		dict_table_ddl_acquire(m_old);
		mutex_exit(&dict_sys->mutex);
		dd_table_close(m_old, nullptr, nullptr, false);

		int	error;
		char	part_name[FN_REFLEN];
		THD*	thd = m_trx->mysql_thd;

		build_partition_name(old_part, false, part_name);

		if (!m_conflict) {
			error = innobase_basic_ddl::delete_impl<dd::Partition>(
				thd, part_name, old_part, SQLCOM_DROP_TABLE);
		} else {
			/* Have to rename it to a temporary name to prevent
			name conflict, because later deleting table doesn't
			remove the data file at once. Also notice that don't
			use the #tmp name, because it could be already used
			by the corresponding new partition. */
			mem_heap_t*	heap = mem_heap_create(FN_REFLEN);
			char		db_buf[NAME_LEN + 1];
			char		tbl_buf[NAME_LEN + 1];
			MDL_ticket*	mdl_ticket = nullptr;

			char*	temp_name = dict_mem_create_temporary_tablename(
				heap, m_old->name.m_name, m_old->id);

			/* Acquire mdl lock on the temporary table name. */
			dd_parse_tbl_name(
				temp_name, db_buf, tbl_buf, nullptr, nullptr);

			if (dd::acquire_exclusive_table_mdl(
				thd, db_buf, tbl_buf, false, &mdl_ticket)) {
				mem_heap_free(heap);
				return(HA_ERR_GENERIC);
			}

			error = innobase_basic_ddl::rename_impl<dd::Partition>(
				thd, part_name, temp_name, old_part, old_part);
			if (error == 0) {
				error = innobase_basic_ddl::delete_impl<
					dd::Partition>(
					thd, temp_name, old_part,
					SQLCOM_DROP_TABLE);
			}

			mem_heap_free(heap);
		}

		return(error);
	}

private:
	/** True if there is already a partition table with the same name */
	const bool			m_conflict;
};

/** Class which handles the partition of the state PART_CHANGED.
See comments for alter_part_factory::create_for_reorg
and alter_part_factory::create_for_non_reorg. */
class alter_part_change : public alter_part
{
public:
	/** Constructor
	@param[in]	part_id		Partition id in the table. This could
					be partition id for either old table
					or new table, callers should remember
					which one is applicable
	@param[in]	state		Partition state of the partition on
					which this class will do operations.
					If this is for one partition in new
					table, the partition state is the same
					for both the new partition and the
					corresponding old partition
	@param[in]	table_name	Partitioned table name, in the form
					of db/table, which already considers
					the chraset
	@param[in]	tablespace	Tablespace specified explicitly
	@param[in,out]	trx		InnoDB transaction
	@param[in,out]	old		InnoDB table object for old partition,
					default is nullptr, which means there
					is no corresponding object
	@param[in]	ha_alter_info	ALTER information
	@param[in]	file_per_table	Current value of innodb_file_per_table
	@param[in]	autoinc		Next AUTOINC value to use */
	alter_part_change(
		uint				part_id,
		partition_state			state,
		const char*			table_name,
		const char*			tablespace,
		trx_t*				trx,
		dict_table_t*			old,
		const Alter_inplace_info*	ha_alter_info,
		bool				file_per_table,
		ib_uint64_t			autoinc)
		:
		alter_part(trx, part_id, state, table_name, old),
		m_ha_alter_info(ha_alter_info),
		m_file_per_table(file_per_table),
		m_autoinc(autoinc)
	{
		if (tablespace == nullptr || tablespace[0] == '\0') {
			m_tablespace[0] = '\0';
		} else {
			strcpy(m_tablespace, tablespace);
		}
	}

	/** Destructor */
	~alter_part_change() {}

	/** Prepare
	@param[in,out]	altered_table	Table definition after the ALTER
	@param[in]	old_part	the stored old partition or nullptr
					if no corresponding one exists
	@param[in,out]	new_part	the stored new partition or nullptr
					if no corresponding one exists
	@return 0 or error number */
	int prepare(
		TABLE*			altered_table,
		const dd::Partition*	old_part,
		dd::Partition*		new_part);

	/** Try to commit
	@param[in]	table		Table definition before the ALTER
	@param[in,out]	altered_table	Table definition after the ALTER
	@param[in]	old_part	the stored old partition or nullptr
					if no corresponding one exists
	@param[in,out]	new_part	the stored new partition or nullptr
					if no corresponding one exists
	@return 0 or error number */
	int try_commit(
		const TABLE*		table,
		TABLE*			altered_table,
		const dd::Partition*	old_part,
		dd::Partition*		new_part);

	/** Rollback */
	void rollback()
	{
		/* Release the new table so that in post DDL, this table can be
		rolled back. */
		if (m_new != nullptr) {
			dd_table_close(m_new, m_trx->mysql_thd, nullptr, false);
			m_new = nullptr;
		}
	}

private:
	/** ALTER information */
	const Alter_inplace_info*	m_ha_alter_info;

	/** Current value of innodb_file_per_table */
	const bool			m_file_per_table;

	/** Next AUTOINC value to use */
	const ib_uint64_t		m_autoinc;

	/** Tablespace of this partition */
	char				m_tablespace[FN_REFLEN + 1];
};

/** Prepare
@param[in,out]	altered_table	Table definition after the ALTER
@param[in]	old_part	the stored old partition or nullptr
				if no corresponding one exists
@param[in,out]	new_part	the stored new partition or nullptr
				if no corresponding one exists
@return 0 or error number */
int
alter_part_change::prepare(
	TABLE*			altered_table,
	const dd::Partition*	old_part,
	dd::Partition*		new_part)
{
	ut_ad(old_part != nullptr);
	ut_ad(new_part != nullptr);

	/* In some scenario, it could be unnecessary to create partition
	with temporary name, for example, old one is in innodb_system while
	new one is innodb_file_per_table. However, this would result in
	same table name for two tables, which is confusing. So the temporary
	name is used always and final rename is necessary too */
	char	part_name[FN_REFLEN];
	build_partition_name(new_part, true, part_name);

	int error = create(part_name, new_part, altered_table,
			   m_tablespace, m_file_per_table, m_autoinc);

	if (error == 0) {
		mutex_enter(&dict_sys->mutex);
		m_new = dict_table_check_if_in_cache_low(part_name);
		ut_ad(m_new != nullptr);
		m_new->acquire();
		dict_table_ddl_release(m_new);
		mutex_exit(&dict_sys->mutex);

		return(m_new == nullptr);
	}

	return(error);
}

/** Try to commit
@param[in]	table		Table definition before the ALTER
@param[in,out]	altered_table	Table definition after the ALTER
@param[in]	old_part	the stored old partition or nullptr
				if no corresponding one exists
@param[in,out]	new_part	the stored new partition or nullptr
				if no corresponding one exists
@return 0 or error number */
int
alter_part_change::try_commit(
	const TABLE*		table,
	TABLE*			altered_table,
	const dd::Partition*	old_part,
	dd::Partition*		new_part)
{
	ut_ad(old_part != nullptr);
	ut_ad(new_part != nullptr);
	ut_ad(old_part->level() == new_part->level());
	ut_ad(old_part->name() == new_part->name());

	THD*	thd = m_trx->mysql_thd;
	char	db_buf[NAME_LEN + 1];
	char	tbl_buf[NAME_LEN + 1];
	char*	temp_old_name = dict_mem_create_temporary_tablename(
		m_old->heap, m_old->name.m_name, m_old->id);

	mutex_enter(&dict_sys->mutex);
	dict_table_ddl_acquire(m_old);
	mutex_exit(&dict_sys->mutex);
	dd_table_close(m_old, nullptr, nullptr, false);

	/* Acquire mdl lock on the temporary table name. */
	dd_parse_tbl_name(temp_old_name, db_buf, tbl_buf, nullptr, nullptr);

	MDL_ticket*	mdl_ticket = nullptr;
	if (dd::acquire_exclusive_table_mdl(thd, db_buf, tbl_buf,
					    false, &mdl_ticket)) {
		return(HA_ERR_GENERIC);
	}

	char	old_name[FN_REFLEN];
	char	temp_name[FN_REFLEN];
	build_partition_name(new_part, false, old_name);
	build_partition_name(new_part, true, temp_name);

	int	error;

	error = innobase_basic_ddl::rename_impl<dd::Partition>(
		thd, old_name, temp_old_name, old_part, old_part);
	if (error == 0) {
		error = innobase_basic_ddl::rename_impl<dd::Partition>(
			thd, temp_name, old_name, new_part, new_part);
		if (error == 0) {
			error = innobase_basic_ddl::delete_impl<dd::Partition>(
				thd, temp_old_name,
				old_part, SQLCOM_DROP_TABLE);
		}
	}

	if (m_new != nullptr) {
		dd_table_close(m_new, thd, nullptr, false);
		m_new = nullptr;
	}

	return(error);
}

/** Create alter_part_* object(s) for subpartitions of a partition,
or the partition itself
@param[in,out]	array		Where to store the new object(s)
@param[in]	part		partition_element to handle
@param[in,out]	part_id		Partition id for both partition and
				subpartition, which would be increased
				by number of object(s) created
@param[in]	old_part_id	Start partition id of the table before
				ALTER TABLE
@param[in]	state		Partition state
@param[in]	conflict	Only valid when state is
				PART_TO_BE_ADDED. True if the new
				(sub)partition has the same name with
				an exist one and they are of
				innodb_file_per_table
@retval false	On success
@retval true	On failure */
bool
alter_part_factory::create_one(
	alter_part_array&	array,
	partition_element*	part,
	uint&			part_id,
	uint			old_part_id,
	partition_state		state,
	bool			conflict)
{
	if (part->subpartitions.elements > 0) {
		partition_element*	sub_elem;
		List_iterator_fast <partition_element>
			new_sub_it(part->subpartitions);
		while ((sub_elem = new_sub_it++) != nullptr) {
			const char*	tablespace = partition_get_tablespace(
				m_ha_alter_info->create_info->tablespace,
				part, sub_elem);
			alter_part*	alter = create_one_low(
				part_id, old_part_id++, state, tablespace,
				conflict);
			if (alter == nullptr) {
				return(true);
			}

			++part_id;
			array.push_back(alter);
		}
	} else {
		const char*	tablespace = partition_get_tablespace(
			m_ha_alter_info->create_info->tablespace, part,
			nullptr);
		alter_part* alter = create_one_low(
			part_id, old_part_id++, state, tablespace, conflict);
		if (alter == nullptr) {
			return(true);
		}

		++part_id;
		array.push_back(alter);
	}

	return(false);
}

/** Create the specified alter_part_* object
@param[in]	part_id		Partition id for current partition

@param[in]	old_part_id	Start partition id of the table before
				ALTER TABLE
@param[in]	state		Partition state
@param[in]	tablespace	Tablespace specified explicitly
@param[in]	conflict	Only valid when state is
				PART_TO_BE_ADDED. True if the new
				(sub)partition has the same name with
				an exist one and they are of
				innodb_file_per_table
@return alter_part_* object or nullptr */
alter_part*
alter_part_factory::create_one_low(
	uint&			part_id,
	uint			old_part_id,
	partition_state		state,
	const char*		tablespace,
	bool			conflict)
{
	alter_part*		alter_part = nullptr;

	switch (state) {
	case PART_NORMAL:
		alter_part = UT_NEW(alter_part_normal(
			part_id, state,
			m_part_share->get_table_part(old_part_id)),
			mem_key_partitioning);
		break;
	case PART_TO_BE_ADDED:
		alter_part = UT_NEW(alter_part_add(
			part_id, state,
			m_part_share->get_table_share()->normalized_path.str,
			tablespace, m_trx, m_ha_alter_info,
			m_file_per_table, m_part_share->next_auto_inc_val,
			conflict), mem_key_partitioning);
		break;
	case PART_TO_BE_DROPPED:
	case PART_TO_BE_REORGED:
	case PART_REORGED_DROPPED:
		alter_part = UT_NEW(alter_part_drop(
			part_id, state,
			m_part_share->get_table_share()->normalized_path.str,
			m_trx, m_part_share->get_table_part(old_part_id),
			conflict), mem_key_partitioning);
		break;
	case PART_CHANGED:
		alter_part = UT_NEW(alter_part_change(
			part_id, state,
			m_part_share->get_table_share()->normalized_path.str,
			tablespace, m_trx,
			m_part_share->get_table_part(old_part_id),
			m_ha_alter_info, m_file_per_table,
			m_part_share->next_auto_inc_val),
			mem_key_partitioning);
		break;
	default:
		ut_ad(0);
	}

	return(alter_part);
}

/** Create alter_part_add object(s) along with checking if the
partition (and its subpartitions) conflicts with any of the original ones
This is only for REORGANIZE PARTITION
@param[in]	new_part	The new partition to check
@param[in,out]	new_part_id	Partition id for both partition and
				subpartition, which would be increased
				by number of subpartitions per partition here
@param[in,out]	all_news	To store the alter_part_add objects here
@retval	false	On success
@retval	true	On failure */
bool
alter_part_factory::create_new_checking_conflict(
	partition_element*	new_part,
	uint&			new_part_id,
	alter_part_array&	all_news)
{
	ut_ad((m_ha_alter_info->handler_flags
	       & Alter_inplace_info::REORGANIZE_PARTITION) != 0);

	partition_info*		part_info = m_ha_alter_info->modified_part_info;
	/* To compare with this partition list which contains all the
	to be reorganized partitions */
	List_iterator_fast <partition_element>	tmp_part_it(
		part_info->temp_partitions);
	partition_element*			tmp_part_elem;

	while ((tmp_part_elem = tmp_part_it++) != nullptr) {
		if (!is_conflict(new_part, tmp_part_elem)) {
			continue;
		}

		if (m_ha_alter_info->modified_part_info->is_sub_partitioned()) {
			List_iterator_fast <partition_element>
				tmp_sub_it(tmp_part_elem->subpartitions);
			partition_element*	tmp_sub_elem;
			List_iterator_fast <partition_element>
				new_sub_it(new_part->subpartitions);
			partition_element*	new_sub_elem;

			while ((new_sub_elem = new_sub_it++) != nullptr) {
				ut_ad(new_sub_elem->partition_name != nullptr);
				tmp_sub_elem = tmp_sub_it++;
				ut_ad(tmp_sub_elem != nullptr);
				ut_ad(tmp_sub_elem->partition_name != nullptr);

				bool	conflict = is_conflict(
					new_sub_elem, tmp_sub_elem);
				if (create_one(all_news, new_sub_elem,
					       new_part_id, 0,
					       PART_TO_BE_ADDED, conflict)) {
					return(true);
				}
			}
			ut_ad((tmp_sub_elem = tmp_sub_it++) == nullptr);
		} else {
			if (create_one(all_news, new_part, new_part_id, 0,
				       PART_TO_BE_ADDED, true)) {
				return(true);
			}
		}

		/* Once matched, all are done */
		return(false);
	}

	return(create_one(all_news, new_part, new_part_id, 0,
			  PART_TO_BE_ADDED, false));
}

/** Create alter_part_drop object(s) along with checking if the
partition (and its subpartitions) conflicts with any of the to
be created ones.
This is only for REORGANIZE PARTITION
@param[in]	old_part	The old partition to check
@param[in,out]	old_part_id	Partition id for this partition or
				the first subpartition, which would
				be increased by number of subpartitions
				per partition here
@param[in,out]	to_drop		To store the alter_part_drop objects
@retval	false	On success
@retval	true	On failure */
bool
alter_part_factory::create_old_checking_conflict(
	partition_element*	old_part,
	uint&			old_part_id,
	alter_part_array&	to_drop)
{
	ut_ad((m_ha_alter_info->handler_flags
	       & Alter_inplace_info::REORGANIZE_PARTITION) != 0);

	partition_info*		part_info = m_ha_alter_info->modified_part_info;
	/* To compare with this partition list which contains all the
	new to be added partitions */
	List_iterator_fast <partition_element>	part_it(
		part_info->partitions);
	partition_element*			part_elem;

	while ((part_elem = part_it++) != nullptr) {
		if (!is_conflict(part_elem, old_part)) {
			continue;
		}

		if (m_ha_alter_info->modified_part_info->is_sub_partitioned()) {
			List_iterator_fast <partition_element>
				sub_it(part_elem->subpartitions);
			partition_element*	sub_elem;
			List_iterator_fast <partition_element>
				old_sub_it(old_part->subpartitions);
			partition_element*	old_sub_elem;

			while ((old_sub_elem = old_sub_it++) != nullptr) {
				ut_ad(old_sub_elem->partition_name != nullptr);
				sub_elem = sub_it++;
				ut_ad(sub_elem != nullptr);
				ut_ad(sub_elem->partition_name != nullptr);

				bool	conflict = is_conflict(
					sub_elem, old_sub_elem);
				if (create_one(to_drop, old_sub_elem,
					       old_part_id, old_part_id,
					       PART_TO_BE_REORGED, conflict)) {
					return(true);
				}
			}
			ut_ad((sub_elem = sub_it++) == nullptr);
		} else {
			if (create_one(to_drop, old_part, old_part_id,
				       old_part_id, PART_TO_BE_REORGED, true)) {
				return(true);
			}
		}

		/* Once matched, all are done */
		return(false);
	}

	return(create_one(to_drop, old_part, old_part_id, old_part_id,
			  PART_TO_BE_REORGED, false));
}

/** Check if the two (sub)partitions conflict with each other,
Which means they have same name.
@param[in]	new_part	New partition to check
@param[in]	old_part	Old partition to check
@retval true	Conflict
@retval false	Not conflict */
bool
alter_part_factory::is_conflict(
	const partition_element*	new_part,
	const partition_element*	old_part)
{
	if (my_strcasecmp(system_charset_info, new_part->partition_name,
			  old_part->partition_name) != 0) {
		return(false);
	}

	/* To prevent the conflict(same) names in table cache, not to
	check the innodb_file_per_table */
	return(true);
}

/** Suppose that there is a table with 4 range partitions: p0, p1, p2, p3,
and the p2 and p3 are going to be reorganized into p21, p22, p31, p33.

In modified_part_info->temp_partitions list, there are only p2 and p3
with the state PART_TO_BE_REORGED, while in modified_part_info->partitions
list, it contains
{PART_NORMAL, PART_NORMAL, PART_TO_BE_ADDED, PART_TO_BE_ADDED,
PART_TO_BE_ADDED, PART_TO_BE_ADDED}.

So finally, the to_drop array would contain
{alter_part_drop, alter_part_drop}, which are for p2, p3;
the all_news array would contains
{alter_part_normal, alter_part_normal, alter_part_add, alter_part_add,
alter_part_add, alter_part_add}.

Note that the scenario that reorganized and to be reorganized
partition/subpartition have the same name, would be checked here too */

/** Create the alter_part_* objects when it's an operation like
REORGANIZE PARTITION
@param[in,out]	to_drop		To store the alter_part_* objects
				for partitions to be dropped
@param[in,out]	all_news	To store the alter_part_* objects
				for partitions in table after ALTER TABLE
@return false	On success
@retval true	On failure */
bool
alter_part_factory::create_for_reorg(
	alter_part_array&	to_drop,
	alter_part_array&	all_news)
{
	ut_ad((m_ha_alter_info->handler_flags
	       & Alter_inplace_info::REORGANIZE_PARTITION) != 0);
	ut_ad(m_ha_alter_info->modified_part_info->num_subparts
	      == m_old_part_info->num_subparts);

	partition_info*	 part_info = m_ha_alter_info->modified_part_info;
	/* This list contains only the to be reorganized partitions,
	the sequence is the same as the list of m_old_part_info,
	and they should be consecutive ones */
	List_iterator_fast <partition_element>	tmp_part_it(
		part_info->temp_partitions);
	/* This list contains all the new partitions */
	List_iterator_fast <partition_element>	part_it(
		part_info->partitions);
	/* This list contains all the old partitions */
	List_iterator_fast <partition_element>	old_part_it(
		m_old_part_info->partitions);
	partition_element*	part_elem;
	partition_element*	tmp_part_elem;
	partition_element*	old_part_elem;
	uint			parts_per_part =
		part_info->is_sub_partitioned() ? part_info->num_subparts : 1;

	tmp_part_elem = tmp_part_it++;
	ut_ad(tmp_part_elem != nullptr);
	old_part_elem = old_part_it++;
	ut_ad(old_part_elem != nullptr);

	uint			old_part_id = 0;
	uint			new_part_id = 0;

	/* There are 3 steps here:
	1. Check if the old one is a to be reorganized one, if so, mark it
	and check next old one
	2. If not, check if the new one is a to be added one, if so, mark it
	and check next new one
	3. If not, the old one and the new one should point to the same
	partition */
	while ((part_elem = part_it++) != nullptr) {

		while (old_part_elem != nullptr && tmp_part_elem != nullptr
		       && strcmp(tmp_part_elem->partition_name,
				 old_part_elem->partition_name) == 0) {
			ut_ad(tmp_part_elem->part_state == PART_TO_BE_REORGED);

			if (create_old_checking_conflict(
				old_part_elem, old_part_id, to_drop)) {
				return(true);
			}

			old_part_elem = old_part_it++;
			tmp_part_elem = tmp_part_it++;
		}

		switch (part_elem->part_state) {
		case PART_TO_BE_ADDED:

			if (create_new_checking_conflict(part_elem, new_part_id,
							 all_news)) {
				return(true);
			}

			break;

		case PART_NORMAL:

			ut_ad(strcmp(part_elem->partition_name,
				     old_part_elem->partition_name) == 0);

			if (create_one(all_news, part_elem, new_part_id,
				       old_part_id, PART_NORMAL, false)) {
				return(true);
			}

			old_part_elem = old_part_it++;
			old_part_id += parts_per_part;

			break;

		default:
			ut_ad(0);
		}
	}

	ut_ad(old_part_elem == nullptr);
	ut_ad(tmp_part_elem == nullptr);

	return(false);
}

/** Suppose that there is a table with 4 range partitions: p0, p1, p2, p3.

1. ADD PARTITION p4
modified_part_info->partitions list contains
{PART_NORMAL, PART_NORMAL, PART_NORMAL, PART_NORMAL, PART_TO_BE_ADDED}.

So finally, the to_drop array would contain
{}, which is empty;
the all_news array would contains
{alter_part_normal, alter_part_normal, alter_part_normal, alter_part_normal,
alter_part_add}.

2. DROP PARTITION p2
modified_part_info->partitions list contain
{PART_NORMAL, PART_NORMAL, PART_TO_BE_DROPPED, PART_NORMAL}.

So finally, the to_drop array would contain
{alter_part_drop}, which is for p2, so part_id is 2;
the all_news array would contains
{alter_part_normal, alter_part_normal, alter_part_normal}.


Suppose it's the same table with 4 partitions, but it's partitioned by HASH.

3. ADD PARTITION 2
modified_part_info->partitions list contains
{PART_CHANGED, PART_CHANGED, PART_CHANGED, PART_CHANGED, PART_TO_BE_ADDED,
PART_TO_BE_ADDED}.

So finally, the to_drop array would contain
{}, which is empty;
the all_news array would contains
{alter_part_change, alter_part_change, alter_part_change, alter_part_change,
alter_part_add, alter_part_add}.

4. COALESCE PARTITION 2
modified_part_info->partitions contains:
{PART_CHANGED, PART_CHANGED, PART_REORGED_DROPPED, PART_REORGED_DROPPED}.

So finally, the to_drop array would contain
{alter_part_drop, alter_part_drop}, which are for p2, p3, part_id are 2 and 3;
the all_news array would contains
{alter_part_change, alter_part_change}.

5. REBUILD PARTITION p0, p2
modified_part_info->partitions contains:
{PART_NORMAL, PART_CHANGED, PART_NORMAL, PART_CHANGED}.

So finally, the to_drop array would contain
{}, which is empty;
the all_news array would contains
{alter_part_normal, alter_part_change, alter_part_normal, alter_part_change}. */

/** Create the alter_part_* objects when it's NOT an operation like
REORGANIZE PARTITION
@param[in,out]	to_drop		To store the alter_part_* objects
				for partitions to be dropped
@param[in,out]	all_news	To store the alter_part_* objects
				for partitions in table after ALTER TABLE
@return	false	On success
@retval	true	On Failure */
bool
alter_part_factory::create_for_non_reorg(
	alter_part_array&	to_drop,
	alter_part_array&	all_news)
{
	ut_ad((m_ha_alter_info->handler_flags
	       & Alter_inplace_info::REORGANIZE_PARTITION) == 0);

	partition_info*		part_info = m_ha_alter_info->modified_part_info;
	uint			parts_per_part =
		part_info->is_sub_partitioned() ? part_info->num_subparts : 1;
	List_iterator_fast <partition_element>	part_it(part_info->partitions);
	partition_element*	part_elem;
	uint			old_part_id = 0;
	uint			new_part_id = 0;

	while ((part_elem = part_it++) != nullptr) {
		partition_state state = part_elem->part_state;
		switch (state) {
		case PART_NORMAL:
		case PART_CHANGED:
			if (create_one(all_news, part_elem, new_part_id,
				       old_part_id, state, false)) {
				return(true);
			}

			old_part_id += parts_per_part;
			break;
		case PART_TO_BE_ADDED:
			if (create_one(all_news, part_elem, new_part_id, 0,
				       state, false)) {
				return(true);
			}

			break;
		case PART_TO_BE_DROPPED:
		case PART_REORGED_DROPPED:
			if (create_one(to_drop, part_elem, old_part_id,
				       old_part_id, state, false)) {
				return(true);
			}

			break;
		default:
			ut_ad(0);
		}
	}

	return(false);
}


#ifndef DBUG_OFF
/** Check if the specified partition_state is of drop state
@param[in]	s	The state to be checked
@retval	true    if this is of a drop state
@retval	false   if not */
inline
static
bool
is_drop_state(partition_state s)
{
	return(s == PART_TO_BE_DROPPED || s == PART_REORGED_DROPPED
	       || s == PART_TO_BE_REORGED);
}
#endif

/** Check if the specified partition_state is of common state
@param[in]	s	The state to be checked
@retval	true	if this is of a common state
@retval	false	if not */
inline
static
bool
is_common_state(partition_state s)
{
	return(s == PART_NORMAL || s == PART_CHANGED);
}

/** Destructor */
alter_parts::~alter_parts()
{
	for (alter_part* alter_part : m_news) {
		UT_DELETE(alter_part);
	}

	for (alter_part* alter_part : m_to_drop) {
		UT_DELETE(alter_part);
	}
}

/** Create the to be created partitions and update internal
structures with concurrent writes blocked, while preparing
ALTER TABLE.
@param[in]	old_dd_tab	dd::Table before ALTER TABLE
@param[in,out]	new_dd_tab	dd::Table after ALTER TABLE
@param[in,out]	altered_table	Table definition after the ALTER
@return 0 or error number, my_error() should be called by callers */
int
alter_parts::prepare(
	const dd::Table&	old_dd_tab,
	dd::Table&		new_dd_tab,
	TABLE*			altered_table)
{
	if (m_factory.create(m_to_drop, m_news)) {
		return(true);
	}

	if (m_part_share->get_table_share()->found_next_number_field) {
		dd_set_autoinc(
			new_dd_tab.se_private_data(),
			m_ha_alter_info->create_info->auto_increment_value);
	}

	int	error;
	error = prepare_or_commit_for_old(old_dd_tab, altered_table, true);
	if (error != 0) {
		return(error);
	}

	error = prepare_or_commit_for_new(old_dd_tab, new_dd_tab,
					  altered_table, true);

	/* We don't have to prepare for the partitions that will be dropped. */

	return(error);
}

/** Notify the storage engine that the changes made during
prepare_inplace_alter_table() and inplace_alter_table()
will be rolled back for all the partitions. */
void
alter_parts::rollback()
{
	for (alter_part* alter_part : m_to_drop) {
		alter_part->rollback();
	}

	for (alter_part* alter_part : m_news) {
		alter_part->rollback();
	}
}

/** Try to commit the changes made during prepare_inplace_alter_table()
inside the storage engine.v This is protected by MDL_EXCLUSIVE.
@param[in]	old_dd_tab	dd::Table before ALTER TABLE
@param[in,out]	new_dd_tab	dd::Table after ALTER TABLE
@param[in]	table		Table definition before the ALTER
@param[in,out]	altered_table	Table definition after the ALTER
@return 0 or error number, my_error() should be called by callers */
int
alter_parts::try_commit(
	const dd::Table&	old_dd_tab,
	dd::Table&		new_dd_tab,
	const TABLE*		table,
	TABLE*			altered_table)
{
	int	error;
	/* Commit for the old ones first, to clear data files for new ones */
	error = prepare_or_commit_for_old(old_dd_tab, altered_table, false);
	if (error != 0) {
		return(error);
	}

	error = prepare_or_commit_for_new(old_dd_tab, new_dd_tab, altered_table,
					  false);
	if (error != 0) {
		return(error);
	}

	ut_ad(m_trx->n_mysql_tables_in_use > 0);
	--m_trx->n_mysql_tables_in_use;

	return(0);
}

/** Prepare for all the partitions in table after ALTER TABLE
@param[in]	old_dd_tab	dd::Table before ALTER TABLE
@param[in,out]	new_dd_tab	dd::Table after ALTER TABLE
@param[in,out]	altered_table	Table definition after the ALTER
@param[in]	prepare		true if it's in prepare phase,
				false if it's in commit phase
@return 0 or error number */
int
alter_parts::prepare_or_commit_for_new(
	const dd::Table&	old_dd_tab,
	dd::Table&		new_dd_tab,
	TABLE*			altered_table,
	bool			prepare)
{
	auto			oldp = old_dd_tab.partitions().begin();
	uint			new_part_id = 0;
	uint			old_part_id = 0;
	uint			drop_seq = 0;
	const dd::Partition*	old_part = nullptr;
	int			error = 0;

	for (auto new_part : *new_dd_tab.partitions()) {

		if (!dd_part_is_stored(new_part)) {
			continue;
		}

		ut_ad(new_part_id < m_news.size());

		/* To add a new partition, there is no corresponding old one,
		otherwise, find the old one */
		partition_state s = m_news[new_part_id]->state();
		if (is_common_state(s)) {
			bool	found = false;
			for (; oldp != old_dd_tab.partitions().end() && !found;
			     ++oldp) {
				old_part = *oldp;

				if (!dd_part_is_stored(old_part)) {
					continue;
				}

				++old_part_id;
				if (drop_seq < m_to_drop.size()
				    && (old_part_id - 1
					== m_to_drop[drop_seq]->part_id())) {
					ut_ad(is_drop_state(
						m_to_drop[drop_seq]->state()));
					++drop_seq;
					continue;
				}

				found = true;
			}

			ut_ad(found);
				ut_ad(drop_seq <= m_to_drop.size());
				ut_ad(new_part->name() == old_part->name());
				ut_ad((new_part->parent() == nullptr)
				      == (old_part->parent() == nullptr));
				ut_ad(new_part->parent() == nullptr
				      || new_part->parent()->name()
					 == old_part->parent()->name());
		} else {
			ut_ad(s == PART_TO_BE_ADDED);
			/* Let's still set one to get the old table name */
			old_part = *(old_dd_tab.partitions().begin());
		}

		alter_part*	alter_part = m_news[new_part_id];
		ut_ad(alter_part != nullptr);

		if (prepare) {
			error = alter_part->prepare(altered_table, old_part,
						    new_part);
			if (error != 0) {
				return(error);
			}

			if (m_new_partitions != nullptr
			    && alter_part->new_table() != nullptr) {
				m_new_partitions->set_part(
					new_part_id, alter_part->new_table());
			}
		} else {
			error = alter_part->try_commit(nullptr, altered_table,
						       old_part, new_part);
			if (error != 0) {
					return(error);
			}
		}

		++new_part_id;
	}

#ifdef UNIV_DEBUG
	ut_ad(drop_seq <= m_to_drop.size());
	for (uint i = drop_seq; i < m_to_drop.size(); ++i) {
		ut_ad(!is_common_state(m_to_drop[i]->state()));
	}
#endif /* UNIV_DEBUG */

	return(error);
}

/** Prepare or commit for all the partitions in table before ALTER TABLE
@param[in]	old_dd_tab	dd::Table before ALTER TABLE
@param[in,out]	altered_table	Table definition after the ALTER
@param[in]	prepare		true if it's in prepare phase,
				false if it's in commit phase
@return 0 or error number */
int
alter_parts::prepare_or_commit_for_old(
	const dd::Table&	old_dd_tab,
	TABLE*			altered_table,
	bool			prepare)
{
	uint		old_part_id = 0;
	auto		dd_part = old_dd_tab.partitions().begin();
	int		error = 0;

	for (alter_part* alter_part : m_to_drop) {
		const dd::Partition*	old_part = nullptr;

		for (; dd_part != old_dd_tab.partitions().end(); ++dd_part) {
			if (!dd_part_is_stored(*dd_part)
			    || old_part_id++ < alter_part->part_id()) {
				continue;
			}

			old_part = *dd_part;
			++dd_part;
			break;
		}
		ut_ad(old_part != nullptr);

		if (prepare) {
			error = alter_part->prepare(altered_table, old_part,
						    nullptr);
		} else {
			error = alter_part->try_commit(nullptr, altered_table,
						       old_part, nullptr);
		}

		if (error != 0) {
			return(error);
		}
	}

	return(error);
}

/** Check if supported inplace alter table.
@param[in]	altered_table	Altered MySQL table.
@param[in]	ha_alter_info	Information about inplace operations to do.
@return	Lock level, not supported or error */
enum_alter_inplace_result
ha_innopart::check_if_supported_inplace_alter(
	TABLE*			altered_table,
	Alter_inplace_info*	ha_alter_info)
{
	DBUG_ENTER("ha_innopart::check_if_supported_inplace_alter");
	DBUG_ASSERT(ha_alter_info->handler_ctx == NULL);

	/* Not supporting these for partitioned tables yet! */

	/* FK not yet supported. */
	if (ha_alter_info->handler_flags
		& (Alter_inplace_info::ADD_FOREIGN_KEY
			| Alter_inplace_info::DROP_FOREIGN_KEY)) {

		ha_alter_info->unsupported_reason = innobase_get_err_msg(
			ER_FOREIGN_KEY_ON_PARTITIONED);
		DBUG_RETURN(HA_ALTER_INPLACE_NOT_SUPPORTED);
	}
	/* FTS not yet supported either. */
	if ((ha_alter_info->handler_flags
		    & Alter_inplace_info::ADD_INDEX)) {

		for (uint i = 0; i < ha_alter_info->index_add_count; i++) {
			const KEY* key =
				&ha_alter_info->key_info_buffer[
					ha_alter_info->index_add_buffer[i]];
			if (key->flags & HA_FULLTEXT) {
				DBUG_ASSERT(!(key->flags & HA_KEYFLAG_MASK
					      & ~(HA_FULLTEXT
						  | HA_PACK_KEY
						  | HA_GENERATED_KEY
						  | HA_BINARY_PACK_KEY)));
				ha_alter_info->unsupported_reason =
					innobase_get_err_msg(
					ER_FULLTEXT_NOT_SUPPORTED_WITH_PARTITIONING);
				DBUG_RETURN(HA_ALTER_INPLACE_NOT_SUPPORTED);
			}
		}
	}
	/* We cannot allow INPLACE to change order of KEY partitioning fields! */
	if ((ha_alter_info->handler_flags
	     & Alter_inplace_info::ALTER_STORED_COLUMN_ORDER)
	    && !m_part_info->same_key_column_order(
				&ha_alter_info->alter_info->create_list)) {

		DBUG_RETURN(HA_ALTER_INPLACE_NOT_SUPPORTED);
	}

	/* Cannot allow INPLACE for drop and create PRIMARY KEY if partition is
	on Primary Key - PARTITION BY KEY() */
	if ((ha_alter_info->handler_flags
	     & (Alter_inplace_info::ADD_PK_INDEX
		| Alter_inplace_info::DROP_PK_INDEX))) {

		/* Check partition by key(). */
		if ((m_part_info->part_type == partition_type::HASH)
		    && m_part_info->list_of_part_fields
		    && m_part_info->part_field_list.is_empty()) {

			DBUG_RETURN(HA_ALTER_INPLACE_NOT_SUPPORTED);
		}

		/* Check sub-partition by key(). */
		if ((m_part_info->subpart_type == partition_type::HASH)
		    && m_part_info->list_of_subpart_fields
		    && m_part_info->subpart_field_list.is_empty()) {

			DBUG_RETURN(HA_ALTER_INPLACE_NOT_SUPPORTED);
		}
	}

	/* Check for ALTER TABLE ... PARTITION, following operations can
	be done inplace */
	if (alter_parts::apply_to(ha_alter_info)) {
		/* Two meanings here:
		1. ALTER TABLE .. PARTITION could not be combined with
		other ALTER TABLE operations;
		2. Only one operation of ALTER TABLE .. PARTITION can be
		done in single statement. Only exception is that
		'ALTER TABLE table REORGANIZE PARTITION' for HASH/KEY
		partitions. This will flag both COALESCE_PARTITION
		and ALTER_TABLE_REORG;
		The ALTER_ALL_PARTITION should be screened out, which could only
		be set along with the REBUILD PARTITION */
		ut_ad(is_single_bit(ha_alter_info->handler_flags
				    & ~Alter_inplace_info::ALTER_ALL_PARTITION)
		      || ha_alter_info->handler_flags
			 == (Alter_inplace_info::COALESCE_PARTITION
			     | Alter_inplace_info::ALTER_TABLE_REORG));
		ut_ad(!(ha_alter_info->handler_flags
			& Alter_inplace_info::ALTER_ALL_PARTITION)
		      || (ha_alter_info->handler_flags
			  & Alter_inplace_info::ALTER_REBUILD_PARTITION));

		if (alter_parts::need_copy(ha_alter_info)) {
			DBUG_RETURN(HA_ALTER_INPLACE_SHARED_LOCK_AFTER_PREPARE);
		} else {
			DBUG_RETURN(HA_ALTER_INPLACE_NO_LOCK_AFTER_PREPARE);
		}
	}

	/* Check for PK and UNIQUE should already be done when creating the
	new table metadata.
	(fix_partition_info/check_primary_key+check_unique_key) */

	set_partition(0);
	DBUG_RETURN(ha_innobase::check_if_supported_inplace_alter(altered_table,
							ha_alter_info));
}

/** Prepare inplace alter table.
Allows InnoDB to update internal structures with concurrent
writes blocked (provided that check_if_supported_inplace_alter()
did not return HA_ALTER_INPLACE_NO_LOCK).
This will be invoked before inplace_alter_table().
@param[in]	altered_table	TABLE object for new version of table.
@param[in]	ha_alter_info	Structure describing changes to be done
				by ALTER TABLE and holding data used during
				in-place alter.
@param[in]	old_table_def	dd::Table object describing old version
				of the table.
@param[in,out]	new_table_def	dd::Table object for the new version of
				the table. Can be adjusted by this call.
				Changes to the table definition will be
				persisted in the data-dictionary at statement
				commit time.
@retval true Failure.
@retval false Success. */
bool
ha_innopart::prepare_inplace_alter_table(
	TABLE*			altered_table,
	Alter_inplace_info*	ha_alter_info,
	const dd::Table*	old_table_def,
	dd::Table*		new_table_def)
{
	DBUG_ENTER("ha_innopart::prepare_inplace_alter_table");
	DBUG_ASSERT(ha_alter_info->handler_ctx == nullptr);

	if (altered_table->found_next_number_field != nullptr) {
		dd_copy_autoinc(old_table_def->se_private_data(),
				new_table_def->se_private_data());
	}

	if (alter_parts::apply_to(ha_alter_info)) {
		DBUG_RETURN(prepare_inplace_alter_partition(
				    altered_table, ha_alter_info,
				    old_table_def, new_table_def));
	}

	ha_innopart_inplace_ctx*	ctx_parts;
	THD*				thd = ha_thd();
	bool				res = true;

	/* Clean up all ins/upd nodes. */
	clear_ins_upd_nodes();
	/* Based on Sql_alloc class, return NULL for new on failure.
	This object will be freed by server, so always use 'new'
	and there is no need to free on failure */
	ctx_parts = new (*THR_MALLOC) ha_innopart_inplace_ctx(thd, m_tot_parts);
	if (ctx_parts == nullptr) {
		DBUG_RETURN(HA_ALTER_ERROR);
	}

	ctx_parts->ctx_array = UT_NEW_ARRAY_NOKEY(inplace_alter_handler_ctx*,
						  m_tot_parts + 1);
	if (ctx_parts->ctx_array == nullptr) {
		DBUG_RETURN(HA_ALTER_ERROR);
	}

	memset(ctx_parts->ctx_array, 0,
	       sizeof(inplace_alter_handler_ctx*) * (m_tot_parts + 1));

	ctx_parts->m_old_info = UT_NEW_ARRAY_NOKEY(alter_table_old_info_t,
						   m_tot_parts);
	if (ctx_parts->m_old_info == nullptr) {
		DBUG_RETURN(HA_ALTER_ERROR);
	}

	ctx_parts->prebuilt_array = UT_NEW_ARRAY_NOKEY(row_prebuilt_t*,
						       m_tot_parts);
	if (ctx_parts->prebuilt_array == nullptr) {
		DBUG_RETURN(HA_ALTER_ERROR);
	}
	/* For the first partition use the current prebuilt. */
	ctx_parts->prebuilt_array[0] = m_prebuilt;
	/* Create new prebuilt for the rest of the partitions.
	It is needed for the current implementation of
	ha_innobase::commit_inplace_alter_table(). */
	for (uint i = 1; i < m_tot_parts; i++) {
		row_prebuilt_t* tmp_prebuilt;
		tmp_prebuilt = row_create_prebuilt(
			m_part_share->get_table_part(i),
			table_share->reclength);
		/* Use same trx as original prebuilt. */
		tmp_prebuilt->trx = m_prebuilt->trx;
		ctx_parts->prebuilt_array[i] = tmp_prebuilt;
	}

	if (altered_table->found_next_number_field != nullptr) {
		dd_set_autoinc(new_table_def->se_private_data(),
			       ha_alter_info->create_info
			       ->auto_increment_value);
	}

	const char*	save_tablespace =
		ha_alter_info->create_info->tablespace;

	const char*	save_data_file_name =
		ha_alter_info->create_info->data_file_name;

	auto	oldp = old_table_def->partitions().begin();
	auto	newp = new_table_def->partitions()->begin();

	for (uint i = 0; i < m_tot_parts; ++oldp, ++newp) {
		ut_ad(dd_part_is_stored(*oldp) == dd_part_is_stored(*newp));
		if (!dd_part_is_stored(*newp)) {
			continue;
		}

		m_prebuilt = ctx_parts->prebuilt_array[i];
		set_partition(i);

		const dd::Partition*	old_part = *oldp;
		dd::Partition*		new_part = *newp;
		ut_ad(old_part != nullptr);
		ut_ad(new_part != nullptr);
		ut_ad(old_part->level() == new_part->level());
		ut_ad(m_prebuilt->table->id == old_part->se_private_id());

		ha_alter_info->handler_ctx = nullptr;

		/* Set the tablespace and data_file_name value of the
		alter_info to the tablespace and data_file_name value
		that was existing for the partition originally, so that
		for ALTER TABLE the tablespace clause in create option
		is ignored for existing partitions, and later set it
		back to its old value */

		ha_alter_info->create_info->tablespace =
			m_prebuilt->table->tablespace;
		ha_alter_info->create_info->data_file_name =
			m_prebuilt->table->data_dir_path;

		res = prepare_inplace_alter_table_impl<dd::Partition>(
			altered_table, ha_alter_info, old_part, new_part);

		update_partition(i);
		ctx_parts->ctx_array[i] = ha_alter_info->handler_ctx;
		if (res) {
			break;
		}

		ha_innobase_inplace_ctx*	ctx =
			static_cast<ha_innobase_inplace_ctx*>(
				ctx_parts->ctx_array[i]);
		if (ctx != nullptr) {
			ctx_parts->m_old_info[i].update(
				ctx->old_table, ctx->need_rebuild());
		}

		++i;
	}

	m_prebuilt = ctx_parts->prebuilt_array[0];
	ha_alter_info->handler_ctx = ctx_parts;
	ha_alter_info->group_commit_ctx = ctx_parts->ctx_array;
	ha_alter_info->create_info->tablespace = save_tablespace;
	ha_alter_info->create_info->data_file_name = save_data_file_name;

	DBUG_RETURN(res);
}

/** Inplace alter table.
Alter the table structure in-place with operations
specified using Alter_inplace_info.
The level of concurrency allowed during this operation depends
on the return value from check_if_supported_inplace_alter().
@param[in]	altered_table	TABLE object for new version of table.
@param[in]	ha_alter_info	Structure describing changes to be done
				by ALTER TABLE and holding data used during
				in-place alter.
@param[in]	old_table_def	dd::Table object describing old version
				of the table.
@param[in,out]	new_table_def	dd::Table object for the new version of
				the table. Can be adjusted by this call.
				Changes to the table definition will be
				persisted in the data-dictionary at statement
				commit time.
@retval true Failure.
@retval false Success. */
bool
ha_innopart::inplace_alter_table(
	TABLE*			altered_table,
	Alter_inplace_info*	ha_alter_info,
	const dd::Table*	old_table_def,
	dd::Table*		new_table_def)
{
	if (alter_parts::apply_to(ha_alter_info)) {
		return(inplace_alter_partition(
			altered_table, ha_alter_info,
			old_table_def, new_table_def));
	}

	bool res = true;
	ha_innopart_inplace_ctx* ctx_parts;

	ctx_parts = static_cast<ha_innopart_inplace_ctx*>(
		ha_alter_info->handler_ctx);

	/* It could be not allocated at all */
	if (ctx_parts == nullptr) {
		return(false);
	}

	auto	oldp = old_table_def->partitions().begin();
	auto	newp = new_table_def->partitions()->begin();

	for (uint i = 0; i < m_tot_parts; ++oldp, ++newp) {
		ut_ad(dd_part_is_stored(*oldp) == dd_part_is_stored(*newp));
		if (!dd_part_is_stored(*newp)) {
			continue;
		}

		const dd::Partition*	old_part = *oldp;
		dd::Partition*		new_part = *newp;

		m_prebuilt = ctx_parts->prebuilt_array[i];
		ha_alter_info->handler_ctx = ctx_parts->ctx_array[i];
		set_partition(i);

		res = inplace_alter_table_impl<dd::Partition>(
			altered_table, ha_alter_info, old_part, new_part);
		ut_ad(ctx_parts->ctx_array[i] == ha_alter_info->handler_ctx);
		ctx_parts->ctx_array[i] = ha_alter_info->handler_ctx;

		if (res) {
			break;
		}

		++i;
	}
	m_prebuilt = ctx_parts->prebuilt_array[0];
	ha_alter_info->handler_ctx = ctx_parts;
	return(res);
}

/** Commit or rollback inplace alter table.
Commit or rollback the changes made during
prepare_inplace_alter_table() and inplace_alter_table() inside
the storage engine. Note that the allowed level of concurrency
during this operation will be the same as for
inplace_alter_table() and thus might be higher than during
prepare_inplace_alter_table(). (E.g concurrent writes were
blocked during prepare, but might not be during commit).
@param[in]	altered_table	TABLE object for new version of table.
@param[in]	ha_alter_info	Structure describing changes to be done
				by ALTER TABLE and holding data used during
				in-place alter.
@param[in]	commit		true => Commit, false => Rollback.
@param[in]	old_table_def	dd::Table object describing old version
				of the table.
@param[in,out]	new_table_def	dd::Table object for the new version of
				the table. Can be adjusted by this call.
				Changes to the table definition will be
				persisted in the data-dictionary at statement
				commit time.
@retval true Failure.
@retval false Success. */
bool
ha_innopart::commit_inplace_alter_table(
	TABLE*			altered_table,
	Alter_inplace_info*	ha_alter_info,
	bool			commit,
	const dd::Table*	old_table_def,
	dd::Table*		new_table_def)
{
	if (alter_parts::apply_to(ha_alter_info)) {
		return(commit_inplace_alter_partition(
			altered_table, ha_alter_info, commit,
			old_table_def, new_table_def));
	}

	ha_innopart_inplace_ctx*	ctx_parts =
		static_cast<ha_innopart_inplace_ctx*>(
			ha_alter_info->handler_ctx);

	/* It could be not allocated at all */
	if (ctx_parts == nullptr) {
		return(false);
	}

	bool		res = false;
	ut_ad(ctx_parts->ctx_array != nullptr);
	ut_ad(ctx_parts->prebuilt_array != nullptr);
	ut_ad(ctx_parts->prebuilt_array[0] == m_prebuilt);

	if (commit) {
		/* Commit is done through first partition (group commit). */
		ut_ad(ha_alter_info->group_commit_ctx == ctx_parts->ctx_array);
		ha_alter_info->handler_ctx = ctx_parts->ctx_array[0];
		set_partition(0);

		res = ha_innobase::commit_inplace_alter_table_impl<dd::Table>(
			altered_table, ha_alter_info, commit,
			old_table_def, new_table_def);
		ut_ad(res || !ha_alter_info->group_commit_ctx);

		goto end;
	}

	/* Rollback is done for each partition. */
	for (uint i = 0; i < m_tot_parts; i++) {
		m_prebuilt = ctx_parts->prebuilt_array[i];
		ha_alter_info->handler_ctx = ctx_parts->ctx_array[i];
		set_partition(i);
		if (ha_innobase::commit_inplace_alter_table_impl<dd::Table>(
			altered_table, ha_alter_info, commit,
			old_table_def, new_table_def)) {
			res = true;
		}
		ut_ad(ctx_parts->ctx_array[i] == ha_alter_info->handler_ctx);
		ctx_parts->ctx_array[i] = ha_alter_info->handler_ctx;
	}
end:
	/* All are done successfully, now write back metadata to DD */
	if (commit && !res) {
		auto	oldp = old_table_def->partitions().begin();
		auto	newp = new_table_def->partitions()->begin();

		for (uint i = 0; i < m_tot_parts; ++oldp, ++newp) {
			ut_ad(dd_part_is_stored(*oldp)
			      == dd_part_is_stored(*newp));

			if (!dd_part_is_stored(*newp)) {
				continue;
			}

			const dd::Partition*	old_part = *oldp;
			dd::Partition*		new_part = *newp;
			ut_ad(old_part != nullptr);
			ut_ad(new_part != nullptr);
			ut_ad(old_part->level() == new_part->level());

			ha_innobase_inplace_ctx*	ctx =
				static_cast<ha_innobase_inplace_ctx*>(
					ctx_parts->ctx_array[i]);

			if (!(ha_alter_info->handler_flags
			      & ~INNOBASE_INPLACE_IGNORE)
			    || ctx == nullptr) {
				dd_copy_private(*new_part, *old_part);
			} else {
				dd_commit_inplace_alter_table(
					ctx_parts->m_old_info[i],
					ctx->new_table,
					old_part, new_part);
			}

			++i;
		}
#ifdef UNIV_DEBUG
		if (!res) {
			uint i = 0;
			for (auto part : *new_table_def->partitions()) {
				if (!dd_part_is_stored(part)) {
					continue;
				}
				ha_innobase_inplace_ctx*	ctx =
					static_cast<ha_innobase_inplace_ctx*>(
						ctx_parts->ctx_array[i++]);
				if (ctx != nullptr) {
					ut_ad(dd_table_match(
						ctx->new_table, part));
				}
			}
		}
#endif /* univ_debug */
	}

	/* Move the ownership of the new tables back to the m_part_share. */
	ha_innobase_inplace_ctx*	ctx;
	for (uint i = 0; i < m_tot_parts; i++) {
		/* TODO: Fix to only use one prebuilt (i.e. make inplace
		alter partition aware instead of using multiple prebuilt
		copies... */
		ctx = static_cast<ha_innobase_inplace_ctx*>(
			ctx_parts->ctx_array[i]);
		if (ctx != nullptr) {
			m_part_share->set_table_part(i, ctx->prebuilt->table);
			ctx->prebuilt->table = nullptr;
			ctx_parts->prebuilt_array[i] = ctx->prebuilt;
		} else {
			break;
		}
	}
	/* The above juggling of prebuilt must be reset here. */
	m_prebuilt = ctx_parts->prebuilt_array[0];
	m_prebuilt->table = m_part_share->get_table_part(0);
	ha_alter_info->handler_ctx = ctx_parts;
	return(res);
}

/** Create the Altered_partitoins object
@param[in]	ha_alter_info	thd DDL operation
@retval	true	On failure
@retval	false	On success */
bool
ha_innopart::prepare_for_copy_partitions(
	Alter_inplace_info*	ha_alter_info)
{
	ut_ad(m_new_partitions == nullptr);
	ut_ad(alter_parts::need_copy(ha_alter_info));

	uint	num_parts = ha_alter_info->modified_part_info->num_parts;
	uint	total_parts = num_parts;

	if (ha_alter_info->modified_part_info->is_sub_partitioned()) {
		total_parts *= ha_alter_info->modified_part_info->num_subparts;
	}

	m_new_partitions = UT_NEW(Altered_partitions(total_parts),
				  mem_key_partitioning);

	if (m_new_partitions == nullptr) {
		return(true);
	} else if (m_new_partitions->initialize()) {
		UT_DELETE(m_new_partitions);
		m_new_partitions = nullptr;
		return(true);
	}

	return(false);
}

/** write row to new partition.
@param[in]	new_part	New partition to write to.
@return 0 for success else error code. */
int
ha_innopart::write_row_in_new_part(uint new_part)
{
	int	result;
	DBUG_ENTER("ha_innopart::write_row_in_new_part");

	m_last_part = new_part;
	if (m_new_partitions->part(new_part) == nullptr) {
		/* Altered partition contains misplaced row. */
		m_err_rec = table->record[0];
		DBUG_RETURN(HA_ERR_ROW_IN_WRONG_PARTITION);
	}

	m_new_partitions->prepare_write(m_prebuilt, new_part);
	result = ha_innobase::write_row(table->record[0]);
	m_new_partitions->finish_write(m_prebuilt, new_part);
	DBUG_RETURN(result);
}

/** Allows InnoDB to update internal structures with concurrent
writes blocked (given that check_if_supported_inplace_alter()
did not return HA_ALTER_INPLACE_NO_LOCK).
This is for 'ALTER TABLE ... PARTITION' and a corresponding function
to inplace_alter_table().
This will be invoked before inplace_alter_partition().

@param[in,out]	altered_table	TABLE object for new version of table
@param[in,out]	ha_alter_info	Structure describing changes to be done
				by ALTER TABLE and holding data used during
				in-place alter.
@param[in]	old_dd_tab	Table definition before the ALTER
@param[in,out]	new_dd_tab	Table definition after the ALTER
@retval true	Failure
@retval false	Success */
bool
ha_innopart::prepare_inplace_alter_partition(
	TABLE*			altered_table,
	Alter_inplace_info*	ha_alter_info,
	const dd::Table*	old_dd_tab,
	dd::Table*		new_dd_tab)
{
	clear_ins_upd_nodes();

	trx_start_if_not_started_xa(m_prebuilt->trx, true);

	if (alter_parts::need_copy(ha_alter_info)
	    && prepare_for_copy_partitions(ha_alter_info)) {
		my_error(ER_OUT_OF_RESOURCES, MYF(0));
		return(true);
	}

	alter_parts*	ctx = UT_NEW_NOKEY(alter_parts(
		m_prebuilt->trx, m_part_share, ha_alter_info, m_part_info,
		m_new_partitions));

	if (ctx == nullptr) {
		my_error(ER_OUT_OF_RESOURCES, MYF(0));
		return(true);
	}

	ha_alter_info->handler_ctx = ctx;

	int	error = ctx->prepare(*old_dd_tab, *new_dd_tab, altered_table);
	if (error != 0) {
		print_error(error,
			    MYF(error != ER_OUTOFMEMORY ? 0 : ME_FATALERROR));
	}
	return(error);
}

/** Alter the table structure in-place with operations
specified using HA_ALTER_FLAGS and Alter_inplace_information.
This is for 'ALTER TABLE ... PARTITION' and a corresponding function
to inplace_alter_table().
The level of concurrency allowed during this operation depends
on the return value from check_if_supported_inplace_alter().

@param[in,out]	altered_table	TABLE object for new version of table
@param[in,out]	ha_alter_info	Structure describing changes to be done
				by ALTER TABLE and holding data used during
				in-place alter.
@param[in]	old_dd_tab	Table definition before the ALTER
@param[in,out]	new_dd_tab	Table definition after the ALTER
@retval true	Failure
@retval false	Success */
bool
ha_innopart::inplace_alter_partition(
	TABLE*			altered_table,
	Alter_inplace_info*	ha_alter_info,
	const dd::Table*	old_dd_tab,
	dd::Table*		new_dd_tab)
{
	if (!alter_parts::need_copy(ha_alter_info)) {
		return(false);
	}

	/* The lock type can be set as none, since in this step, the
	shared table lock is held, thus no other changes. This is to fix
	if the table was explicitly lock, then select_lock_type in the
	prebuilt here would not be LOCK_NONE, then row locks would be
	required; if we finally want to drop the original partitions,
	these row locks would lead to failure/crash. */
	ulint	lock_type = m_prebuilt->select_lock_type;
	m_prebuilt->select_lock_type = LOCK_NONE;

	prepare_change_partitions();

	partition_info *old_part_info= table->part_info;

	set_part_info(ha_alter_info->modified_part_info, true);

	prepare_change_partitions();

	ulonglong	deleted;
	int		res;

	res = copy_partitions(&deleted);

	set_part_info(old_part_info, false);

	m_prebuilt->select_lock_type = lock_type;

	if (res > 0) {
		print_error(res,
			    MYF(res != ER_OUTOFMEMORY ? 0 : ME_FATALERROR));
	}

	return(res);
}

/** Prepare to commit or roll back ALTER TABLE...ALGORITHM=INPLACE.
This is for 'ALTER TABLE ... PARTITION' and a corresponding function
to commit_inplace_alter_table().
@param[in,out]	altered_table	TABLE object for new version of table.
@param[in,out]	ha_alter_info	ALGORITHM=INPLACE metadata
@param[in]	commit		true=Commit, false=Rollback.
@param[in]	old_dd_tab	old table
@param[in,out]	new_dd_tab	new table
@retval true	on failure (my_error() will have been called)
@retval false	on success */
bool
ha_innopart::commit_inplace_alter_partition(
	TABLE*			altered_table,
	Alter_inplace_info*	ha_alter_info,
	bool			commit,
	const dd::Table*	old_dd_tab,
	dd::Table*		new_dd_tab)
{
	alter_parts*	ctx = static_cast<alter_parts*>(
		ha_alter_info->handler_ctx);
	if (ctx == nullptr) {
		ut_ad(!commit);
		return(false);
	}

	if (commit) {
		int error = ctx->try_commit(*old_dd_tab, *new_dd_tab,
					    table, altered_table);
		if (!error) {
			m_prebuilt->table = nullptr;

			UT_DELETE(ctx);
			ha_alter_info->handler_ctx = nullptr;

			UT_DELETE(m_new_partitions);
			m_new_partitions = nullptr;

			if (altered_table->found_next_number_field) {
				dd_set_autoinc(new_dd_tab->se_private_data(),
					       m_part_share->next_auto_inc_val);
			}
		}

		return(error != 0);
	}

	ctx->rollback();
	UT_DELETE(ctx);
	ha_alter_info->handler_ctx = nullptr;

	UT_DELETE(m_new_partitions);
	m_new_partitions = nullptr;

	return(false);
}

/** Check if the DATA DIRECTORY is specified (implicitly or explicitly)
@param[in]	dd_part		The dd::Partition to be checked
@retval true	the DATA DIRECTORY is specified (implicitly or explicitly)
@retval false	otherwise */
static
bool
dd_part_has_datadir(const dd::Partition* dd_part)
{
	ut_ad(dd_part_is_stored(dd_part));

	return(dd_part->options().exists(data_file_name_key)
	       || (dd_part->parent() != nullptr
		   && dd_part->parent()->options().exists(data_file_name_key))
	       || dd_part->table().se_private_data().exists(
			dd_table_key_strings[DD_TABLE_DATA_DIRECTORY]));
}

/** Exchange partition.
Low-level primitive which implementation is provided here.
@param[in]	part_table_path		data file path of the partitioned table
@param[in]	swap_table_path		data file path of the to be swapped table
@param[in]	part_id			The id of the partition to be exchanged
@param[in]	part_table		partitioned table to be exchanged
@param[in]	swap_table		table to be exchanged
@return error number
@retval 0	on success */
int
ha_innopart::exchange_partition_low(
	const char*	part_table_path,
	const char*	swap_table_path,
	uint		part_id,
	dd::Table*	part_table,
	dd::Table*	swap_table)
{
	DBUG_ENTER("ha_innopart::exchange_partition_low");

	ut_ad(part_table != nullptr);
	ut_ad(swap_table != nullptr);
	ut_ad(m_part_share != nullptr);
	ut_ad(dd_table_is_partitioned(*part_table));
	ut_ad(!dd_table_is_partitioned(*swap_table));
	ut_ad(innobase_strcasecmp(part_table->name().c_str(),
				  table_share->table_name.str) == 0);
	ut_ad(part_id < m_tot_parts);

	if (high_level_read_only) {
		my_error(ER_READ_ONLY_MODE, MYF(0));
		DBUG_RETURN(HA_ERR_TABLE_READONLY);
	}

	/* Find the specified dd::Partition object */
	uint		id = 0;
	dd::Partition*	dd_part = nullptr;
	for (auto part : *part_table->partitions()) {
		if (!dd_part_is_stored(part)) {
			continue;
		}

		ut_d(dict_table_t* table = m_part_share->get_table_part(id));
		ut_ad(table->n_ref_count == 1);
		ut_ad(!table->is_temporary());

		if (++id > part_id) {
			dd_part = part;
			break;
		}
	}
	ut_ad(dd_part != nullptr);

	/* According to current restriction, all options should be equal
	between partition and table. And DATA DIRECTORY and INDEX DIRECTORY
	should not be set */
	if (dd_part_has_datadir(dd_part)
	    || swap_table->options().exists(data_file_name_key)) {
		my_error(ER_PARTITION_EXCHANGE_DIFFERENT_OPTION, MYF(0),
			 "DATA DIRECTORY");
		DBUG_RETURN(true);
	}
	if (dd_part->options().exists(index_file_name_key)
	    || swap_table->options().exists(index_file_name_key)) {
		ut_ad(0);
		my_error(ER_PARTITION_EXCHANGE_DIFFERENT_OPTION, MYF(0),
			 "INDEX DIRECTORY");
		DBUG_RETURN(true);
	}

	/* Get the innodb table objects of part_table and swap_table */
	const table_id_t	table_id = swap_table->se_private_id();
	dict_table_t*		part = m_part_share->get_table_part(part_id);
	dict_table_t*		swap;
	const ulint		fold = ut_fold_ull(table_id);

	mutex_enter(&dict_sys->mutex);
	HASH_SEARCH(id_hash, dict_sys->table_id_hash, fold,
		    dict_table_t*, swap, ut_ad(swap->cached),
		    swap->id == table_id);
	mutex_exit(&dict_sys->mutex);
	ut_ad(swap != nullptr);
	ut_ad(swap->n_ref_count == 1);

	/* Declare earlier before 'goto' */
	auto		swap_i = swap_table->indexes()->begin();
        ut_d(auto part_table_i = part_table->indexes()->begin());
        dd::Object_id	p_se_id = dd_part->se_private_id();

	/* Try to rename files. Tablespace checking ensures that
	both partition and table are of implicit tablespace. The plan is:
	1. Rename the swap table to the intermediate file
	2. Rename the partition to the swap table file
	3. Rename the intermediate file of swap table to the partition file */
	THD*	thd = m_prebuilt->trx->mysql_thd;
	char*	swap_name = strdup(swap->name.m_name);
	char*	part_name = strdup(part->name.m_name);

	/* Define the temporary table name, by appending "#tmp" */
	char			temp_name[FN_REFLEN];
	snprintf(temp_name, sizeof temp_name, "%s#tmp", swap_name);

	int	error = 0;
	error = innobase_basic_ddl::rename_impl<dd::Table>(
		thd, swap_name, temp_name, swap_table, swap_table);
	if (error != 0) {
		goto func_exit;
	}
	error = innobase_basic_ddl::rename_impl<dd::Partition>(
		thd, part_name, swap_name, dd_part, dd_part);
	if (error != 0) {
		goto func_exit;
	}
	error = innobase_basic_ddl::rename_impl<dd::Table>(
		thd, temp_name, part_name, swap_table, swap_table);
	if (error != 0) {
		goto func_exit;
	}

	/* Swap the se_private_data and options between indexes.
	The se_private_data should be swapped between every index of
	dd_part and swap_table; however, options should be swapped(checked)
	between part_table and swap_table */
	for (auto part_index : *dd_part->indexes()) {
		ut_ad(swap_i != swap_table->indexes()->end());
		auto	swap_index = *swap_i;
		++swap_i;

		dd::Object_id	p_tablespace_id = part_index->tablespace_id();
		part_index->set_tablespace_id(swap_index->tablespace_id());
		swap_index->set_tablespace_id(p_tablespace_id);

		ut_ad(part_index->se_private_data().empty()
		      == swap_index->se_private_data().empty());
		ut_ad(part_index->se_private_data().size()
		      == swap_index->se_private_data().size());

		if (!part_index->se_private_data().empty()) {
			dd::Properties_impl	p_se_data;
			p_se_data.assign(part_index->se_private_data());
			part_index->se_private_data().clear();
			part_index->se_private_data().assign(
				swap_index->se_private_data());
			swap_index->se_private_data().clear();
			swap_index->se_private_data().assign(p_se_data);
		}

		ut_ad(part_table_i != part_table->indexes()->end());
		ut_d(auto part_table_index = *part_table_i);
		ut_d(++part_table_i);
		ut_ad(part_table_index->options().raw_string()
		      == swap_index->options().raw_string());

	}
	ut_ad(part_table_i == part_table->indexes()->end());
	ut_ad(swap_i == swap_table->indexes()->end());

	/* Swap the se_private_data and options of the two tables.
	Only the max autoinc should be set to both tables */
	if (m_part_share->get_table_share()->found_next_number_field) {
		uint64	part_autoinc = part->autoinc;
		uint64	swap_autoinc = swap->autoinc;
		uint64	max_autoinc = std::max(part_autoinc, swap_autoinc);

		dd_set_autoinc(swap_table->se_private_data(), max_autoinc);
		dd_set_autoinc(part_table->se_private_data(),
			       std::max(swap_autoinc,
					m_part_share->next_auto_inc_val));

		dict_table_autoinc_lock(part);
		dict_table_autoinc_initialize(part, max_autoinc);
		dict_table_autoinc_unlock(part);

		if (m_part_share->next_auto_inc_val < swap_autoinc) {
			lock_auto_increment();
			m_part_share->next_auto_inc_val = swap_autoinc;
			unlock_auto_increment();
		}
	}

	/* Swap the se_private_id between partition and table */
	dd_part->set_se_private_id(swap_table->se_private_id());
	swap_table->set_se_private_id(p_se_id);

func_exit:
	free(swap_name);
	free(part_name);

	DBUG_RETURN(error);
}

/**
@param thd the session
@param start_value the lower bound
@param max_value the upper bound (inclusive) */

ib_sequence_t::ib_sequence_t(
	THD*		thd,
	ulonglong	start_value,
	ulonglong	max_value)
	:
	m_max_value(max_value),
	m_increment(0),
	m_offset(0),
	m_next_value(start_value),
	m_eof(false)
{
	if (thd != 0 && m_max_value > 0) {

		thd_get_autoinc(thd, &m_offset, &m_increment);

		if (m_increment > 1 || m_offset > 1) {

			/* If there is an offset or increment specified
			then we need to work out the exact next value. */

			m_next_value = innobase_next_autoinc(
				start_value, 1,
				m_increment, m_offset, m_max_value);

		} else if (start_value == 0) {
			/* The next value can never be 0. */
			m_next_value = 1;
		}
	} else {
		m_eof = true;
	}
}

/**
Postfix increment
@return the next value to insert */

ulonglong
ib_sequence_t::operator++(int) UNIV_NOTHROW
{
	ulonglong	current = m_next_value;

	ut_ad(!m_eof);
	ut_ad(m_max_value > 0);

	m_next_value = innobase_next_autoinc(
		current, 1, m_increment, m_offset, m_max_value);

	if (m_next_value == m_max_value && current == m_next_value) {
		m_eof = true;
	}

	return(current);
}<|MERGE_RESOLUTION|>--- conflicted
+++ resolved
@@ -91,11 +91,8 @@
 #include "ut0new.h"
 #include "ut0stage.h"
 #include "dict0dd.h"
-<<<<<<< HEAD
 #include "lock0lock.h"
-=======
 #include "clone0api.h"
->>>>>>> 6d89dd83
 
 /* For supporting Native InnoDB Partitioning. */
 #include "partition_info.h"
@@ -3995,34 +3992,7 @@
 		dd::Object_id   old_space_id =
 			dd_first_index(old_dd_tab)->tablespace_id();
 
-<<<<<<< HEAD
 		if (dd_drop_tablespace(client, thd, old_space_id)) {
-=======
-		dd::Tablespace* old_dd_space = NULL;
-		if (client->acquire_uncached_uncommitted(
-			old_space_id, &old_dd_space)) {
-			my_error(ER_INTERNAL_ERROR, MYF(0),
-				 " InnoDB can't get tablespace object"
-				 " for space ", old_space_id);
-			return(true);
-		}
-
-		ut_a(old_dd_space != NULL);
-		if (dd::acquire_exclusive_tablespace_mdl(
-			thd, old_dd_space->name().c_str(), false)) {
-			my_error(ER_INTERNAL_ERROR, MYF(0),
-				 " InnoDB can't set exclusive MDL on"
-				 " tablespace ", old_dd_space->name().c_str());
-			return(true);
-		}
-
-		is_old_discarded = dd_tablespace_get_discard(old_dd_space);
-
-		if (client->drop(old_dd_space)) {
-			my_error(ER_INTERNAL_ERROR, MYF(0),
-				 " InnoDB can't drop tablespace object",
-				 old_dd_space->name().c_str());
->>>>>>> 6d89dd83
 			return(true);
 		}
 	}
@@ -4045,6 +4015,14 @@
 		}
 
 		new_table->dd_space_id = dd_space_id;
+
+		const dd::Properties& p = old_dd_tab->se_private_data();
+
+		if (p.exists(dd_table_key_strings[DD_TABLE_DISCARD])) {
+			p.get_bool(dd_table_key_strings[DD_TABLE_DISCARD],
+				   &is_old_discarded);
+		}
+
 		if (dict_table_is_file_per_table(old_table) && is_old_discarded) {
 			/* Get new dd::Tablespace object */
 			dd::Tablespace*         new_dd_space = nullptr;
