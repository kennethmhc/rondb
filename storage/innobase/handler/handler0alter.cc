/*****************************************************************************

Copyright (c) 2005, 2016, Oracle and/or its affiliates. All Rights Reserved.

This program is free software; you can redistribute it and/or modify it under
the terms of the GNU General Public License as published by the Free Software
Foundation; version 2 of the License.

This program is distributed in the hope that it will be useful, but WITHOUT
ANY WARRANTY; without even the implied warranty of MERCHANTABILITY or FITNESS
FOR A PARTICULAR PURPOSE. See the GNU General Public License for more details.

You should have received a copy of the GNU General Public License along with
this program; if not, write to the Free Software Foundation, Inc.,
51 Franklin Street, Suite 500, Boston, MA 02110-1335 USA

*****************************************************************************/

/**************************************************//**
@file handler/handler0alter.cc
Smart ALTER TABLE
*******************************************************/

/* Include necessary SQL headers */
#include "ha_prototypes.h"
#include <debug_sync.h>
#include <log.h>
#include <sql_lex.h>
#include <sql_class.h>
#include <sql_table.h>
#include <mysql/plugin.h>

/* Include necessary InnoDB headers */
#include "btr0sea.h"
#include "dict0crea.h"
#include "dict0dict.h"
#include "dict0priv.h"
#include "dict0stats.h"
#include "dict0stats_bg.h"
#include "fsp0sysspace.h"
#include "log0log.h"
#include "rem0types.h"
#include "row0log.h"
#include "row0merge.h"
#include "trx0trx.h"
#include "trx0roll.h"
#include "handler0alter.h"
#include "srv0mon.h"
#include "fts0priv.h"
#include "fts0plugin.h"
#include "pars0pars.h"
#include "row0sel.h"
#include "ha_innodb.h"
#include "ut0new.h"
#include "ut0stage.h"

/* For supporting Native InnoDB Partitioning. */
#include "partition_info.h"
#include "ha_innopart.h"

/** Operations for creating secondary indexes (no rebuild needed) */
static const Alter_inplace_info::HA_ALTER_FLAGS INNOBASE_ONLINE_CREATE
	= Alter_inplace_info::ADD_INDEX
	| Alter_inplace_info::ADD_UNIQUE_INDEX
	| Alter_inplace_info::ADD_SPATIAL_INDEX;

/** Operations for rebuilding a table in place */
static const Alter_inplace_info::HA_ALTER_FLAGS INNOBASE_ALTER_REBUILD
	= Alter_inplace_info::ADD_PK_INDEX
	| Alter_inplace_info::DROP_PK_INDEX
	| Alter_inplace_info::CHANGE_CREATE_OPTION
	/* CHANGE_CREATE_OPTION needs to check innobase_need_rebuild() */
	| Alter_inplace_info::ALTER_COLUMN_NULLABLE
	| Alter_inplace_info::ALTER_COLUMN_NOT_NULLABLE
	| Alter_inplace_info::ALTER_STORED_COLUMN_ORDER
	| Alter_inplace_info::DROP_STORED_COLUMN
	| Alter_inplace_info::ADD_STORED_BASE_COLUMN
	| Alter_inplace_info::RECREATE_TABLE
	/*
	| Alter_inplace_info::ALTER_STORED_COLUMN_TYPE
	*/
	;

/** Operations that require changes to data */
static const Alter_inplace_info::HA_ALTER_FLAGS INNOBASE_ALTER_DATA
	= INNOBASE_ONLINE_CREATE | INNOBASE_ALTER_REBUILD;

/** Operations for altering a table that InnoDB does not care about */
static const Alter_inplace_info::HA_ALTER_FLAGS INNOBASE_INPLACE_IGNORE
	= Alter_inplace_info::ALTER_COLUMN_DEFAULT
	| Alter_inplace_info::ALTER_COLUMN_COLUMN_FORMAT
	| Alter_inplace_info::ALTER_COLUMN_STORAGE_TYPE
	| Alter_inplace_info::ALTER_VIRTUAL_GCOL_EXPR
	| Alter_inplace_info::ALTER_RENAME;

/** Operations on foreign key definitions (changing the schema only) */
static const Alter_inplace_info::HA_ALTER_FLAGS INNOBASE_FOREIGN_OPERATIONS
	= Alter_inplace_info::DROP_FOREIGN_KEY
	| Alter_inplace_info::ADD_FOREIGN_KEY;

/** Operations that InnoDB cares about and can perform without rebuild */
static const Alter_inplace_info::HA_ALTER_FLAGS INNOBASE_ALTER_NOREBUILD
	= INNOBASE_ONLINE_CREATE
	| INNOBASE_FOREIGN_OPERATIONS
	| Alter_inplace_info::DROP_INDEX
	| Alter_inplace_info::DROP_UNIQUE_INDEX
	| Alter_inplace_info::RENAME_INDEX
	| Alter_inplace_info::ALTER_COLUMN_NAME
	| Alter_inplace_info::ALTER_COLUMN_EQUAL_PACK_LENGTH
	| Alter_inplace_info::ALTER_INDEX_COMMENT
	| Alter_inplace_info::ADD_VIRTUAL_COLUMN
	| Alter_inplace_info::DROP_VIRTUAL_COLUMN
	| Alter_inplace_info::ALTER_VIRTUAL_COLUMN_ORDER;
	/* | Alter_inplace_info::ALTER_VIRTUAL_COLUMN_TYPE; */

struct ha_innobase_inplace_ctx : public inplace_alter_handler_ctx
{
	/** Dummy query graph */
	que_thr_t*	thr;
	/** The prebuilt struct of the creating instance */
	row_prebuilt_t*&	prebuilt;
	/** InnoDB indexes being created */
	dict_index_t**	add_index;
	/** MySQL key numbers for the InnoDB indexes that are being created */
	const ulint*	add_key_numbers;
	/** number of InnoDB indexes being created */
	ulint		num_to_add_index;
	/** InnoDB indexes being dropped */
	dict_index_t**	drop_index;
	/** number of InnoDB indexes being dropped */
	const ulint	num_to_drop_index;
	/** InnoDB indexes being renamed */
	dict_index_t**	rename;
	/** number of InnoDB indexes being renamed */
	const ulint	num_to_rename;
	/** InnoDB foreign key constraints being dropped */
	dict_foreign_t** drop_fk;
	/** number of InnoDB foreign key constraints being dropped */
	const ulint	num_to_drop_fk;
	/** InnoDB foreign key constraints being added */
	dict_foreign_t** add_fk;
	/** number of InnoDB foreign key constraints being dropped */
	const ulint	num_to_add_fk;
	/** whether to create the indexes online */
	bool		online;
	/** memory heap */
	mem_heap_t*	heap;
	/** dictionary transaction */
	trx_t*		trx;
	/** original table (if rebuilt, differs from indexed_table) */
	dict_table_t*	old_table;
	/** table where the indexes are being created or dropped */
	dict_table_t*	new_table;
	/** mapping of old column numbers to new ones, or NULL */
	const ulint*	col_map;
	/** new column names, or NULL if nothing was renamed */
	const char**	col_names;
	/** added AUTO_INCREMENT column position, or ULINT_UNDEFINED */
	const ulint	add_autoinc;
	/** default values of ADD COLUMN, or NULL */
	const dtuple_t*	add_cols;
	/** autoinc sequence to use */
	ib_sequence_t	sequence;
	/** maximum auto-increment value */
	ulonglong	max_autoinc;
	/** temporary table name to use for old table when renaming tables */
	const char*	tmp_name;
	/** whether the order of the clustered index is unchanged */
	bool		skip_pk_sort;
	/** number of virtual columns to be added */
	ulint		num_to_add_vcol;
	/** virtual columns to be added */
	dict_v_col_t*	add_vcol;
	const char**	add_vcol_name;
	/** number of virtual columns to be dropped */
	ulint		num_to_drop_vcol;
	/** virtual columns to be dropped */
	dict_v_col_t*	drop_vcol;
	const char**	drop_vcol_name;
	/** ALTER TABLE stage progress recorder */
	ut_stage_alter_t* m_stage;

	ha_innobase_inplace_ctx(row_prebuilt_t*& prebuilt_arg,
				dict_index_t** drop_arg,
				ulint num_to_drop_arg,
				dict_index_t** rename_arg,
				ulint num_to_rename_arg,
				dict_foreign_t** drop_fk_arg,
				ulint num_to_drop_fk_arg,
				dict_foreign_t** add_fk_arg,
				ulint num_to_add_fk_arg,
				bool online_arg,
				mem_heap_t* heap_arg,
				dict_table_t* new_table_arg,
				const char** col_names_arg,
				ulint add_autoinc_arg,
				ulonglong autoinc_col_min_value_arg,
				ulonglong autoinc_col_max_value_arg,
				ulint num_to_drop_vcol_arg) :
		inplace_alter_handler_ctx(),
		prebuilt (prebuilt_arg),
		add_index (0), add_key_numbers (0), num_to_add_index (0),
		drop_index (drop_arg), num_to_drop_index (num_to_drop_arg),
		rename (rename_arg), num_to_rename (num_to_rename_arg),
		drop_fk (drop_fk_arg), num_to_drop_fk (num_to_drop_fk_arg),
		add_fk (add_fk_arg), num_to_add_fk (num_to_add_fk_arg),
		online (online_arg), heap (heap_arg), trx (0),
		old_table (prebuilt_arg->table),
		new_table (new_table_arg),
		col_map (0), col_names (col_names_arg),
		add_autoinc (add_autoinc_arg),
		add_cols (0),
		sequence(prebuilt->trx->mysql_thd,
			 autoinc_col_min_value_arg, autoinc_col_max_value_arg),
		max_autoinc (0),
		tmp_name (0),
		skip_pk_sort(false),
		num_to_add_vcol(0),
		add_vcol(0),
		add_vcol_name(0),
		num_to_drop_vcol(0),
		drop_vcol(0),
		drop_vcol_name(0),
		m_stage(NULL)
	{
#ifdef UNIV_DEBUG
		for (ulint i = 0; i < num_to_add_index; i++) {
			ut_ad(!add_index[i]->to_be_dropped);
		}
		for (ulint i = 0; i < num_to_drop_index; i++) {
			ut_ad(drop_index[i]->to_be_dropped);
		}
#endif /* UNIV_DEBUG */

		thr = pars_complete_graph_for_exec(NULL, prebuilt->trx, heap,
						   prebuilt);
	}

	~ha_innobase_inplace_ctx()
	{
		UT_DELETE(m_stage);
		mem_heap_free(heap);
	}

	/** Determine if the table will be rebuilt.
	@return whether the table will be rebuilt */
	bool need_rebuild () const { return(old_table != new_table); }

private:
	// Disable copying
	ha_innobase_inplace_ctx(const ha_innobase_inplace_ctx&);
	ha_innobase_inplace_ctx& operator=(const ha_innobase_inplace_ctx&);
};

/* Report an InnoDB error to the client by invoking my_error(). */
static UNIV_COLD MY_ATTRIBUTE((nonnull))
void
my_error_innodb(
/*============*/
	dberr_t		error,	/*!< in: InnoDB error code */
	const char*	table,	/*!< in: table name */
	ulint		flags)	/*!< in: table flags */
{
	switch (error) {
	case DB_MISSING_HISTORY:
		my_error(ER_TABLE_DEF_CHANGED, MYF(0));
		break;
	case DB_RECORD_NOT_FOUND:
		my_error(ER_KEY_NOT_FOUND, MYF(0), table);
		break;
	case DB_DEADLOCK:
		my_error(ER_LOCK_DEADLOCK, MYF(0));
		break;
	case DB_LOCK_WAIT_TIMEOUT:
		my_error(ER_LOCK_WAIT_TIMEOUT, MYF(0));
		break;
	case DB_INTERRUPTED:
		my_error(ER_QUERY_INTERRUPTED, MYF(0));
		break;
	case DB_OUT_OF_MEMORY:
		my_error(ER_OUT_OF_RESOURCES, MYF(0));
		break;
	case DB_OUT_OF_FILE_SPACE:
		my_error(ER_RECORD_FILE_FULL, MYF(0), table);
		break;
	case DB_TEMP_FILE_WRITE_FAIL:
		my_error(ER_TEMP_FILE_WRITE_FAILURE, MYF(0));
		break;
	case DB_TOO_BIG_INDEX_COL:
		my_error(ER_INDEX_COLUMN_TOO_LONG, MYF(0),
			 DICT_MAX_FIELD_LEN_BY_FORMAT_FLAG(flags));
		break;
	case DB_TOO_MANY_CONCURRENT_TRXS:
		my_error(ER_TOO_MANY_CONCURRENT_TRXS, MYF(0));
		break;
	case DB_LOCK_TABLE_FULL:
		my_error(ER_LOCK_TABLE_FULL, MYF(0));
		break;
	case DB_UNDO_RECORD_TOO_BIG:
		my_error(ER_UNDO_RECORD_TOO_BIG, MYF(0));
		break;
	case DB_CORRUPTION:
		my_error(ER_NOT_KEYFILE, MYF(0), table);
		break;
	case DB_TOO_BIG_RECORD:
		/* We limit max record size to 16k for 64k page size. */
		my_error(ER_TOO_BIG_ROWSIZE, MYF(0),
			 srv_page_size == UNIV_PAGE_SIZE_MAX
			 ? REC_MAX_DATA_SIZE - 1
			 : page_get_free_space_of_empty(
				 flags & DICT_TF_COMPACT) / 2);
		break;
	case DB_INVALID_NULL:
		/* TODO: report the row, as we do for DB_DUPLICATE_KEY */
		my_error(ER_INVALID_USE_OF_NULL, MYF(0));
		break;
	case DB_CANT_CREATE_GEOMETRY_OBJECT:
		my_error(ER_CANT_CREATE_GEOMETRY_OBJECT, MYF(0));
		break;
	case DB_TABLESPACE_EXISTS:
		my_error(ER_TABLESPACE_EXISTS, MYF(0), table);
		break;

#ifdef UNIV_DEBUG
	case DB_SUCCESS:
	case DB_DUPLICATE_KEY:
	case DB_ONLINE_LOG_TOO_BIG:
		/* These codes should not be passed here. */
		ut_error;
#endif /* UNIV_DEBUG */
	default:
		my_error(ER_GET_ERRNO, MYF(0), error);
		break;
	}
}

/** Determine if fulltext indexes exist in a given table.
@param table MySQL table
@return whether fulltext indexes exist on the table */
static
bool
innobase_fulltext_exist(
/*====================*/
	const TABLE*	table)
{
	for (uint i = 0; i < table->s->keys; i++) {
		if (table->key_info[i].flags & HA_FULLTEXT) {
			return(true);
		}
	}

	return(false);
}

/** Determine if spatial indexes exist in a given table.
@param table MySQL table
@return whether spatial indexes exist on the table */
static
bool
innobase_spatial_exist(
/*===================*/
	const   TABLE*  table)
{
	for (uint i = 0; i < table->s->keys; i++) {
	       if (table->key_info[i].flags & HA_SPATIAL) {
		       return(true);
	       }
	}

	return(false);
}

/*******************************************************************//**
Determine if ALTER TABLE needs to rebuild the table.
@param ha_alter_info the DDL operation
@return whether it is necessary to rebuild the table */
static MY_ATTRIBUTE((nonnull, warn_unused_result))
bool
innobase_need_rebuild(
/*==================*/
	const Alter_inplace_info*	ha_alter_info)
{
	Alter_inplace_info::HA_ALTER_FLAGS alter_inplace_flags =
		ha_alter_info->handler_flags & ~(INNOBASE_INPLACE_IGNORE);

	if (alter_inplace_flags
	    == Alter_inplace_info::CHANGE_CREATE_OPTION
	    && !(ha_alter_info->create_info->used_fields
		 & (HA_CREATE_USED_ROW_FORMAT
		    | HA_CREATE_USED_KEY_BLOCK_SIZE
		    | HA_CREATE_USED_TABLESPACE))) {
		/* Any other CHANGE_CREATE_OPTION than changing
		ROW_FORMAT, KEY_BLOCK_SIZE or TABLESPACE can be done
		without rebuilding the table. */
		return(false);
	}

	return(!!(ha_alter_info->handler_flags & INNOBASE_ALTER_REBUILD));
}
/** Check if virtual column in old and new table are in order, excluding
those dropped column. This is needed because when we drop a virtual column,
ALTER_VIRTUAL_COLUMN_ORDER is also turned on, so we can't decide if this
is a real ORDER change or just DROP COLUMN
@param[in]	table		old TABLE
@param[in]	altered_table	new TABLE
@param[in]	ha_alter_info	Structure describing changes to be done
by ALTER TABLE and holding data used during in-place alter.
@return	true is all columns in order, false otherwise. */
static
bool
check_v_col_in_order(
	const TABLE*		table,
	const TABLE*		altered_table,
	Alter_inplace_info*	ha_alter_info)
{
	ulint	j = 0;

	/* We don't support any adding new virtual column before
	existed virtual column. */
	if (ha_alter_info->handler_flags
              & Alter_inplace_info::ADD_VIRTUAL_COLUMN) {
		bool			has_new = false;

		List_iterator_fast<Create_field> cf_it(
			ha_alter_info->alter_info->create_list);

		cf_it.rewind();

		while (const Create_field* new_field = cf_it++) {
			if (!new_field->is_virtual_gcol()) {
				continue;
			}

			/* Found a new added virtual column. */
			if (!new_field->field) {
				has_new = true;
				continue;
			}

			/* If there's any old virtual column
			after the new added virtual column,
			order must be changed. */
			if (has_new) {
				return(false);
			}
		}
	}

	/* directly return true if ALTER_VIRTUAL_COLUMN_ORDER is not on */
	if (!(ha_alter_info->handler_flags
              & Alter_inplace_info::ALTER_VIRTUAL_COLUMN_ORDER)) {
		return(true);
	}

	for (ulint i = 0; i < table->s->fields; i++) {
		Field*		field = table->s->field[i];
		bool		dropped = false;
		Alter_drop*	drop;

		if (field->stored_in_db) {
			continue;
		}

		ut_ad(innobase_is_v_fld(field));

		/* Check if this column is in drop list */
		List_iterator_fast<Alter_drop> cf_it(
			ha_alter_info->alter_info->drop_list);

		while ((drop = (cf_it++)) != NULL) {
			if (my_strcasecmp(system_charset_info,
					  field->field_name, drop->name) == 0) {
				dropped = true;
				break;
			}
		}

		if (dropped) {
			continue;
		}

		/* Now check if the next virtual column in altered table
		matches this column */
		while (j < altered_table->s->fields) {
			 Field*  new_field = altered_table->s->field[j];

			if (new_field->stored_in_db) {
				j++;
				continue;
			}

			if (my_strcasecmp(system_charset_info,
					  field->field_name,
					  new_field->field_name) != 0) {
				/* different column */
				return(false);
			} else {
				j++;
				break;
			}
		}

		if (j > altered_table->s->fields) {
			/* there should not be less column in new table
			without them being in drop list */
			ut_ad(0);
			return(false);
		}
	}

	return(true);
}

/** Check if InnoDB supports a particular alter table in-place
@param altered_table TABLE object for new version of table.
@param ha_alter_info Structure describing changes to be done
by ALTER TABLE and holding data used during in-place alter.

@retval HA_ALTER_INPLACE_NOT_SUPPORTED Not supported
@retval HA_ALTER_INPLACE_NO_LOCK Supported
@retval HA_ALTER_INPLACE_SHARED_LOCK_AFTER_PREPARE Supported, but requires
lock during main phase and exclusive lock during prepare phase.
@retval HA_ALTER_INPLACE_NO_LOCK_AFTER_PREPARE Supported, prepare phase
requires exclusive lock (any transactions that have accessed the table
must commit or roll back first, and no transactions can access the table
while prepare_inplace_alter_table() is executing)
*/

enum_alter_inplace_result
ha_innobase::check_if_supported_inplace_alter(
/*==========================================*/
	TABLE*			altered_table,
	Alter_inplace_info*	ha_alter_info)
{
	DBUG_ENTER("check_if_supported_inplace_alter");

	if (high_level_read_only
	    || srv_sys_space.created_new_raw()
	    || srv_force_recovery) {
		ha_alter_info->unsupported_reason = (srv_force_recovery)?
			innobase_get_err_msg(ER_INNODB_FORCED_RECOVERY):
			innobase_get_err_msg(ER_READ_ONLY_MODE);

		DBUG_RETURN(HA_ALTER_INPLACE_NOT_SUPPORTED);
	}

	if (altered_table->s->fields > REC_MAX_N_USER_FIELDS) {
		/* Deny the inplace ALTER TABLE. MySQL will try to
		re-create the table and ha_innobase::create() will
		return an error too. This is how we effectively
		deny adding too many columns to a table. */
		ha_alter_info->unsupported_reason =
			innobase_get_err_msg(ER_TOO_MANY_FIELDS);
		DBUG_RETURN(HA_ALTER_INPLACE_NOT_SUPPORTED);
	}

	/* We don't support change encryption attribute with
	inplace algorithm. */
	char*	old_encryption = this->table->s->encrypt_type.str;
	char*	new_encryption = altered_table->s->encrypt_type.str;

	if (Encryption::is_none(old_encryption)
	    != Encryption::is_none(new_encryption)) {
		ha_alter_info->unsupported_reason =
			innobase_get_err_msg(
				ER_UNSUPPORTED_ALTER_ENCRYPTION_INPLACE);
		DBUG_RETURN(HA_ALTER_INPLACE_NOT_SUPPORTED);
	}

	update_thd();
	trx_search_latch_release_if_reserved(m_prebuilt->trx);

	if (ha_alter_info->handler_flags
	    & ~(INNOBASE_INPLACE_IGNORE
		| INNOBASE_ALTER_NOREBUILD
		| INNOBASE_ALTER_REBUILD)) {

		if (ha_alter_info->handler_flags
		    & Alter_inplace_info::ALTER_STORED_COLUMN_TYPE) {
			ha_alter_info->unsupported_reason = innobase_get_err_msg(
				ER_ALTER_OPERATION_NOT_SUPPORTED_REASON_COLUMN_TYPE);
		}
		DBUG_RETURN(HA_ALTER_INPLACE_NOT_SUPPORTED);
	}

	/* Only support online add foreign key constraint when
	check_foreigns is turned off */
	if ((ha_alter_info->handler_flags & Alter_inplace_info::ADD_FOREIGN_KEY)
	    && m_prebuilt->trx->check_foreigns) {
		ha_alter_info->unsupported_reason = innobase_get_err_msg(
			ER_ALTER_OPERATION_NOT_SUPPORTED_REASON_FK_CHECK);
		DBUG_RETURN(HA_ALTER_INPLACE_NOT_SUPPORTED);
	}

	if (altered_table->file->ht != ht) {
		/* Non-native partitioning table engine. No longer supported,
		due to implementation of native InnoDB partitioning. */
		DBUG_RETURN(HA_ALTER_INPLACE_NOT_SUPPORTED);
	}

	if (!(ha_alter_info->handler_flags & ~INNOBASE_INPLACE_IGNORE)) {
		DBUG_RETURN(HA_ALTER_INPLACE_NO_LOCK);
	}

	/* Only support NULL -> NOT NULL change if strict table sql_mode
	is set. Fall back to COPY for conversion if not strict tables.
	In-Place will fail with an error when trying to convert
	NULL to a NOT NULL value. */
	if ((ha_alter_info->handler_flags
	     & Alter_inplace_info::ALTER_COLUMN_NOT_NULLABLE)
	    && !thd_is_strict_mode(m_user_thd)) {
		ha_alter_info->unsupported_reason = innobase_get_err_msg(
			ER_ALTER_OPERATION_NOT_SUPPORTED_REASON_NOT_NULL);
		DBUG_RETURN(HA_ALTER_INPLACE_NOT_SUPPORTED);
	}

	/* DROP PRIMARY KEY is only allowed in combination with ADD
	PRIMARY KEY. */
	if ((ha_alter_info->handler_flags
	     & (Alter_inplace_info::ADD_PK_INDEX
		| Alter_inplace_info::DROP_PK_INDEX))
	    == Alter_inplace_info::DROP_PK_INDEX) {
		ha_alter_info->unsupported_reason = innobase_get_err_msg(
			ER_ALTER_OPERATION_NOT_SUPPORTED_REASON_NOPK);
		DBUG_RETURN(HA_ALTER_INPLACE_NOT_SUPPORTED);
	}

	/* If a column change from NOT NULL to NULL,
	and there's a implict pk on this column. the
	table should be rebuild. The change should
	only go through the "Copy" method. */
	if ((ha_alter_info->handler_flags
	     & Alter_inplace_info::ALTER_COLUMN_NULLABLE)) {
		const uint my_primary_key = altered_table->s->primary_key;

		/* See if MYSQL table has no pk but we do. */
		if (UNIV_UNLIKELY(my_primary_key >= MAX_KEY)
		    && !row_table_got_default_clust_index(m_prebuilt->table)) {
			ha_alter_info->unsupported_reason = innobase_get_err_msg(
				ER_PRIMARY_CANT_HAVE_NULL);
			DBUG_RETURN(HA_ALTER_INPLACE_NOT_SUPPORTED);
		}
	}

	bool	add_drop_v_cols = false;

	/* If there is add or drop virtual columns, we will support operations
	with these 2 options alone with inplace interface for now */
	if (ha_alter_info->handler_flags
	    & (Alter_inplace_info::ADD_VIRTUAL_COLUMN
	       | Alter_inplace_info::DROP_VIRTUAL_COLUMN
	       | Alter_inplace_info::ALTER_VIRTUAL_COLUMN_ORDER)) {
		ulonglong	flags = ha_alter_info->handler_flags;

		/* TODO: uncomment the flags below, once we start to
		support them */
		flags &= ~(Alter_inplace_info::ADD_VIRTUAL_COLUMN
			   | Alter_inplace_info::DROP_VIRTUAL_COLUMN
			   | Alter_inplace_info::ALTER_VIRTUAL_COLUMN_ORDER
			   | Alter_inplace_info::ALTER_VIRTUAL_GCOL_EXPR
			   /*
			   | Alter_inplace_info::ALTER_STORED_COLUMN_ORDER
			   | Alter_inplace_info::ADD_STORED_BASE_COLUMN
			   | Alter_inplace_info::DROP_STORED_COLUMN
			   | Alter_inplace_info::ALTER_STORED_COLUMN_ORDER
			   | Alter_inplace_info::ADD_UNIQUE_INDEX
			   */
			   | Alter_inplace_info::ADD_INDEX
			   | Alter_inplace_info::DROP_INDEX);

		if (flags != 0
		    || (altered_table->s->partition_info_str
			&& altered_table->s->partition_info_str_len)
		    || (!check_v_col_in_order(
			this->table, altered_table, ha_alter_info))) {
			ha_alter_info->unsupported_reason =
				innobase_get_err_msg(
				ER_UNSUPPORTED_ALTER_INPLACE_ON_VIRTUAL_COLUMN);
			DBUG_RETURN(HA_ALTER_INPLACE_NOT_SUPPORTED);
		}

		add_drop_v_cols = true;
	}

	/* We should be able to do the operation in-place.
	See if we can do it online (LOCK=NONE). */
	bool	online = true;

	List_iterator_fast<Create_field> cf_it(
		ha_alter_info->alter_info->create_list);

	/* Fix the key parts. */
	for (KEY* new_key = ha_alter_info->key_info_buffer;
	     new_key < ha_alter_info->key_info_buffer
		     + ha_alter_info->key_count;
	     new_key++) {

		/* Do not support adding/droping a vritual column, while
		there is a table rebuild caused by adding a new FTS_DOC_ID */
		if ((new_key->flags & HA_FULLTEXT) && add_drop_v_cols
		    && !DICT_TF2_FLAG_IS_SET(m_prebuilt->table,
					     DICT_TF2_FTS_HAS_DOC_ID)) {
			ha_alter_info->unsupported_reason =
				innobase_get_err_msg(
				ER_UNSUPPORTED_ALTER_INPLACE_ON_VIRTUAL_COLUMN);
			DBUG_RETURN(HA_ALTER_INPLACE_NOT_SUPPORTED);
		}

		for (KEY_PART_INFO* key_part = new_key->key_part;
		     key_part < new_key->key_part + new_key->user_defined_key_parts;
		     key_part++) {
			const Create_field*	new_field;

			DBUG_ASSERT(key_part->fieldnr
				    < altered_table->s->fields);

			cf_it.rewind();
			for (uint fieldnr = 0; (new_field = cf_it++);
			     fieldnr++) {
				if (fieldnr == key_part->fieldnr) {
					break;
				}
			}

			DBUG_ASSERT(new_field);

			key_part->field = altered_table->field[
				key_part->fieldnr];
			/* In some special cases InnoDB emits "false"
			duplicate key errors with NULL key values. Let
			us play safe and ensure that we can correctly
			print key values even in such cases. */
			key_part->null_offset = key_part->field->null_offset();
			key_part->null_bit = key_part->field->null_bit;

			if (new_field->field) {
				/* This is an existing column. */
				continue;
			}

			/* This is an added column. */
			DBUG_ASSERT(ha_alter_info->handler_flags
				    & Alter_inplace_info::ADD_COLUMN);

			/* We cannot replace a hidden FTS_DOC_ID
			with a user-visible FTS_DOC_ID. */
			if (m_prebuilt->table->fts
			    && innobase_fulltext_exist(altered_table)
			    && !my_strcasecmp(
				    system_charset_info,
				    key_part->field->field_name,
				    FTS_DOC_ID_COL_NAME)) {
				ha_alter_info->unsupported_reason = innobase_get_err_msg(
					ER_ALTER_OPERATION_NOT_SUPPORTED_REASON_HIDDEN_FTS);
				DBUG_RETURN(HA_ALTER_INPLACE_NOT_SUPPORTED);
			}

			DBUG_ASSERT((MTYP_TYPENR(key_part->field->unireg_check)
				     == Field::NEXT_NUMBER)
				    == !!(key_part->field->flags
					  & AUTO_INCREMENT_FLAG));

			if (key_part->field->flags & AUTO_INCREMENT_FLAG) {
				/* We cannot assign an AUTO_INCREMENT
				column values during online ALTER. */
				DBUG_ASSERT(key_part->field == altered_table
					    -> found_next_number_field);
				ha_alter_info->unsupported_reason = innobase_get_err_msg(
					ER_ALTER_OPERATION_NOT_SUPPORTED_REASON_AUTOINC);
				online = false;
			}

			if (key_part->field->is_virtual_gcol()) {
				/* Do not support adding index on newly added
				virtual column, while there is also a drop
				virtual column in the same clause */
				if (ha_alter_info->handler_flags
				    & Alter_inplace_info::DROP_VIRTUAL_COLUMN) {
					ha_alter_info->unsupported_reason =
						innobase_get_err_msg(
							ER_UNSUPPORTED_ALTER_INPLACE_ON_VIRTUAL_COLUMN);

					DBUG_RETURN(HA_ALTER_INPLACE_NOT_SUPPORTED);
				}

				ha_alter_info->unsupported_reason =
					innobase_get_err_msg(
						ER_UNSUPPORTED_ALTER_ONLINE_ON_VIRTUAL_COLUMN);
				online = false;
			}
		}
	}

	DBUG_ASSERT(!m_prebuilt->table->fts || m_prebuilt->table->fts->doc_col
		    <= table->s->fields);
	DBUG_ASSERT(!m_prebuilt->table->fts || m_prebuilt->table->fts->doc_col
		    < dict_table_get_n_user_cols(m_prebuilt->table));

	if (ha_alter_info->handler_flags
	    & Alter_inplace_info::ADD_SPATIAL_INDEX) {
		ha_alter_info->unsupported_reason = innobase_get_err_msg(
			ER_ALTER_OPERATION_NOT_SUPPORTED_REASON_GIS);
		online = false;
	}

	if (m_prebuilt->table->fts
	    && innobase_fulltext_exist(altered_table)) {
		/* FULLTEXT indexes are supposed to remain. */
		/* Disallow DROP INDEX FTS_DOC_ID_INDEX */

		for (uint i = 0; i < ha_alter_info->index_drop_count; i++) {
			if (!my_strcasecmp(
				    system_charset_info,
				    ha_alter_info->index_drop_buffer[i]->name,
				    FTS_DOC_ID_INDEX_NAME)) {
				ha_alter_info->unsupported_reason = innobase_get_err_msg(
					ER_ALTER_OPERATION_NOT_SUPPORTED_REASON_CHANGE_FTS);
				DBUG_RETURN(HA_ALTER_INPLACE_NOT_SUPPORTED);
			}
		}

		/* InnoDB can have a hidden FTS_DOC_ID_INDEX on a
		visible FTS_DOC_ID column as well. Prevent dropping or
		renaming the FTS_DOC_ID. */

		for (Field** fp = table->field; *fp; fp++) {
			if (!((*fp)->flags
			      & (FIELD_IS_RENAMED | FIELD_IS_DROPPED))) {
				continue;
			}

			if (!my_strcasecmp(
				    system_charset_info,
				    (*fp)->field_name,
				    FTS_DOC_ID_COL_NAME)) {
				ha_alter_info->unsupported_reason = innobase_get_err_msg(
					ER_ALTER_OPERATION_NOT_SUPPORTED_REASON_CHANGE_FTS);
				DBUG_RETURN(HA_ALTER_INPLACE_NOT_SUPPORTED);
			}
		}
	}

	m_prebuilt->trx->will_lock++;

	if (!online) {
		/* We already determined that only a non-locking
		operation is possible. */
	} else if (((ha_alter_info->handler_flags
		     & Alter_inplace_info::ADD_PK_INDEX)
		    || innobase_need_rebuild(ha_alter_info))
		   && (innobase_fulltext_exist(altered_table)
		       || innobase_spatial_exist(altered_table))) {
		/* Refuse to rebuild the table online, if
		FULLTEXT OR SPATIAL indexes are to survive the rebuild. */
		online = false;
		/* If the table already contains fulltext indexes,
		refuse to rebuild the table natively altogether. */
		if (m_prebuilt->table->fts) {
			ha_alter_info->unsupported_reason = innobase_get_err_msg(
				ER_INNODB_FT_LIMIT);
			DBUG_RETURN(HA_ALTER_INPLACE_NOT_SUPPORTED);
		}

		if (innobase_spatial_exist(altered_table)) {
			ha_alter_info->unsupported_reason =
				innobase_get_err_msg(
				ER_ALTER_OPERATION_NOT_SUPPORTED_REASON_GIS);
		} else {
			ha_alter_info->unsupported_reason =
				innobase_get_err_msg(
				ER_ALTER_OPERATION_NOT_SUPPORTED_REASON_FTS);
		}
	} else if ((ha_alter_info->handler_flags
		    & Alter_inplace_info::ADD_INDEX)) {
		/* Building a full-text index requires a lock.
		We could do without a lock if the table already contains
		an FTS_DOC_ID column, but in that case we would have
		to apply the modification log to the full-text indexes. */

		for (uint i = 0; i < ha_alter_info->index_add_count; i++) {
			const KEY* key =
				&ha_alter_info->key_info_buffer[
					ha_alter_info->index_add_buffer[i]];
			if (key->flags & HA_FULLTEXT) {
				DBUG_ASSERT(!(key->flags & HA_KEYFLAG_MASK
					      & ~(HA_FULLTEXT
						  | HA_PACK_KEY
						  | HA_GENERATED_KEY
						  | HA_BINARY_PACK_KEY)));
				ha_alter_info->unsupported_reason = innobase_get_err_msg(
					ER_ALTER_OPERATION_NOT_SUPPORTED_REASON_FTS);
				online = false;
				break;
			}
		}
	}

	DBUG_RETURN(online
		    ? HA_ALTER_INPLACE_NO_LOCK_AFTER_PREPARE
		    : HA_ALTER_INPLACE_SHARED_LOCK_AFTER_PREPARE);
}

/*************************************************************//**
Initialize the dict_foreign_t structure with supplied info
@return true if added, false if duplicate foreign->id */
static MY_ATTRIBUTE((nonnull(1,3,5,7)))
bool
innobase_init_foreign(
/*==================*/
	dict_foreign_t*	foreign,		/*!< in/out: structure to
						initialize */
	char*		constraint_name,	/*!< in/out: constraint name if
						exists */
	dict_table_t*	table,			/*!< in: foreign table */
	dict_index_t*	index,			/*!< in: foreign key index */
	const char**	column_names,		/*!< in: foreign key column
						names */
	ulint		num_field,		/*!< in: number of columns */
	const char*	referenced_table_name,	/*!< in: referenced table
						name */
	dict_table_t*	referenced_table,	/*!< in: referenced table */
	dict_index_t*	referenced_index,	/*!< in: referenced index */
	const char**	referenced_column_names,/*!< in: referenced column
						names */
	ulint		referenced_num_field)	/*!< in: number of referenced
						columns */
{
	ut_ad(mutex_own(&dict_sys->mutex));

        if (constraint_name) {
                ulint   db_len;

                /* Catenate 'databasename/' to the constraint name specified
                by the user: we conceive the constraint as belonging to the
                same MySQL 'database' as the table itself. We store the name
                to foreign->id. */

                db_len = dict_get_db_name_len(table->name.m_name);

                foreign->id = static_cast<char*>(mem_heap_alloc(
                        foreign->heap, db_len + strlen(constraint_name) + 2));

                ut_memcpy(foreign->id, table->name.m_name, db_len);
                foreign->id[db_len] = '/';
                strcpy(foreign->id + db_len + 1, constraint_name);

		/* Check if any existing foreign key has the same id,
		this is needed only if user supplies the constraint name */

		if (table->foreign_set.find(foreign)
		    != table->foreign_set.end()) {
			return(false);
		}
        }

        foreign->foreign_table = table;
        foreign->foreign_table_name = mem_heap_strdup(
                foreign->heap, table->name.m_name);
        dict_mem_foreign_table_name_lookup_set(foreign, TRUE);

        foreign->foreign_index = index;
        foreign->n_fields = (unsigned int) num_field;

        foreign->foreign_col_names = static_cast<const char**>(
                mem_heap_alloc(foreign->heap, num_field * sizeof(void*)));

        for (ulint i = 0; i < foreign->n_fields; i++) {
                foreign->foreign_col_names[i] = mem_heap_strdup(
                        foreign->heap, column_names[i]);
        }

	foreign->referenced_index = referenced_index;
	foreign->referenced_table = referenced_table;

	foreign->referenced_table_name = mem_heap_strdup(
		foreign->heap, referenced_table_name);
        dict_mem_referenced_table_name_lookup_set(foreign, TRUE);

        foreign->referenced_col_names = static_cast<const char**>(
                mem_heap_alloc(foreign->heap,
			       referenced_num_field * sizeof(void*)));

        for (ulint i = 0; i < foreign->n_fields; i++) {
                foreign->referenced_col_names[i]
                        = mem_heap_strdup(foreign->heap,
					  referenced_column_names[i]);
        }

	return(true);
}

/*************************************************************//**
Check whether the foreign key options is legit
@return true if it is */
static MY_ATTRIBUTE((nonnull, warn_unused_result))
bool
innobase_check_fk_option(
/*=====================*/
	const dict_foreign_t*	foreign)	/*!< in: foreign key */
{
	if (!foreign->foreign_index) {
		return(true);
	}

	if (foreign->type & (DICT_FOREIGN_ON_UPDATE_SET_NULL
			     | DICT_FOREIGN_ON_DELETE_SET_NULL)) {

		for (ulint j = 0; j < foreign->n_fields; j++) {
			if ((dict_index_get_nth_col(
				     foreign->foreign_index, j)->prtype)
			    & DATA_NOT_NULL) {

				/* It is not sensible to define
				SET NULL if the column is not
				allowed to be NULL! */
				return(false);
			}
		}
	}

	return(true);
}

/*************************************************************//**
Set foreign key options
@return true if successfully set */
static MY_ATTRIBUTE((nonnull, warn_unused_result))
bool
innobase_set_foreign_key_option(
/*============================*/
	dict_foreign_t*	foreign,	/*!< in:InnoDB Foreign key */
	Foreign_key*	fk_key)		/*!< in: Foreign key info from
					MySQL */
{
	ut_ad(!foreign->type);

	switch (fk_key->delete_opt) {
	case FK_OPTION_NO_ACTION:
	case FK_OPTION_RESTRICT:
	case FK_OPTION_DEFAULT:
		foreign->type = DICT_FOREIGN_ON_DELETE_NO_ACTION;
		break;
	case FK_OPTION_CASCADE:
		foreign->type = DICT_FOREIGN_ON_DELETE_CASCADE;
		break;
	case FK_OPTION_SET_NULL:
		foreign->type = DICT_FOREIGN_ON_DELETE_SET_NULL;
		break;
	}

	switch (fk_key->update_opt) {
	case FK_OPTION_NO_ACTION:
	case FK_OPTION_RESTRICT:
	case FK_OPTION_DEFAULT:
		foreign->type |= DICT_FOREIGN_ON_UPDATE_NO_ACTION;
		break;
	case FK_OPTION_CASCADE:
		foreign->type |= DICT_FOREIGN_ON_UPDATE_CASCADE;
		break;
	case FK_OPTION_SET_NULL:
		foreign->type |= DICT_FOREIGN_ON_UPDATE_SET_NULL;
		break;
	}

	return(innobase_check_fk_option(foreign));
}

/*******************************************************************//**
Check if a foreign key constraint can make use of an index
that is being created.
@return useable index, or NULL if none found */
static MY_ATTRIBUTE((nonnull, warn_unused_result))
const KEY*
innobase_find_equiv_index(
/*======================*/
	const char*const*	col_names,
					/*!< in: column names */
	uint			n_cols,	/*!< in: number of columns */
	const KEY*		keys,	/*!< in: index information */
	const uint*		add,	/*!< in: indexes being created */
	uint			n_add)	/*!< in: number of indexes to create */
{
	for (uint i = 0; i < n_add; i++) {
		const KEY*	key = &keys[add[i]];

		if (key->user_defined_key_parts < n_cols
		    || key->flags & HA_SPATIAL) {
no_match:
			continue;
		}

		for (uint j = 0; j < n_cols; j++) {
			const KEY_PART_INFO&	key_part = key->key_part[j];
			uint32			col_len
				= key_part.field->pack_length();

			/* Any index on virtual columns cannot be used
			for reference constaint */
			if (innobase_is_v_fld(key_part.field)) {
				goto no_match;
			}

			/* The MySQL pack length contains 1 or 2 bytes
			length field for a true VARCHAR. */

			if (key_part.field->type() == MYSQL_TYPE_VARCHAR) {
				col_len -= static_cast<const Field_varstring*>(
					key_part.field)->length_bytes;
			}

			if (key_part.length < col_len) {

				/* Column prefix indexes cannot be
				used for FOREIGN KEY constraints. */
				goto no_match;
			}

			if (innobase_strcasecmp(col_names[j],
						key_part.field->field_name)) {
				/* Name mismatch */
				goto no_match;
			}
		}

		return(key);
	}

	return(NULL);
}

/*************************************************************//**
Find an index whose first fields are the columns in the array
in the same order and is not marked for deletion
@return matching index, NULL if not found */
static MY_ATTRIBUTE((nonnull(1,2,6), warn_unused_result))
dict_index_t*
innobase_find_fk_index(
/*===================*/
	Alter_inplace_info*	ha_alter_info,
					/*!< in: alter table info */
	dict_table_t*		table,	/*!< in: table */
	const char**		col_names,
					/*!< in: column names, or NULL
					to use table->col_names */
	dict_index_t**		drop_index,
					/*!< in: indexes to be dropped */
	ulint			n_drop_index,
					/*!< in: size of drop_index[] */
	const char**		columns,/*!< in: array of column names */
	ulint			n_cols) /*!< in: number of columns */
{
	dict_index_t*	index;

	index = dict_table_get_first_index(table);

	while (index != NULL) {
		if (!(index->type & DICT_FTS)
		    && !dict_index_has_virtual(index)
		    && dict_foreign_qualify_index(
			    table, col_names, columns, n_cols,
			    index, NULL, true, 0)) {
			for (ulint i = 0; i < n_drop_index; i++) {
				if (index == drop_index[i]) {
					/* Skip to-be-dropped indexes. */
					goto next_rec;
				}
			}

			return(index);
		}

next_rec:
		index = dict_table_get_next_index(index);
	}

	return(NULL);
}

/** Check whether given column is a base of stored column.
@param[in]	col_name	column name
@param[in]	table		table
@param[in]	s_cols		list of stored columns
@return true if the given column is a base of stored column,else false. */
static
bool
innobase_col_check_fk(
	const char*		col_name,
	const dict_table_t*	table,
	dict_s_col_list*	s_cols)
{
	dict_s_col_list::const_iterator	it;

	for (it = s_cols->begin();
	     it != s_cols->end(); ++it) {
		dict_s_col_t	s_col = *it;

		for (ulint j = 0; j < s_col.num_base; j++) {
			if (strcmp(col_name, dict_table_get_col_name(
						table,
						s_col.base_col[j]->ind)) == 0) {
				return(true);
			}
		}
	}

	return(false);
}

/** Check whether the foreign key constraint is on base of any stored columns.
@param[in]	foreign	Foriegn key constraing information
@param[in]	table	table to which the foreign key objects
to be added
@param[in]	s_cols	list of stored column information in the table.
@return true if yes, otherwise false. */
static
bool
innobase_check_fk_stored(
	const dict_foreign_t*	foreign,
	const dict_table_t*	table,
	dict_s_col_list*	s_cols)
{
	ulint	type = foreign->type;

	type &= ~(DICT_FOREIGN_ON_DELETE_NO_ACTION
		  | DICT_FOREIGN_ON_UPDATE_NO_ACTION);

	if (type == 0 || s_cols == NULL) {
		return(false);
	}

	for (ulint i = 0; i < foreign->n_fields; i++) {
		if (innobase_col_check_fk(
			foreign->foreign_col_names[i], table, s_cols)) {
			return(true);
		}
	}

	return(false);
}

/** Create InnoDB foreign key structure from MySQL alter_info
@param[in]	ha_alter_info	alter table info
@param[in]	table_share	TABLE_SHARE
@param[in]	table		table object
@param[in]	col_names	column names, or NULL to use
table->col_names
@param[in]	drop_index	indexes to be dropped
@param[in]	n_drop_index	size of drop_index
@param[out]	add_fk		foreign constraint added
@param[out]	n_add_fk	number of foreign constraints
added
@param[in]	trx		user transaction
@param[in]	s_cols		list of stored column information
@retval true if successful
@retval false on error (will call my_error()) */
static MY_ATTRIBUTE((nonnull(1,2,3,7,8), warn_unused_result))
bool
innobase_get_foreign_key_info(
	Alter_inplace_info*
			ha_alter_info,
	const TABLE_SHARE*
			table_share,
	dict_table_t*	table,
	const char**	col_names,
	dict_index_t**	drop_index,
	ulint		n_drop_index,
	dict_foreign_t**add_fk,
	ulint*		n_add_fk,
	const trx_t*	trx,
	dict_s_col_list*s_cols)
{
	Key*		key;
	Foreign_key*	fk_key;
	dict_table_t*	referenced_table = NULL;
	char*		referenced_table_name = NULL;
	ulint		num_fk = 0;
	Alter_info*	alter_info = ha_alter_info->alter_info;

	DBUG_ENTER("innobase_get_foreign_key_info");

	*n_add_fk = 0;

	List_iterator<Key> key_iterator(alter_info->key_list);

	while ((key=key_iterator++)) {
		if (key->type != KEYTYPE_FOREIGN) {
			continue;
		}

		const char*	column_names[MAX_NUM_FK_COLUMNS];
		dict_index_t*	index = NULL;
		const char*	referenced_column_names[MAX_NUM_FK_COLUMNS];
		dict_index_t*	referenced_index = NULL;
		ulint		num_col = 0;
		ulint		referenced_num_col = 0;
		bool		correct_option;
		char*		db_namep = NULL;
		char*		tbl_namep = NULL;
		ulint		db_name_len = 0;
		ulint		tbl_name_len = 0;
		char		db_name[MAX_DATABASE_NAME_LEN];
		char		tbl_name[MAX_TABLE_NAME_LEN];

		fk_key = static_cast<Foreign_key*>(key);

		if (fk_key->columns.elements > 0) {
			ulint	i = 0;
			Key_part_spec* column;
			List_iterator<Key_part_spec> key_part_iterator(
				fk_key->columns);

			/* Get all the foreign key column info for the
			current table */
			while ((column = key_part_iterator++)) {
				column_names[i] = column->field_name.str;
				ut_ad(i < MAX_NUM_FK_COLUMNS);
				i++;
			}

			index = innobase_find_fk_index(
				ha_alter_info,
				table, col_names,
				drop_index, n_drop_index,
				column_names, i);

			/* MySQL would add a index in the creation
			list if no such index for foreign table,
			so we have to use DBUG_EXECUTE_IF to simulate
			the scenario */
			DBUG_EXECUTE_IF("innodb_test_no_foreign_idx",
					index = NULL;);

			/* Check whether there exist such
			index in the the index create clause */
			if (!index && !innobase_find_equiv_index(
				    column_names, static_cast<uint>(i),
				    ha_alter_info->key_info_buffer,
				    ha_alter_info->index_add_buffer,
				    ha_alter_info->index_add_count)) {
				my_error(
					ER_FK_NO_INDEX_CHILD,
					MYF(0),
					fk_key->name.str
					? fk_key->name.str : "",
					table_share->table_name.str);
				goto err_exit;
			}

			num_col = i;
		}

		add_fk[num_fk] = dict_mem_foreign_create();

#ifndef _WIN32
		if(fk_key->ref_db.str) {
			tablename_to_filename(fk_key->ref_db.str, db_name,
					      MAX_DATABASE_NAME_LEN);
			db_namep = db_name;
			db_name_len = strlen(db_name);
		}
		if (fk_key->ref_table.str) {
			tablename_to_filename(fk_key->ref_table.str, tbl_name,
					      MAX_TABLE_NAME_LEN);
			tbl_namep = tbl_name;
			tbl_name_len = strlen(tbl_name);
		}
#else
		ut_ad(fk_key->ref_table.str);
		tablename_to_filename(fk_key->ref_table.str, tbl_name,
				      MAX_TABLE_NAME_LEN);
		innobase_casedn_str(tbl_name);
		tbl_name_len = strlen(tbl_name);
		tbl_namep = &tbl_name[0];

		if (fk_key->ref_db.str != NULL) {
			tablename_to_filename(fk_key->ref_db.str, db_name,
					      MAX_DATABASE_NAME_LEN);
			innobase_casedn_str(db_name);
			db_name_len = strlen(db_name);
			db_namep = &db_name[0];
		}
#endif
		mutex_enter(&dict_sys->mutex);

		referenced_table_name = dict_get_referenced_table(
			table->name.m_name,
			db_namep,
			db_name_len,
			tbl_namep,
			tbl_name_len,
			&referenced_table,
			add_fk[num_fk]->heap);

		/* Test the case when referenced_table failed to
		open, if trx->check_foreigns is not set, we should
		still be able to add the foreign key */
		DBUG_EXECUTE_IF("innodb_test_open_ref_fail",
				referenced_table = NULL;);

		if (!referenced_table && trx->check_foreigns) {
			mutex_exit(&dict_sys->mutex);
			my_error(ER_FK_CANNOT_OPEN_PARENT,
				 MYF(0), tbl_namep);

			goto err_exit;
		}

		if (fk_key->ref_columns.elements > 0) {
			ulint	i = 0;
			Key_part_spec* column;
			List_iterator<Key_part_spec> key_part_iterator(
				fk_key->ref_columns);

			while ((column = key_part_iterator++)) {
				referenced_column_names[i] =
					column->field_name.str;
				ut_ad(i < MAX_NUM_FK_COLUMNS);
				i++;
			}

			if (referenced_table) {
				referenced_index =
					dict_foreign_find_index(
						referenced_table, 0,
						referenced_column_names,
						i, index,
						TRUE, FALSE);

				DBUG_EXECUTE_IF(
					"innodb_test_no_reference_idx",
					referenced_index = NULL;);

				/* Check whether there exist such
				index in the the index create clause */
				if (!referenced_index) {
					mutex_exit(&dict_sys->mutex);
					my_error(ER_FK_NO_INDEX_PARENT, MYF(0),
						 fk_key->name.str
						 ? fk_key->name.str : "",
						 tbl_namep);
					goto err_exit;
				}
			} else {
				ut_a(!trx->check_foreigns);
			}

			referenced_num_col = i;
		} else {
			/* Not possible to add a foreign key without a
			referenced column */
			mutex_exit(&dict_sys->mutex);
			my_error(ER_CANNOT_ADD_FOREIGN, MYF(0), tbl_namep);
			goto err_exit;
		}

		if (!innobase_init_foreign(
			    add_fk[num_fk], fk_key->name.str,
			    table, index, column_names,
			    num_col, referenced_table_name,
			    referenced_table, referenced_index,
			    referenced_column_names, referenced_num_col)) {
			mutex_exit(&dict_sys->mutex);
			my_error(
				ER_FK_DUP_NAME,
				MYF(0),
				add_fk[num_fk]->id);
			goto err_exit;
		}

		mutex_exit(&dict_sys->mutex);

		correct_option = innobase_set_foreign_key_option(
			add_fk[num_fk], fk_key);

		DBUG_EXECUTE_IF("innodb_test_wrong_fk_option",
				correct_option = false;);

		if (!correct_option) {
			my_error(ER_FK_INCORRECT_OPTION,
				 MYF(0),
				 table_share->table_name.str,
				 add_fk[num_fk]->id);
			goto err_exit;
		}

		if (innobase_check_fk_stored(
			add_fk[num_fk], table, s_cols)) {
			my_error(ER_CANNOT_ADD_FOREIGN_BASE_COL_STORED, MYF(0));
			goto err_exit;
		}

		num_fk++;
	}

	*n_add_fk = num_fk;

	DBUG_RETURN(true);
err_exit:
	for (ulint i = 0; i <= num_fk; i++) {
		if (add_fk[i]) {
			dict_foreign_free(add_fk[i]);
		}
	}

	DBUG_RETURN(false);
}

/*************************************************************//**
Copies an InnoDB column to a MySQL field.  This function is
adapted from row_sel_field_store_in_mysql_format(). */
static
void
innobase_col_to_mysql(
/*==================*/
	const dict_col_t*	col,	/*!< in: InnoDB column */
	const uchar*		data,	/*!< in: InnoDB column data */
	ulint			len,	/*!< in: length of data, in bytes */
	Field*			field)	/*!< in/out: MySQL field */
{
	uchar*	ptr;
	uchar*	dest	= field->ptr;
	ulint	flen	= field->pack_length();

	switch (col->mtype) {
	case DATA_INT:
		ut_ad(len == flen);

		/* Convert integer data from Innobase to little-endian
		format, sign bit restored to normal */

		for (ptr = dest + len; ptr != dest; ) {
			*--ptr = *data++;
		}

		if (!(field->flags & UNSIGNED_FLAG)) {
			((byte*) dest)[len - 1] ^= 0x80;
		}

		break;

	case DATA_VARCHAR:
	case DATA_VARMYSQL:
	case DATA_BINARY:
		field->reset();

		if (field->type() == MYSQL_TYPE_VARCHAR) {
			/* This is a >= 5.0.3 type true VARCHAR. Store the
			length of the data to the first byte or the first
			two bytes of dest. */

			dest = row_mysql_store_true_var_len(
				dest, len, flen - field->key_length());
		}

		/* Copy the actual data */
		memcpy(dest, data, len);
		break;

	case DATA_VAR_POINT:
	case DATA_GEOMETRY:
	case DATA_BLOB:
		/* Skip MySQL BLOBs when reporting an erroneous row
		during index creation or table rebuild. */
		field->set_null();
		break;

#ifdef UNIV_DEBUG
	case DATA_MYSQL:
		ut_ad(flen >= len);
		ut_ad(DATA_MBMAXLEN(col->mbminmaxlen)
		      >= DATA_MBMINLEN(col->mbminmaxlen));
		memcpy(dest, data, len);
		break;

	default:
	case DATA_SYS_CHILD:
	case DATA_SYS:
		/* These column types should never be shipped to MySQL. */
		ut_ad(0);

	case DATA_FLOAT:
	case DATA_DOUBLE:
	case DATA_DECIMAL:
	case DATA_POINT:
		/* Above are the valid column types for MySQL data. */
		ut_ad(flen == len);
		/* fall through */
	case DATA_FIXBINARY:
	case DATA_CHAR:
		/* We may have flen > len when there is a shorter
		prefix on the CHAR and BINARY column. */
		ut_ad(flen >= len);
#else /* UNIV_DEBUG */
	default:
#endif /* UNIV_DEBUG */
		memcpy(dest, data, len);
	}
}

/*************************************************************//**
Copies an InnoDB record to table->record[0]. */
void
innobase_rec_to_mysql(
/*==================*/
	struct TABLE*		table,	/*!< in/out: MySQL table */
	const rec_t*		rec,	/*!< in: record */
	const dict_index_t*	index,	/*!< in: index */
	const ulint*		offsets)/*!< in: rec_get_offsets(
					rec, index, ...) */
{
	uint	n_fields	= table->s->fields;

	ut_ad(n_fields == dict_table_get_n_user_cols(index->table)
	      - !!(DICT_TF2_FLAG_IS_SET(index->table,
					DICT_TF2_FTS_HAS_DOC_ID)));

	for (uint i = 0; i < n_fields; i++) {
		Field*		field	= table->field[i];
		ulint		ipos;
		ulint		ilen;
		const uchar*	ifield;

		field->reset();

		ipos = dict_index_get_nth_col_or_prefix_pos(
			index, i, true, false);

		if (ipos == ULINT_UNDEFINED
		    || rec_offs_nth_extern(offsets, ipos)) {
null_field:
			field->set_null();
			continue;
		}

		ifield = rec_get_nth_field(rec, offsets, ipos, &ilen);

		/* Assign the NULL flag */
		if (ilen == UNIV_SQL_NULL) {
			ut_ad(field->real_maybe_null());
			goto null_field;
		}

		field->set_notnull();

		innobase_col_to_mysql(
			dict_field_get_col(
				dict_index_get_nth_field(index, ipos)),
			ifield, ilen, field);
	}
}

/*************************************************************//**
Copies an InnoDB index entry to table->record[0]. */
void
innobase_fields_to_mysql(
/*=====================*/
	struct TABLE*		table,	/*!< in/out: MySQL table */
	const dict_index_t*	index,	/*!< in: InnoDB index */
	const dfield_t*		fields)	/*!< in: InnoDB index fields */
{
	uint	n_fields	= table->s->fields;
	ulint	num_v = 0;

	ut_ad(n_fields == dict_table_get_n_user_cols(index->table)
	      + dict_table_get_n_v_cols(index->table)
	      - !!(DICT_TF2_FLAG_IS_SET(index->table,
					DICT_TF2_FTS_HAS_DOC_ID)));

	for (uint i = 0; i < n_fields; i++) {
		Field*		field	= table->field[i];
		ulint		ipos;
		ulint		col_n;

		field->reset();

		if (innobase_is_v_fld(field)) {
			col_n = num_v;
			num_v++;
		} else {
			col_n = i - num_v;
		}

		ipos = dict_index_get_nth_col_or_prefix_pos(
			index, col_n, true, innobase_is_v_fld(field));

		if (ipos == ULINT_UNDEFINED
		    || dfield_is_ext(&fields[ipos])
		    || dfield_is_null(&fields[ipos])) {

			field->set_null();
		} else {
			field->set_notnull();

			const dfield_t*	df	= &fields[ipos];

			innobase_col_to_mysql(
				dict_field_get_col(
					dict_index_get_nth_field(index, ipos)),
				static_cast<const uchar*>(dfield_get_data(df)),
				dfield_get_len(df), field);
		}
	}
}

/*************************************************************//**
Copies an InnoDB row to table->record[0]. */
void
innobase_row_to_mysql(
/*==================*/
	struct TABLE*		table,	/*!< in/out: MySQL table */
	const dict_table_t*	itab,	/*!< in: InnoDB table */
	const dtuple_t*		row)	/*!< in: InnoDB row */
{
	uint	n_fields = table->s->fields;
	ulint	num_v = 0;

	/* The InnoDB row may contain an extra FTS_DOC_ID column at the end. */
	ut_ad(row->n_fields == dict_table_get_n_cols(itab));
	ut_ad(n_fields == row->n_fields - DATA_N_SYS_COLS
	      + dict_table_get_n_v_cols(itab)
	      - !!(DICT_TF2_FLAG_IS_SET(itab, DICT_TF2_FTS_HAS_DOC_ID)));

	for (uint i = 0; i < n_fields; i++) {
		Field*		field	= table->field[i];

		field->reset();

		if (innobase_is_v_fld(field)) {
			/* Virtual column are not stored in InnoDB table, so
			skip it */
			num_v++;
			continue;
		}

		const dfield_t*	df	= dtuple_get_nth_field(row, i - num_v);

		if (dfield_is_ext(df) || dfield_is_null(df)) {
			field->set_null();
		} else {
			field->set_notnull();

			innobase_col_to_mysql(
				dict_table_get_nth_col(itab, i - num_v),
				static_cast<const uchar*>(dfield_get_data(df)),
				dfield_get_len(df), field);
		}
	}
}

/*************************************************************//**
Resets table->record[0]. */
void
innobase_rec_reset(
/*===============*/
	TABLE*			table)		/*!< in/out: MySQL table */
{
	uint	n_fields	= table->s->fields;
	uint	i;

	for (i = 0; i < n_fields; i++) {
		table->field[i]->set_default();
	}
}

/*******************************************************************//**
This function checks that index keys are sensible.
@return 0 or error number */
static MY_ATTRIBUTE((nonnull, warn_unused_result))
int
innobase_check_index_keys(
/*======================*/
	const Alter_inplace_info*	info,
				/*!< in: indexes to be created or dropped */
	const dict_table_t*		innodb_table)
				/*!< in: Existing indexes */
{
	for (uint key_num = 0; key_num < info->index_add_count;
	     key_num++) {
		const KEY&	key = info->key_info_buffer[
			info->index_add_buffer[key_num]];

		/* Check that the same index name does not appear
		twice in indexes to be created. */

		for (ulint i = 0; i < key_num; i++) {
			const KEY&	key2 = info->key_info_buffer[
				info->index_add_buffer[i]];

			if (0 == strcmp(key.name, key2.name)) {
				my_error(ER_WRONG_NAME_FOR_INDEX, MYF(0),
					 key.name);

				return(ER_WRONG_NAME_FOR_INDEX);
			}
		}

		/* Check that the same index name does not already exist. */

		const dict_index_t* index;

		for (index = dict_table_get_first_index(innodb_table);
		     index; index = dict_table_get_next_index(index)) {

			if (index->is_committed()
			    && !strcmp(key.name, index->name)) {
				break;
			}
		}

		/* Now we are in a situation where we have "ADD INDEX x"
		and an index by the same name already exists. We have 4
		possible cases:
		1. No further clauses for an index x are given. Should reject
		the operation.
		2. "DROP INDEX x" is given. Should allow the operation.
		3. "RENAME INDEX x TO y" is given. Should allow the operation.
		4. "DROP INDEX x, RENAME INDEX x TO y" is given. Should allow
		the operation, since no name clash occurs. In this particular
		case MySQL cancels the operation without calling InnoDB
		methods. */

		if (index) {
			/* If a key by the same name is being created and
			dropped, the name clash is OK. */
			for (uint i = 0; i < info->index_drop_count;
			     i++) {
				const KEY*	drop_key
					= info->index_drop_buffer[i];

				if (0 == strcmp(key.name, drop_key->name)) {
					goto name_ok;
				}
			}

			/* If a key by the same name is being created and
			renamed, the name clash is OK. E.g.
			ALTER TABLE t ADD INDEX i (col), RENAME INDEX i TO x
			where the index "i" exists prior to the ALTER command.
			In this case we:
			1. rename the existing index from "i" to "x"
			2. add the new index "i" */
			for (uint i = 0; i < info->index_rename_count; i++) {
				const KEY_PAIR*	pair
					= &info->index_rename_buffer[i];

				if (0 == strcmp(key.name, pair->old_key->name)) {
					goto name_ok;
				}
			}

			my_error(ER_WRONG_NAME_FOR_INDEX, MYF(0), key.name);

			return(ER_WRONG_NAME_FOR_INDEX);
		}

name_ok:
		for (ulint i = 0; i < key.user_defined_key_parts; i++) {
			const KEY_PART_INFO&	key_part1
				= key.key_part[i];
			const Field*		field
				= key_part1.field;
			ibool			is_unsigned;

			switch (get_innobase_type_from_mysql_type(
					&is_unsigned, field)) {
			default:
				break;
			case DATA_INT:
			case DATA_FLOAT:
			case DATA_DOUBLE:
			case DATA_DECIMAL:
				/* Check that MySQL does not try to
				create a column prefix index field on
				an inappropriate data type. */

				if (field->type() == MYSQL_TYPE_VARCHAR) {
					if (key_part1.length
					    >= field->pack_length()
					    - ((Field_varstring*) field)
					    ->length_bytes) {
						break;
					}
				} else {
					if (key_part1.length
					    >= field->pack_length()) {
						break;
					}
				}

				my_error(ER_WRONG_KEY_COLUMN, MYF(0),
					 field->field_name);
				return(ER_WRONG_KEY_COLUMN);
			}

			/* Check that the same column does not appear
			twice in the index. */

			for (ulint j = 0; j < i; j++) {
				const KEY_PART_INFO&	key_part2
					= key.key_part[j];

				if (key_part1.fieldnr != key_part2.fieldnr) {
					continue;
				}

				my_error(ER_WRONG_KEY_COLUMN, MYF(0),
					 field->field_name);
				return(ER_WRONG_KEY_COLUMN);
			}
		}
	}

	return(0);
}

/** Create index field definition for key part
@param[in]	altered_table		MySQL table that is being altered,
					or NULL if a new clustered index
					is not being created
@param[in]	key_part		MySQL key definition
@param[in,out]	index_field		index field
@param[in]	new_clustered		new cluster */
static
void
innobase_create_index_field_def(
	const TABLE*		altered_table,
	const KEY_PART_INFO*	key_part,
	index_field_t*		index_field,
	bool			new_clustered)
{
	const Field*	field;
	ibool		is_unsigned;
	ulint		col_type;
	ulint		num_v = 0;

	DBUG_ENTER("innobase_create_index_field_def");

	ut_ad(key_part);
	ut_ad(index_field);

	field = new_clustered
		? altered_table->field[key_part->fieldnr]
		: key_part->field;
	ut_a(field);

	for (ulint i = 0; i < key_part->fieldnr; i++) {
		if (innobase_is_v_fld(altered_table->field[i])) {
			num_v++;
		}
	}

	col_type = get_innobase_type_from_mysql_type(
		&is_unsigned, field);

	if (!field->stored_in_db && field->gcol_info) {
		index_field->is_v_col = true;
		index_field->col_no = num_v;
	} else {
		index_field->is_v_col = false;
		index_field->col_no = key_part->fieldnr - num_v;
	}

	if (DATA_LARGE_MTYPE(col_type)
	    || (key_part->length < field->pack_length()
		&& field->type() != MYSQL_TYPE_VARCHAR)
	    || (field->type() == MYSQL_TYPE_VARCHAR
		&& key_part->length < field->pack_length()
			- ((Field_varstring*) field)->length_bytes)) {

		index_field->prefix_len = key_part->length;
	} else {
		index_field->prefix_len = 0;
	}

	DBUG_VOID_RETURN;
}

/** Create index definition for key
@param[in]	altered_table		MySQL table that is being altered
@param[in]	keys			key definitions
@param[in]	key_number		MySQL key number
@param[in]	new_clustered		true if generating a new clustered
index on the table
@param[in]	key_clustered		true if this is the new clustered index
@param[out]	index			index definition
@param[in]	heap			heap where memory is allocated */
static MY_ATTRIBUTE((nonnull))
void
innobase_create_index_def(
	const TABLE*		altered_table,
	const KEY*		keys,
	ulint			key_number,
	bool			new_clustered,
	bool			key_clustered,
	index_def_t*		index,
	mem_heap_t*		heap)
{
	const KEY*	key = &keys[key_number];
	ulint		i;
	ulint		n_fields = key->user_defined_key_parts;

	DBUG_ENTER("innobase_create_index_def");
	DBUG_ASSERT(!key_clustered || new_clustered);

	index->fields = static_cast<index_field_t*>(
		mem_heap_alloc(heap, n_fields * sizeof *index->fields));

	index->parser = NULL;
	index->is_ngram = false;
	index->key_number = key_number;
	index->n_fields = n_fields;
	index->name = mem_heap_strdup(heap, key->name);
	index->rebuild = new_clustered;

	if (key_clustered) {
		DBUG_ASSERT(!(key->flags & (HA_FULLTEXT | HA_SPATIAL)));
		DBUG_ASSERT(key->flags & HA_NOSAME);
		index->ind_type = DICT_CLUSTERED | DICT_UNIQUE;
	} else if (key->flags & HA_FULLTEXT) {
		DBUG_ASSERT(!(key->flags & (HA_SPATIAL | HA_NOSAME)));
		DBUG_ASSERT(!(key->flags & HA_KEYFLAG_MASK
			      & ~(HA_FULLTEXT
				  | HA_PACK_KEY
				  | HA_BINARY_PACK_KEY)));
		index->ind_type = DICT_FTS;

		/* Set plugin parser */
		/* Note: key->parser is only parser name,
			 we need to get parser from altered_table instead */
		if (key->flags & HA_USES_PARSER) {
			for (ulint j = 0; j < altered_table->s->keys; j++) {
				if (ut_strcmp(altered_table->key_info[j].name,
					      key->name) == 0) {
					ut_ad(altered_table->key_info[j].flags
					      & HA_USES_PARSER);

					plugin_ref	parser =
						altered_table->key_info[j].parser;
					index->parser =
						static_cast<st_mysql_ftparser*>(
						plugin_decl(parser)->info);

					index->is_ngram = strncmp(
						plugin_name(parser)->str,
						FTS_NGRAM_PARSER_NAME,
						plugin_name(parser)->length)
						 == 0;

					break;
				}
			}

			DBUG_EXECUTE_IF("fts_instrument_use_default_parser",
				index->parser = &fts_default_parser;);
			ut_ad(index->parser);
		}
	} else if (key->flags & HA_SPATIAL) {
		DBUG_ASSERT(!(key->flags & HA_NOSAME));
		index->ind_type = DICT_SPATIAL;
		ut_ad(n_fields == 1);
		ulint	num_v = 0;

		/* Need to count the virtual fields before this spatial
		indexed field */
		for (ulint i = 0; i < key->key_part->fieldnr; i++) {
			if (innobase_is_v_fld(altered_table->field[i])) {
				num_v++;
			}
		}
		index->fields[0].col_no = key->key_part[0].fieldnr - num_v;
		index->fields[0].prefix_len = 0;
		index->fields[0].is_v_col = false;
		if (!key->key_part[0].field->stored_in_db
		    && key->key_part[0].field->gcol_info) {
			/* Currently, the spatial index cannot be created
			on virtual columns. It is blocked in server
			layer */
			ut_ad(0);
			index->fields[0].is_v_col = true;
		} else {
			index->fields[0].is_v_col = false;
		}
	} else {
		index->ind_type = (key->flags & HA_NOSAME) ? DICT_UNIQUE : 0;
	}

	if (!(key->flags & HA_SPATIAL)) {
		for (i = 0; i < n_fields; i++) {
			innobase_create_index_field_def(
				altered_table, &key->key_part[i],
				&index->fields[i], new_clustered);

			if (index->fields[i].is_v_col) {
				index->ind_type |= DICT_VIRTUAL;
			}
		}
	}

	DBUG_VOID_RETURN;
}

/*******************************************************************//**
Check whether the table has the FTS_DOC_ID column
@return whether there exists an FTS_DOC_ID column */
static
bool
innobase_fts_check_doc_id_col(
/*==========================*/
	const dict_table_t*	table,  /*!< in: InnoDB table with
					fulltext index */
	const TABLE*		altered_table,
					/*!< in: MySQL table with
					fulltext index */
	ulint*			fts_doc_col_no,
					/*!< out: The column number for
					Doc ID, or ULINT_UNDEFINED
					if it is of wrong type */
	ulint*			num_v)	/*!< out: number of virtual column */
{
	*fts_doc_col_no = ULINT_UNDEFINED;

	const uint n_cols = altered_table->s->fields;
	ulint	i;

	*num_v = 0;

	for (i = 0; i < n_cols; i++) {
		const Field*	field = altered_table->field[i];

		if (innobase_is_v_fld(field)) {
			(*num_v)++;
		}

		if (my_strcasecmp(system_charset_info,
				  field->field_name, FTS_DOC_ID_COL_NAME)) {
			continue;
		}

		if (strcmp(field->field_name, FTS_DOC_ID_COL_NAME)) {
			my_error(ER_WRONG_COLUMN_NAME, MYF(0),
				 field->field_name);
		} else if (field->type() != MYSQL_TYPE_LONGLONG
			   || field->pack_length() != 8
			   || field->real_maybe_null()
			   || !(field->flags & UNSIGNED_FLAG)
			   || innobase_is_v_fld(field)) {
			my_error(ER_INNODB_FT_WRONG_DOCID_COLUMN, MYF(0),
				 field->field_name);
		} else {
			*fts_doc_col_no = i - *num_v;
		}

		return(true);
	}

	if (!table) {
		return(false);
	}

	/* Not to count the virtual columns */
	i -= *num_v;

	for (; i + DATA_N_SYS_COLS < (uint) table->n_cols; i++) {
		const char*     name = dict_table_get_col_name(table, i);

		if (strcmp(name, FTS_DOC_ID_COL_NAME) == 0) {
#ifdef UNIV_DEBUG
			const dict_col_t*       col;

			col = dict_table_get_nth_col(table, i);

			/* Because the FTS_DOC_ID does not exist in
			the MySQL data dictionary, this must be the
			internally created FTS_DOC_ID column. */
			ut_ad(col->mtype == DATA_INT);
			ut_ad(col->len == 8);
			ut_ad(col->prtype & DATA_NOT_NULL);
			ut_ad(col->prtype & DATA_UNSIGNED);
#endif /* UNIV_DEBUG */
			*fts_doc_col_no = i;
			return(true);
		}
	}

	return(false);
}

/*******************************************************************//**
Check whether the table has a unique index with FTS_DOC_ID_INDEX_NAME
on the Doc ID column.
@return the status of the FTS_DOC_ID index */
enum fts_doc_id_index_enum
innobase_fts_check_doc_id_index(
/*============================*/
	const dict_table_t*	table,		/*!< in: table definition */
	const TABLE*		altered_table,	/*!< in: MySQL table
						that is being altered */
	ulint*			fts_doc_col_no)	/*!< out: The column number for
						Doc ID, or ULINT_UNDEFINED
						if it is being created in
						ha_alter_info */
{
	const dict_index_t*	index;
	const dict_field_t*	field;

	if (altered_table) {
		/* Check if a unique index with the name of
		FTS_DOC_ID_INDEX_NAME is being created. */

		for (uint i = 0; i < altered_table->s->keys; i++) {
			const KEY& key = altered_table->key_info[i];

			if (innobase_strcasecmp(
				    key.name, FTS_DOC_ID_INDEX_NAME)) {
				continue;
			}

			if ((key.flags & HA_NOSAME)
			    && key.user_defined_key_parts == 1
			    && !strcmp(key.name, FTS_DOC_ID_INDEX_NAME)
			    && !strcmp(key.key_part[0].field->field_name,
				       FTS_DOC_ID_COL_NAME)) {
				if (fts_doc_col_no) {
					*fts_doc_col_no = ULINT_UNDEFINED;
				}
				return(FTS_EXIST_DOC_ID_INDEX);
			} else {
				return(FTS_INCORRECT_DOC_ID_INDEX);
			}
		}
	}

	if (!table) {
		return(FTS_NOT_EXIST_DOC_ID_INDEX);
	}

	for (index = dict_table_get_first_index(table);
	     index; index = dict_table_get_next_index(index)) {

		/* Check if there exists a unique index with the name of
		FTS_DOC_ID_INDEX_NAME */
		if (innobase_strcasecmp(index->name, FTS_DOC_ID_INDEX_NAME)) {
			continue;
		}

		if (!dict_index_is_unique(index)
		    || dict_index_get_n_unique(index) > 1
		    || strcmp(index->name, FTS_DOC_ID_INDEX_NAME)) {
			return(FTS_INCORRECT_DOC_ID_INDEX);
		}

		/* Check whether the index has FTS_DOC_ID as its
		first column */
		field = dict_index_get_nth_field(index, 0);

		/* The column would be of a BIGINT data type */
		if (strcmp(field->name, FTS_DOC_ID_COL_NAME) == 0
		    && field->col->mtype == DATA_INT
		    && field->col->len == 8
		    && field->col->prtype & DATA_NOT_NULL
		    && !dict_col_is_virtual(field->col)) {
			if (fts_doc_col_no) {
				*fts_doc_col_no = dict_col_get_no(field->col);
			}
			return(FTS_EXIST_DOC_ID_INDEX);
		} else {
			return(FTS_INCORRECT_DOC_ID_INDEX);
		}
	}


	/* Not found */
	return(FTS_NOT_EXIST_DOC_ID_INDEX);
}
/*******************************************************************//**
Check whether the table has a unique index with FTS_DOC_ID_INDEX_NAME
on the Doc ID column in MySQL create index definition.
@return FTS_EXIST_DOC_ID_INDEX if there exists the FTS_DOC_ID index,
FTS_INCORRECT_DOC_ID_INDEX if the FTS_DOC_ID index is of wrong format */
enum fts_doc_id_index_enum
innobase_fts_check_doc_id_index_in_def(
/*===================================*/
	ulint		n_key,		/*!< in: Number of keys */
	const KEY*	key_info)	/*!< in: Key definition */
{
	/* Check whether there is a "FTS_DOC_ID_INDEX" in the to be built index
	list */
	for (ulint j = 0; j < n_key; j++) {
		const KEY*	key = &key_info[j];

		if (innobase_strcasecmp(key->name, FTS_DOC_ID_INDEX_NAME)) {
			continue;
		}

		/* Do a check on FTS DOC ID_INDEX, it must be unique,
		named as "FTS_DOC_ID_INDEX" and on column "FTS_DOC_ID" */
		if (!(key->flags & HA_NOSAME)
		    || key->user_defined_key_parts != 1
		    || strcmp(key->name, FTS_DOC_ID_INDEX_NAME)
		    || strcmp(key->key_part[0].field->field_name,
			      FTS_DOC_ID_COL_NAME)) {
			return(FTS_INCORRECT_DOC_ID_INDEX);
		}

		return(FTS_EXIST_DOC_ID_INDEX);
	}

	return(FTS_NOT_EXIST_DOC_ID_INDEX);
}

/*******************************************************************//**
Create an index table where indexes are ordered as follows:

IF a new primary key is defined for the table THEN

	1) New primary key
	2) The remaining keys in key_info

ELSE

	1) All new indexes in the order they arrive from MySQL

ENDIF

@return key definitions */
static MY_ATTRIBUTE((nonnull, warn_unused_result, malloc))
index_def_t*
innobase_create_key_defs(
/*=====================*/
	mem_heap_t*			heap,
			/*!< in/out: memory heap where space for key
			definitions are allocated */
	const Alter_inplace_info*	ha_alter_info,
			/*!< in: alter operation */
	const TABLE*			altered_table,
			/*!< in: MySQL table that is being altered */
	ulint&				n_add,
			/*!< in/out: number of indexes to be created */
	ulint&				n_fts_add,
			/*!< out: number of FTS indexes to be created */
	bool				got_default_clust,
			/*!< in: whether the table lacks a primary key */
	ulint&				fts_doc_id_col,
			/*!< in: The column number for Doc ID */
	bool&				add_fts_doc_id,
			/*!< in: whether we need to add new DOC ID
			column for FTS index */
	bool&				add_fts_doc_idx)
			/*!< in: whether we need to add new DOC ID
			index for FTS index */
{
	index_def_t*		indexdef;
	index_def_t*		indexdefs;
	bool			new_primary;
	const uint*const	add
		= ha_alter_info->index_add_buffer;
	const KEY*const		key_info
		= ha_alter_info->key_info_buffer;

	DBUG_ENTER("innobase_create_key_defs");
	DBUG_ASSERT(!add_fts_doc_id || add_fts_doc_idx);
	DBUG_ASSERT(ha_alter_info->index_add_count == n_add);

	/* If there is a primary key, it is always the first index
	defined for the innodb_table. */

	new_primary = n_add > 0
		&& !my_strcasecmp(system_charset_info,
				  key_info[*add].name, "PRIMARY");
	n_fts_add = 0;

	/* If there is a UNIQUE INDEX consisting entirely of NOT NULL
	columns and if the index does not contain column prefix(es)
	(only prefix/part of the column is indexed), MySQL will treat the
	index as a PRIMARY KEY unless the table already has one. */

	ut_ad(altered_table->s->primary_key == 0
	      || altered_table->s->primary_key == MAX_KEY);

	if (got_default_clust && !new_primary) {
		new_primary = (altered_table->s->primary_key != MAX_KEY);
	}

	const bool rebuild = new_primary || add_fts_doc_id
		|| innobase_need_rebuild(ha_alter_info);

	/* Reserve one more space if new_primary is true, and we might
	need to add the FTS_DOC_ID_INDEX */
	indexdef = indexdefs = static_cast<index_def_t*>(
		mem_heap_alloc(
			heap, sizeof *indexdef
			* (ha_alter_info->key_count
			   + rebuild
			   + got_default_clust)));

	if (rebuild) {
		ulint	primary_key_number;

		if (new_primary) {
			if (n_add == 0) {
				DBUG_ASSERT(got_default_clust);
				DBUG_ASSERT(altered_table->s->primary_key
					    == 0);
				primary_key_number = 0;
			} else {
				primary_key_number = *add;
			}
		} else if (got_default_clust) {
			/* Create the GEN_CLUST_INDEX */
			index_def_t*	index = indexdef++;

			index->fields = NULL;
			index->n_fields = 0;
			index->ind_type = DICT_CLUSTERED;
			index->name = innobase_index_reserve_name;
			index->rebuild = true;
			index->key_number = ~0;
			primary_key_number = ULINT_UNDEFINED;
			goto created_clustered;
		} else {
			primary_key_number = 0;
		}

		/* Create the PRIMARY key index definition */
		innobase_create_index_def(
			altered_table, key_info, primary_key_number,
			true, true, indexdef++, heap);

created_clustered:
		n_add = 1;

		for (ulint i = 0; i < ha_alter_info->key_count; i++) {
			if (i == primary_key_number) {
				continue;
			}
			/* Copy the index definitions. */
			innobase_create_index_def(
				altered_table, key_info, i, true,
				false, indexdef, heap);

			if (indexdef->ind_type & DICT_FTS) {
				n_fts_add++;
			}

			indexdef++;
			n_add++;
		}

		if (n_fts_add > 0) {
			ulint	num_v = 0;

			if (!add_fts_doc_id
			    && !innobase_fts_check_doc_id_col(
				    NULL, altered_table,
				    &fts_doc_id_col, &num_v)) {
				fts_doc_id_col = altered_table->s->fields - num_v;
				add_fts_doc_id = true;
			}

			if (!add_fts_doc_idx) {
				fts_doc_id_index_enum	ret;
				ulint			doc_col_no;

				ret = innobase_fts_check_doc_id_index(
					NULL, altered_table, &doc_col_no);

				/* This should have been checked before */
				ut_ad(ret != FTS_INCORRECT_DOC_ID_INDEX);

				if (ret == FTS_NOT_EXIST_DOC_ID_INDEX) {
					add_fts_doc_idx = true;
				} else {
					ut_ad(ret == FTS_EXIST_DOC_ID_INDEX);
					ut_ad(doc_col_no == ULINT_UNDEFINED
					      || doc_col_no == fts_doc_id_col);
				}
			}
		}
	} else {
		/* Create definitions for added secondary indexes. */

		for (ulint i = 0; i < n_add; i++) {
			innobase_create_index_def(
				altered_table, key_info, add[i],
				false, false, indexdef, heap);

			if (indexdef->ind_type & DICT_FTS) {
				n_fts_add++;
			}

			indexdef++;
		}
	}

	DBUG_ASSERT(indexdefs + n_add == indexdef);

	if (add_fts_doc_idx) {
		index_def_t*	index = indexdef++;

		index->fields = static_cast<index_field_t*>(
			mem_heap_alloc(heap, sizeof *index->fields));
		index->n_fields = 1;
		index->fields->col_no = fts_doc_id_col;
		index->fields->prefix_len = 0;
		index->fields->is_v_col = false;
		index->ind_type = DICT_UNIQUE;
		ut_ad(!rebuild
		      || !add_fts_doc_id
		      || fts_doc_id_col <= altered_table->s->fields);

		index->name = FTS_DOC_ID_INDEX_NAME;
		index->rebuild = rebuild;

		/* TODO: assign a real MySQL key number for this */
		index->key_number = ULINT_UNDEFINED;
		n_add++;
	}

	DBUG_ASSERT(indexdef > indexdefs);
	DBUG_ASSERT((ulint) (indexdef - indexdefs)
		    <= ha_alter_info->key_count
		    + add_fts_doc_idx + got_default_clust);
	DBUG_ASSERT(ha_alter_info->index_add_count <= n_add);
	DBUG_RETURN(indexdefs);
}

/*******************************************************************//**
Check each index column size, make sure they do not exceed the max limit
@return true if index column size exceeds limit */
static MY_ATTRIBUTE((nonnull, warn_unused_result))
bool
innobase_check_column_length(
/*=========================*/
	ulint		max_col_len,	/*!< in: maximum column length */
	const KEY*	key_info)	/*!< in: Indexes to be created */
{
	for (ulint key_part = 0; key_part < key_info->user_defined_key_parts; key_part++) {
		if (key_info->key_part[key_part].length > max_col_len) {
			return(true);
		}
	}
	return(false);
}

/********************************************************************//**
Drop any indexes that we were not able to free previously due to
open table handles. */
static
void
online_retry_drop_indexes_low(
/*==========================*/
	dict_table_t*	table,	/*!< in/out: table */
	trx_t*		trx)	/*!< in/out: transaction */
{
	ut_ad(mutex_own(&dict_sys->mutex));
	ut_ad(trx->dict_operation_lock_mode == RW_X_LATCH);
	ut_ad(trx_get_dict_operation(trx) == TRX_DICT_OP_INDEX);

	/* We can have table->n_ref_count > 1, because other threads
	may have prebuilt->table pointing to the table. However, these
	other threads should be between statements, waiting for the
	next statement to execute, or for a meta-data lock. */
	ut_ad(table->get_ref_count() >= 1);

	if (table->drop_aborted) {
		row_merge_drop_indexes(trx, table, TRUE);
	}
}

/********************************************************************//**
Drop any indexes that we were not able to free previously due to
open table handles. */
static MY_ATTRIBUTE((nonnull))
void
online_retry_drop_indexes(
/*======================*/
	dict_table_t*	table,		/*!< in/out: table */
	THD*		user_thd)	/*!< in/out: MySQL connection */
{
	if (table->drop_aborted) {
		trx_t*	trx = innobase_trx_allocate(user_thd);

		trx_start_for_ddl(trx, TRX_DICT_OP_INDEX);

		row_mysql_lock_data_dictionary(trx);
		online_retry_drop_indexes_low(table, trx);
		trx_commit_for_mysql(trx);
		row_mysql_unlock_data_dictionary(trx);
		trx_free_for_mysql(trx);
	}

	ut_d(mutex_enter(&dict_sys->mutex));
	ut_d(dict_table_check_for_dup_indexes(table, CHECK_ALL_COMPLETE));
	ut_d(mutex_exit(&dict_sys->mutex));
	ut_ad(!table->drop_aborted);
}

/********************************************************************//**
Commit a dictionary transaction and drop any indexes that we were not
able to free previously due to open table handles. */
static MY_ATTRIBUTE((nonnull))
void
online_retry_drop_indexes_with_trx(
/*===============================*/
	dict_table_t*	table,	/*!< in/out: table */
	trx_t*		trx)	/*!< in/out: transaction */
{
	ut_ad(trx_state_eq(trx, TRX_STATE_NOT_STARTED)
	      || trx_state_eq(trx, TRX_STATE_FORCED_ROLLBACK));

	ut_ad(trx->dict_operation_lock_mode == RW_X_LATCH);

	/* Now that the dictionary is being locked, check if we can
	drop any incompletely created indexes that may have been left
	behind in rollback_inplace_alter_table() earlier. */
	if (table->drop_aborted) {

		trx->table_id = 0;

		trx_start_for_ddl(trx, TRX_DICT_OP_INDEX);

		online_retry_drop_indexes_low(table, trx);
		trx_commit_for_mysql(trx);
	}
}

/** Determines if InnoDB is dropping a foreign key constraint.
@param foreign the constraint
@param drop_fk constraints being dropped
@param n_drop_fk number of constraints that are being dropped
@return whether the constraint is being dropped */
inline MY_ATTRIBUTE((warn_unused_result))
bool
innobase_dropping_foreign(
/*======================*/
	const dict_foreign_t*	foreign,
	dict_foreign_t**	drop_fk,
	ulint			n_drop_fk)
{
	while (n_drop_fk--) {
		if (*drop_fk++ == foreign) {
			return(true);
		}
	}

	return(false);
}

/** Determines if an InnoDB FOREIGN KEY constraint depends on a
column that is being dropped or modified to NOT NULL.
@param user_table InnoDB table as it is before the ALTER operation
@param col_name Name of the column being altered
@param drop_fk constraints being dropped
@param n_drop_fk number of constraints that are being dropped
@param drop true=drop column, false=set NOT NULL
@retval true Not allowed (will call my_error())
@retval false Allowed
*/
static MY_ATTRIBUTE((warn_unused_result))
bool
innobase_check_foreigns_low(
/*========================*/
	const dict_table_t*	user_table,
	dict_foreign_t**	drop_fk,
	ulint			n_drop_fk,
	const char*		col_name,
	bool			drop)
{
	dict_foreign_t*	foreign;
	ut_ad(mutex_own(&dict_sys->mutex));

	/* Check if any FOREIGN KEY constraints are defined on this
	column. */

	for (dict_foreign_set::iterator it = user_table->foreign_set.begin();
	     it != user_table->foreign_set.end();
	     ++it) {

		foreign = *it;

		if (!drop && !(foreign->type
			       & (DICT_FOREIGN_ON_DELETE_SET_NULL
				  | DICT_FOREIGN_ON_UPDATE_SET_NULL))) {
			continue;
		}

		if (innobase_dropping_foreign(foreign, drop_fk, n_drop_fk)) {
			continue;
		}

		for (unsigned f = 0; f < foreign->n_fields; f++) {
			if (!strcmp(foreign->foreign_col_names[f],
				    col_name)) {
				my_error(drop
					 ? ER_FK_COLUMN_CANNOT_DROP
					 : ER_FK_COLUMN_NOT_NULL, MYF(0),
					 col_name, foreign->id);
				return(true);
			}
		}
	}

	if (!drop) {
		/* SET NULL clauses on foreign key constraints of
		child tables affect the child tables, not the parent table.
		The column can be NOT NULL in the parent table. */
		return(false);
	}

	/* Check if any FOREIGN KEY constraints in other tables are
	referring to the column that is being dropped. */
	for (dict_foreign_set::iterator it
		= user_table->referenced_set.begin();
	     it != user_table->referenced_set.end();
	     ++it) {

		foreign = *it;

		if (innobase_dropping_foreign(foreign, drop_fk, n_drop_fk)) {
			continue;
		}

		for (unsigned f = 0; f < foreign->n_fields; f++) {
			char display_name[FN_REFLEN];

			if (strcmp(foreign->referenced_col_names[f],
				   col_name)) {
				continue;
			}

			char* buf_end = innobase_convert_name(
				display_name, (sizeof display_name) - 1,
				foreign->foreign_table_name,
				strlen(foreign->foreign_table_name),
				NULL);
			*buf_end = '\0';
			my_error(ER_FK_COLUMN_CANNOT_DROP_CHILD,
				 MYF(0), col_name, foreign->id,
				 display_name);

			return(true);
		}
	}

	return(false);
}

/** Determines if an InnoDB FOREIGN KEY constraint depends on a
column that is being dropped or modified to NOT NULL.
@param ha_alter_info Data used during in-place alter
@param altered_table MySQL table that is being altered
@param old_table MySQL table as it is before the ALTER operation
@param user_table InnoDB table as it is before the ALTER operation
@param drop_fk constraints being dropped
@param n_drop_fk number of constraints that are being dropped
@retval true Not allowed (will call my_error())
@retval false Allowed
*/
static MY_ATTRIBUTE((warn_unused_result))
bool
innobase_check_foreigns(
/*====================*/
	Alter_inplace_info*	ha_alter_info,
	const TABLE*		altered_table,
	const TABLE*		old_table,
	const dict_table_t*	user_table,
	dict_foreign_t**	drop_fk,
	ulint			n_drop_fk)
{
	List_iterator_fast<Create_field> cf_it(
		ha_alter_info->alter_info->create_list);

	for (Field** fp = old_table->field; *fp; fp++) {
		cf_it.rewind();
		const Create_field* new_field;

		ut_ad(!(*fp)->real_maybe_null()
		      == !!((*fp)->flags & NOT_NULL_FLAG));

		while ((new_field = cf_it++)) {
			if (new_field->field == *fp) {
				break;
			}
		}

		if (!new_field || (new_field->flags & NOT_NULL_FLAG)) {
			if (innobase_check_foreigns_low(
				    user_table, drop_fk, n_drop_fk,
				    (*fp)->field_name, !new_field)) {
				return(true);
			}
		}
	}

	return(false);
}

/** Get the default POINT value in MySQL format
@param[in]	heap	memory heap where allocated
@param[in]	length	length of MySQL format
@return mysql format data */
static
const byte*
innobase_build_default_mysql_point(
	mem_heap_t*	heap,
	ulint		length)
{
	byte*	buf	= static_cast<byte*>(mem_heap_alloc(
				heap, DATA_POINT_LEN + length));

	byte*	wkb	= buf + length;

	ulint   len = get_wkb_of_default_point(SPDIMS, wkb, DATA_POINT_LEN);
	ut_ad(len == DATA_POINT_LEN);

	row_mysql_store_blob_ref(buf, length, wkb, len);

	return(buf);
}

/** Convert a default value for ADD COLUMN.

@param heap Memory heap where allocated
@param dfield InnoDB data field to copy to
@param field MySQL value for the column
@param comp nonzero if in compact format */
static MY_ATTRIBUTE((nonnull))
void
innobase_build_col_map_add(
/*=======================*/
	mem_heap_t*	heap,
	dfield_t*	dfield,
	const Field*	field,
	ulint		comp)
{
	if (field->is_real_null()) {
		dfield_set_null(dfield);
		return;
	}

	ulint	size	= field->pack_length();

	byte*	buf	= static_cast<byte*>(mem_heap_alloc(heap, size));

	const byte*	mysql_data = field->ptr;

	if (dfield_get_type(dfield)->mtype == DATA_POINT) {
		/** If the DATA_POINT field is NOT NULL, we need to
		give it a default value, since DATA_POINT is a fixed length
		type, we couldn't store a value of length 0, like other
		geom types. Server doesn't provide the default value, and
		we would use POINT(0 0) here instead. */

		mysql_data = innobase_build_default_mysql_point(heap, size);
	}

	row_mysql_store_col_in_innobase_format(
		dfield, buf, true, mysql_data, size, comp);
}

/** Construct the translation table for reordering, dropping or
adding columns.

@param ha_alter_info Data used during in-place alter
@param altered_table MySQL table that is being altered
@param table MySQL table as it is before the ALTER operation
@param new_table InnoDB table corresponding to MySQL altered_table
@param old_table InnoDB table corresponding to MYSQL table
@param add_cols Default values for ADD COLUMN, or NULL if no ADD COLUMN
@param heap Memory heap where allocated
@return array of integers, mapping column numbers in the table
to column numbers in altered_table */
static MY_ATTRIBUTE((nonnull(1,2,3,4,5,7), warn_unused_result))
const ulint*
innobase_build_col_map(
/*===================*/
	Alter_inplace_info*	ha_alter_info,
	const TABLE*		altered_table,
	const TABLE*		table,
	const dict_table_t*	new_table,
	const dict_table_t*	old_table,
	dtuple_t*		add_cols,
	mem_heap_t*		heap)
{
	DBUG_ENTER("innobase_build_col_map");
	DBUG_ASSERT(altered_table != table);
	DBUG_ASSERT(new_table != old_table);
	DBUG_ASSERT(dict_table_get_n_cols(new_table)
		    + dict_table_get_n_v_cols(new_table)
		    >= altered_table->s->fields + DATA_N_SYS_COLS);
	DBUG_ASSERT(dict_table_get_n_cols(old_table)
		    + dict_table_get_n_v_cols(old_table)
		    >= table->s->fields + DATA_N_SYS_COLS);
	DBUG_ASSERT(!!add_cols == !!(ha_alter_info->handler_flags
				     & Alter_inplace_info::ADD_COLUMN));
	DBUG_ASSERT(!add_cols || dtuple_get_n_fields(add_cols)
		    == dict_table_get_n_cols(new_table));

	ulint*	col_map = static_cast<ulint*>(
		mem_heap_alloc(
			heap, (old_table->n_cols + old_table->n_v_cols)
			* sizeof *col_map));

	List_iterator_fast<Create_field> cf_it(
		ha_alter_info->alter_info->create_list);
	uint	i = 0;
	uint	num_v = 0;

	/* Any dropped columns will map to ULINT_UNDEFINED. */
	for (uint old_i = 0; old_i + DATA_N_SYS_COLS < old_table->n_cols;
	     old_i++) {
		col_map[old_i] = ULINT_UNDEFINED;
	}

	for (uint old_i = 0; old_i < old_table->n_v_cols; old_i++) {
		col_map[old_i + old_table->n_cols] = ULINT_UNDEFINED;
	}

	while (const Create_field* new_field = cf_it++) {
		bool	is_v = false;

		if (innobase_is_v_fld(new_field)) {
			is_v = true;
		}

		ulint	num_old_v = 0;

		for (uint old_i = 0; table->field[old_i]; old_i++) {
			const Field* field = table->field[old_i];
			if (innobase_is_v_fld(field)) {
				if (is_v && new_field->field == field) {
					col_map[old_table->n_cols + num_v]
						= num_old_v;
					num_old_v++;
					goto found_col;
				}
				num_old_v++;
				continue;
			}

			if (new_field->field == field) {
				col_map[old_i - num_old_v] = i;
				goto found_col;
			}
		}

		ut_ad(!is_v);
		innobase_build_col_map_add(
			heap, dtuple_get_nth_field(add_cols, i),
			altered_table->field[i + num_v],
			dict_table_is_comp(new_table));
found_col:
		if (is_v) {
			num_v++;
		} else {
			i++;
		}
	}

	DBUG_ASSERT(i == altered_table->s->fields - num_v);

	i = table->s->fields - old_table->n_v_cols;

	/* Add the InnoDB hidden FTS_DOC_ID column, if any. */
	if (i + DATA_N_SYS_COLS < old_table->n_cols) {
		/* There should be exactly one extra field,
		the FTS_DOC_ID. */
		DBUG_ASSERT(DICT_TF2_FLAG_IS_SET(old_table,
						 DICT_TF2_FTS_HAS_DOC_ID));
		DBUG_ASSERT(i + DATA_N_SYS_COLS + 1 == old_table->n_cols);
		DBUG_ASSERT(!strcmp(dict_table_get_col_name(
					    old_table, i),
				    FTS_DOC_ID_COL_NAME));
		if (altered_table->s->fields + DATA_N_SYS_COLS
		    - new_table->n_v_cols
		    < new_table->n_cols) {
			DBUG_ASSERT(DICT_TF2_FLAG_IS_SET(
					    new_table,
					    DICT_TF2_FTS_HAS_DOC_ID));
			DBUG_ASSERT(altered_table->s->fields
				    + DATA_N_SYS_COLS + 1
				    == static_cast<ulint>(
					new_table->n_cols
					+ new_table->n_v_cols));
			col_map[i] = altered_table->s->fields
				     - new_table->n_v_cols;
		} else {
			DBUG_ASSERT(!DICT_TF2_FLAG_IS_SET(
					    new_table,
					    DICT_TF2_FTS_HAS_DOC_ID));
			col_map[i] = ULINT_UNDEFINED;
		}

		i++;
	} else {
		DBUG_ASSERT(!DICT_TF2_FLAG_IS_SET(
				    old_table,
				    DICT_TF2_FTS_HAS_DOC_ID));
	}

	for (; i < old_table->n_cols; i++) {
		col_map[i] = i + new_table->n_cols - old_table->n_cols;
	}

	DBUG_RETURN(col_map);
}

/** Drop newly create FTS index related auxiliary table during
FIC create index process, before fts_add_index is called
@param table table that was being rebuilt online
@param trx transaction
@return DB_SUCCESS if successful, otherwise last error code
*/
static
dberr_t
innobase_drop_fts_index_table(
/*==========================*/
        dict_table_t*   table,
	trx_t*		trx)
{
	dberr_t		ret_err = DB_SUCCESS;

	for (dict_index_t* index = dict_table_get_first_index(table);
	     index != NULL;
	     index = dict_table_get_next_index(index)) {
		if (index->type & DICT_FTS) {
			dberr_t	err;

			err = fts_drop_index_tables(trx, index);

			if (err != DB_SUCCESS) {
				ret_err = err;
			}
		}
	}

	return(ret_err);
}

/** Get the new non-virtual column names if any columns were renamed
@param ha_alter_info	Data used during in-place alter
@param altered_table	MySQL table that is being altered
@param table		MySQL table as it is before the ALTER operation
@param user_table	InnoDB table as it is before the ALTER operation
@param heap		Memory heap for the allocation
@return array of new column names in rebuilt_table, or NULL if not renamed */
static MY_ATTRIBUTE((nonnull, warn_unused_result))
const char**
innobase_get_col_names(
	Alter_inplace_info*	ha_alter_info,
	const TABLE*		altered_table,
	const TABLE*		table,
	const dict_table_t*	user_table,
	mem_heap_t*		heap)
{
	const char**		cols;
	uint			i;

	DBUG_ENTER("innobase_get_col_names");
	DBUG_ASSERT(user_table->n_t_def > table->s->fields);
	DBUG_ASSERT(ha_alter_info->handler_flags
		    & Alter_inplace_info::ALTER_COLUMN_NAME);

	cols = static_cast<const char**>(
		mem_heap_zalloc(heap, user_table->n_def * sizeof *cols));

	i = 0;
	List_iterator_fast<Create_field> cf_it(
		ha_alter_info->alter_info->create_list);
	while (const Create_field* new_field = cf_it++) {
		ulint	num_v = 0;
		DBUG_ASSERT(i < altered_table->s->fields);

		if (innobase_is_v_fld(new_field)) {
			continue;
		}

		for (uint old_i = 0; table->field[old_i]; old_i++) {
			if (innobase_is_v_fld(table->field[old_i])) {
				num_v++;
			}

			if (new_field->field == table->field[old_i]) {
				cols[old_i - num_v] = new_field->field_name;
				break;
			}
		}

		i++;
	}

	/* Copy the internal column names. */
	i = table->s->fields - user_table->n_v_def;
	cols[i] = dict_table_get_col_name(user_table, i);

	while (++i < user_table->n_def) {
		cols[i] = cols[i - 1] + strlen(cols[i - 1]) + 1;
	}

	DBUG_RETURN(cols);
}

/** Check whether the column prefix is increased, decreased, or unchanged.
@param[in]	new_prefix_len	new prefix length
@param[in]	old_prefix_len	new prefix length
@retval	1	prefix is increased
@retval	0	prefix is unchanged
@retval	-1	prefix is decreased */
static inline
lint
innobase_pk_col_prefix_compare(
	ulint	new_prefix_len,
	ulint	old_prefix_len)
{
	ut_ad(new_prefix_len < REC_MAX_DATA_SIZE);
	ut_ad(old_prefix_len < REC_MAX_DATA_SIZE);

	if (new_prefix_len == old_prefix_len) {
		return(0);
	}

	if (new_prefix_len == 0) {
		new_prefix_len = ULINT_MAX;
	}

	if (old_prefix_len == 0) {
		old_prefix_len = ULINT_MAX;
	}

	if (new_prefix_len > old_prefix_len) {
		return(1);
	} else {
		return(-1);
	}
}

/** Check whether the column is existing in old table.
@param[in]	new_col_no	new column no
@param[in]	col_map		mapping of old column numbers to new ones
@param[in]	col_map_size	the column map size
@return true if the column is existing, otherwise false. */
static inline
bool
innobase_pk_col_is_existing(
	const ulint	new_col_no,
	const ulint*	col_map,
	const ulint	col_map_size)
{
	for (ulint i = 0; i < col_map_size; i++) {
		if (col_map[i] == new_col_no) {
			return(true);
		}
	}

	return(false);
}

/** Determine whether both the indexes have same set of primary key
fields arranged in the same order.

Rules when we cannot skip sorting:
(1) Removing existing PK columns somewhere else than at the end of the PK;
(2) Adding existing columns to the PK, except at the end of the PK when no
columns are removed from the PK;
(3) Changing the order of existing PK columns;
(4) Decreasing the prefix length just like removing existing PK columns
follows rule(1), Increasing the prefix length just like adding existing
PK columns follows rule(2).
@param[in]	col_map		mapping of old column numbers to new ones
@param[in]	ha_alter_info	Data used during in-place alter
@param[in]	old_clust_index	index to be compared
@param[in]	new_clust_index index to be compared
@retval true if both indexes have same order.
@retval false. */
static MY_ATTRIBUTE((warn_unused_result))
bool
innobase_pk_order_preserved(
	const ulint*		col_map,
	const dict_index_t*	old_clust_index,
	const dict_index_t*	new_clust_index)
{
	ulint	old_n_uniq
		= dict_index_get_n_ordering_defined_by_user(
			old_clust_index);
	ulint	new_n_uniq
		= dict_index_get_n_ordering_defined_by_user(
			new_clust_index);

	ut_ad(dict_index_is_clust(old_clust_index));
	ut_ad(dict_index_is_clust(new_clust_index));
	ut_ad(old_clust_index->table != new_clust_index->table);
	ut_ad(col_map != NULL);

	if (old_n_uniq == 0) {
		/* There was no PRIMARY KEY in the table.
		If there is no PRIMARY KEY after the ALTER either,
		no sorting is needed. */
		return(new_n_uniq == old_n_uniq);
	}

	/* DROP PRIMARY KEY is only allowed in combination with
	ADD PRIMARY KEY. */
	ut_ad(new_n_uniq > 0);

	/* The order of the last processed new_clust_index key field,
	not counting ADD COLUMN, which are constant. */
	lint	last_field_order = -1;
	ulint	existing_field_count = 0;
	ulint	old_n_cols = dict_table_get_n_cols(old_clust_index->table);
	for (ulint new_field = 0; new_field < new_n_uniq; new_field++) {
		ulint	new_col_no =
			new_clust_index->fields[new_field].col->ind;

		/* Check if there is a match in old primary key. */
		ulint	old_field = 0;
		while (old_field < old_n_uniq) {
			ulint	old_col_no =
				old_clust_index->fields[old_field].col->ind;

			if (col_map[old_col_no] == new_col_no) {
				break;
			}

			old_field++;
		}

		/* The order of key field in the new primary key.
		1. old PK column:      idx in old primary key
		2. existing column:    old_n_uniq + sequence no
		3. newly added column: no order */
		lint		new_field_order;
		const bool	old_pk_column = old_field < old_n_uniq;

		if (old_pk_column) {
			new_field_order = old_field;
		} else if (innobase_pk_col_is_existing(new_col_no, col_map,
						       old_n_cols)) {
			new_field_order = old_n_uniq + existing_field_count++;
		} else {
			/* Skip newly added column. */
			continue;
		}

		if (last_field_order + 1 != new_field_order) {
			/* Old PK order is not kept, or existing column
			is not added at the end of old PK. */
			return(false);
		}

		last_field_order = new_field_order;

		if (!old_pk_column) {
			continue;
		}

		/* Check prefix length change. */
		const lint	prefix_change = innobase_pk_col_prefix_compare(
			new_clust_index->fields[new_field].prefix_len,
			old_clust_index->fields[old_field].prefix_len);

		if (prefix_change < 0) {
			/* If a column's prefix length is decreased, it should
			be the last old PK column in new PK.
			Note: we set last_field_order to -2, so that if	there
			are any old PK colmns or existing columns after it in
			new PK, the comparison to new_field_order will fail in
			the next round.*/
			last_field_order = -2;
		} else if (prefix_change > 0) {
			/* If a column's prefix length is increased, it	should
			be the last PK column in old PK. */
			if (old_field != old_n_uniq - 1) {
				return(false);
			}
		}
	}

	return(true);
}

/** Update the mtype from DATA_BLOB to DATA_GEOMETRY for a specified
GIS column of a table. This is used when we want to create spatial index
on legacy GIS columns coming from 5.6, where we store GIS data as DATA_BLOB
in innodb layer.
@param[in]	table_id	table id
@param[in]	col_name	column name
@param[in]	trx		data dictionary transaction
@retval true Failure
@retval false Success */
static
bool
innobase_update_gis_column_type(
	table_id_t	table_id,
	const char*	col_name,
	trx_t*		trx)
{
	pars_info_t*	info;
	dberr_t		error;

	DBUG_ENTER("innobase_update_gis_column_type");

	DBUG_ASSERT(trx_get_dict_operation(trx) == TRX_DICT_OP_INDEX);
	ut_ad(trx->dict_operation_lock_mode == RW_X_LATCH);
	ut_ad(mutex_own(&dict_sys->mutex));
	ut_ad(rw_lock_own(dict_operation_lock, RW_LOCK_X));

	info = pars_info_create();

	pars_info_add_ull_literal(info, "tableid", table_id);
	pars_info_add_str_literal(info, "name", col_name);
	pars_info_add_int4_literal(info, "mtype", DATA_GEOMETRY);

	trx->op_info = "update column type to DATA_GEOMETRY";

	error = que_eval_sql(
		info,
		"PROCEDURE UPDATE_SYS_COLUMNS_PROC () IS\n"
		"BEGIN\n"
		"UPDATE SYS_COLUMNS SET MTYPE=:mtype\n"
		"WHERE TABLE_ID=:tableid AND NAME=:name;\n"
		"END;\n",
		false, trx);

	trx->error_state = DB_SUCCESS;
	trx->op_info = "";

	DBUG_RETURN(error != DB_SUCCESS);
}

/** Check if we are creating spatial indexes on GIS columns, which are
legacy columns from earlier MySQL, such as 5.6. If so, we have to update
the mtypes of the old GIS columns to DATA_GEOMETRY.
In 5.6, we store GIS columns as DATA_BLOB in InnoDB layer, it will introduce
confusion when we run latest server on older data. That's why we need to
do the upgrade.
@param[in] ha_alter_info	Data used during in-place alter
@param[in] table		Table on which we want to add indexes
@param[in] trx			Transaction
@return DB_SUCCESS if update successfully or no columns need to be updated,
otherwise DB_ERROR, which means we can't update the mtype for some
column, and creating spatial index on it should be dangerous */
static
dberr_t
innobase_check_gis_columns(
	Alter_inplace_info*	ha_alter_info,
	dict_table_t*		table,
	trx_t*			trx)
{
	DBUG_ENTER("innobase_check_gis_columns");

	for (uint key_num = 0;
	     key_num < ha_alter_info->index_add_count;
	     key_num++) {

		const KEY&	key = ha_alter_info->key_info_buffer[
			ha_alter_info->index_add_buffer[key_num]];

		if (!(key.flags & HA_SPATIAL)) {
			continue;
		}

		ut_ad(key.user_defined_key_parts == 1);
		const KEY_PART_INFO&    key_part = key.key_part[0];

		/* Does not support spatial index on virtual columns */
		if (innobase_is_v_fld(key_part.field)) {
			DBUG_RETURN(DB_UNSUPPORTED);
		}

		ulint col_nr = dict_table_has_column(
			table,
			key_part.field->field_name,
			key_part.fieldnr);
		ut_ad(col_nr != table->n_def);
		dict_col_t*	col = &table->cols[col_nr];

		if (col->mtype != DATA_BLOB) {
			ut_ad(DATA_GEOMETRY_MTYPE(col->mtype));
			continue;
		}

		const char* col_name = dict_table_get_col_name(
			table, col_nr);

		if (innobase_update_gis_column_type(
			table->id, col_name, trx)) {

			DBUG_RETURN(DB_ERROR);
		} else {
			col->mtype = DATA_GEOMETRY;

			ib::info() << "Updated mtype of column" << col_name
				<< " in table " << table->name
				<< ", whose id is " << table->id
				<< " to DATA_GEOMETRY";
		}
	}

	DBUG_RETURN(DB_SUCCESS);
}

/** Collect virtual column info for its addition
@param[in] ha_alter_info	Data used during in-place alter
@param[in] altered_table	MySQL table that is being altered to
@param[in] table		MySQL table as it is before the ALTER operation
@retval true Failure
@retval false Success */
static
bool
prepare_inplace_add_virtual(
	Alter_inplace_info*	ha_alter_info,
	const TABLE*		altered_table,
	const TABLE*		table)
{
	ha_innobase_inplace_ctx*	ctx;
	ulint				i = 0;
	ulint				j = 0;
	const Create_field*		new_field;

	ctx = static_cast<ha_innobase_inplace_ctx*>
		(ha_alter_info->handler_ctx);

	ctx->num_to_add_vcol = altered_table->s->fields
			       + ctx->num_to_drop_vcol - table->s->fields;

	ctx->add_vcol = static_cast<dict_v_col_t*>(
		 mem_heap_zalloc(ctx->heap, ctx->num_to_add_vcol
				 * sizeof *ctx->add_vcol));
	ctx->add_vcol_name = static_cast<const char**>(
		 mem_heap_alloc(ctx->heap, ctx->num_to_add_vcol
				* sizeof *ctx->add_vcol_name));

	List_iterator_fast<Create_field> cf_it(
		ha_alter_info->alter_info->create_list);

	while ((new_field = (cf_it++)) != NULL) {
		const Field* field = new_field->field;
		ulint	old_i;

		for (old_i = 0; table->field[old_i]; old_i++) {
			const Field* n_field = table->field[old_i];
			if (field == n_field) {
				break;
			}
		}

		i++;

		if (table->field[old_i]) {
			continue;
		}

		ut_ad(!field);

		ulint	col_len;
		ulint	is_unsigned;
		ulint	field_type;
		ulint	charset_no;

		field =  altered_table->field[i - 1];

		ulint           col_type
                                = get_innobase_type_from_mysql_type(
                                        &is_unsigned, field);

		if (!field->gcol_info || field->stored_in_db) {
			my_error(ER_WRONG_KEY_COLUMN, MYF(0),
				 field->field_name);
			return(true);
		}

		col_len = field->pack_length();
		field_type = (ulint) field->type();

		if (!field->real_maybe_null()) {
			field_type |= DATA_NOT_NULL;
		}

		if (field->binary()) {
			field_type |= DATA_BINARY_TYPE;
		}

		if (is_unsigned) {
			field_type |= DATA_UNSIGNED;
		}

		if (dtype_is_string_type(col_type)) {
			charset_no = (ulint) field->charset()->number;

			DBUG_EXECUTE_IF(
				"ib_alter_add_virtual_fail",
				charset_no += MAX_CHAR_COLL_NUM;);

			if (charset_no > MAX_CHAR_COLL_NUM) {
				my_error(ER_WRONG_KEY_COLUMN, MYF(0),
					 field->field_name);
				return(true);
			}
		} else {
			charset_no = 0;
		}

		if (field->type() == MYSQL_TYPE_VARCHAR) {
			uint32  length_bytes
				= static_cast<const Field_varstring*>(
					field)->length_bytes;

			col_len -= length_bytes;

			if (length_bytes == 2) {
				field_type |= DATA_LONG_TRUE_VARCHAR;
			}
		}


		ctx->add_vcol[j].m_col.prtype = dtype_form_prtype(
						field_type, charset_no);

		ctx->add_vcol[j].m_col.prtype |= DATA_VIRTUAL;

		ctx->add_vcol[j].m_col.mtype = col_type;

		ctx->add_vcol[j].m_col.len = col_len;

		ctx->add_vcol[j].m_col.ind = i - 1;
		ctx->add_vcol[j].num_base =
		  field->gcol_info->non_virtual_base_columns();
		ctx->add_vcol_name[j] = field->field_name;
		ctx->add_vcol[j].base_col = static_cast<dict_col_t**>(
			mem_heap_alloc(ctx->heap, ctx->add_vcol[j].num_base
				       * sizeof *(ctx->add_vcol[j].base_col)));
		ctx->add_vcol[j].v_pos = ctx->old_table->n_v_cols
					 - ctx->num_to_drop_vcol + j;

		/* No need to track the list */
		ctx->add_vcol[j].v_indexes = NULL;
		innodb_base_col_setup(ctx->old_table, field, &ctx->add_vcol[j]);
		j++;
	}

	return(false);
}

/** Collect virtual column info for its addition
@param[in] ha_alter_info	Data used during in-place alter
@param[in] altered_table	MySQL table that is being altered to
@param[in] table		MySQL table as it is before the ALTER operation
@retval true Failure
@retval false Success */
static
bool
prepare_inplace_drop_virtual(
	Alter_inplace_info*	ha_alter_info,
	const TABLE*		altered_table,
	const TABLE*		table)
{
	ha_innobase_inplace_ctx*	ctx;
	ulint				i = 0;
	ulint				j = 0;
	Alter_drop *drop;

	ctx = static_cast<ha_innobase_inplace_ctx*>
		(ha_alter_info->handler_ctx);

	ctx->num_to_drop_vcol = ha_alter_info->alter_info->drop_list.elements;

	ctx->drop_vcol = static_cast<dict_v_col_t*>(
		 mem_heap_alloc(ctx->heap, ctx->num_to_drop_vcol
				* sizeof *ctx->drop_vcol));
	ctx->drop_vcol_name = static_cast<const char**>(
		 mem_heap_alloc(ctx->heap, ctx->num_to_drop_vcol
				* sizeof *ctx->drop_vcol_name));

	List_iterator_fast<Alter_drop> cf_it(
		ha_alter_info->alter_info->drop_list);

	while ((drop = (cf_it++)) != NULL) {
		const Field* field;
		ulint	old_i;

		ut_ad(drop->type == Alter_drop::COLUMN);

		for (old_i = 0; table->field[old_i]; old_i++) {
			const Field* n_field = table->field[old_i];
			if (!my_strcasecmp(system_charset_info,
					   n_field->field_name, drop->name)) {
				break;
			}
		}

		i++;

		if (!table->field[old_i]) {
			continue;
		}

		ulint	col_len;
		ulint	is_unsigned;
		ulint	field_type;
		ulint	charset_no;

		field =  table->field[old_i];

		ulint           col_type
                                = get_innobase_type_from_mysql_type(
                                        &is_unsigned, field);

		if (!field->gcol_info || field->stored_in_db) {
			my_error(ER_WRONG_KEY_COLUMN, MYF(0),
				 field->field_name);
			return(true);
		}

		col_len = field->pack_length();
		field_type = (ulint) field->type();

		if (!field->real_maybe_null()) {
			field_type |= DATA_NOT_NULL;
		}

		if (field->binary()) {
			field_type |= DATA_BINARY_TYPE;
		}

		if (is_unsigned) {
			field_type |= DATA_UNSIGNED;
		}

		if (dtype_is_string_type(col_type)) {
			charset_no = (ulint) field->charset()->number;

			DBUG_EXECUTE_IF(
				"ib_alter_add_virtual_fail",
				charset_no += MAX_CHAR_COLL_NUM;);

			if (charset_no > MAX_CHAR_COLL_NUM) {
				my_error(ER_WRONG_KEY_COLUMN, MYF(0),
					 field->field_name);
				return(true);
			}
		} else {
			charset_no = 0;
		}

		if (field->type() == MYSQL_TYPE_VARCHAR) {
			uint32  length_bytes
				= static_cast<const Field_varstring*>(
					field)->length_bytes;

			col_len -= length_bytes;

			if (length_bytes == 2) {
				field_type |= DATA_LONG_TRUE_VARCHAR;
			}
		}


		ctx->drop_vcol[j].m_col.prtype = dtype_form_prtype(
						field_type, charset_no);

		ctx->drop_vcol[j].m_col.prtype |= DATA_VIRTUAL;

		ctx->drop_vcol[j].m_col.mtype = col_type;

		ctx->drop_vcol[j].m_col.len = col_len;

		ctx->drop_vcol[j].m_col.ind = old_i;

		ctx->drop_vcol_name[j] = field->field_name;

		dict_v_col_t*	v_col = dict_table_get_nth_v_col_mysql(
					ctx->old_table, old_i);
		ctx->drop_vcol[j].v_pos = v_col->v_pos;
		j++;
	}

	return(false);
}

/** Insert a new record to INNODB SYS_VIRTUAL
@param[in] table	InnoDB table
@param[in] pos		virtual column column no
@param[in] base_pos	base column pos
@param[in] trx		transaction
@return DB_SUCCESS if successful, otherwise error code */
static
dberr_t
innobase_insert_sys_virtual(
	const dict_table_t*	table,
	ulint			pos,
	ulint			base_pos,
	trx_t*			trx)
{
	pars_info_t*    info = pars_info_create();

	pars_info_add_ull_literal(info, "id", table->id);

	pars_info_add_int4_literal(info, "pos", pos);

	pars_info_add_int4_literal(info, "base_pos", base_pos);

	dberr_t error = que_eval_sql(
			info,
			"PROCEDURE P () IS\n"
			"BEGIN\n"
			"INSERT INTO SYS_VIRTUAL VALUES"
			"(:id, :pos, :base_pos);\n"
			"END;\n",
			FALSE, trx);

	return(error);
}

/** Update INNODB SYS_COLUMNS on new virtual columns
@param[in] table	InnoDB table
@param[in] col_name	column name
@param[in] vcol		virtual column
@param[in] trx		transaction
@return DB_SUCCESS if successful, otherwise error code */
static
dberr_t
innobase_add_one_virtual(
	const dict_table_t*	table,
	const char*		col_name,
	dict_v_col_t*		vcol,
	trx_t*			trx)
{
	ulint		pos = dict_create_v_col_pos(vcol->v_pos,
						    vcol->m_col.ind);
	ulint		mtype =	vcol->m_col.mtype;
	ulint		prtype = vcol->m_col.prtype;
	ulint		len = vcol->m_col.len;
	pars_info_t*    info = pars_info_create();

	pars_info_add_ull_literal(info, "id", table->id);

	pars_info_add_int4_literal(info, "pos", pos);

	pars_info_add_str_literal(info, "name", col_name);
	pars_info_add_int4_literal(info, "mtype", mtype);
	pars_info_add_int4_literal(info, "prtype", prtype);
	pars_info_add_int4_literal(info, "len", len);
	pars_info_add_int4_literal(info, "prec", vcol->num_base);

	dberr_t error = que_eval_sql(
			info,
			"PROCEDURE P () IS\n"
			"BEGIN\n"
			"INSERT INTO SYS_COLUMNS VALUES"
			"(:id, :pos, :name, :mtype, :prtype, :len, :prec);\n"
			"END;\n",
			FALSE, trx);

	if (error != DB_SUCCESS) {
		return(error);
	}

	for (ulint i = 0; i < vcol->num_base; i++) {
		error = innobase_insert_sys_virtual(
			table, pos, vcol->base_col[i]->ind, trx);
		if (error != DB_SUCCESS) {
			return(error);
		}
	}

	return(error);
}

/** Update INNODB SYS_TABLES on number of virtual columns
@param[in] user_table	InnoDB table
@param[in] n_col	number of columns
@param[in] trx		transaction
@return DB_SUCCESS if successful, otherwise error code */
static
dberr_t
innobase_update_n_virtual(
	const dict_table_t*	table,
	ulint			n_col,
	trx_t*			trx)
{
	dberr_t		err = DB_SUCCESS;
	pars_info_t*    info = pars_info_create();

	pars_info_add_int4_literal(info, "num_col", n_col);
	pars_info_add_ull_literal(info, "id", table->id);

        err = que_eval_sql(
                info,
                "PROCEDURE RENUMBER_TABLE_ID_PROC () IS\n"
                "BEGIN\n"
                "UPDATE SYS_TABLES"
                " SET N_COLS = :num_col\n"
                " WHERE ID = :id;\n"
		"END;\n", FALSE, trx);

	return(err);
}

/** Update system table for adding virtual column(s)
@param[in]	ha_alter_info	Data used during in-place alter
@param[in]	altered_table	MySQL table that is being altered
@param[in]	table		MySQL table as it is before the ALTER operation
@param[in]	user_table	InnoDB table
@param[in]	trx		transaction
@retval true Failure
@retval false Success */
static
bool
innobase_add_virtual_try(
	Alter_inplace_info*	ha_alter_info,
	const TABLE*		altered_table,
	const TABLE*		table,
	const dict_table_t*     user_table,
	trx_t*			trx)
{
	ha_innobase_inplace_ctx*	ctx;
	dberr_t				err = DB_SUCCESS;

	ctx = static_cast<ha_innobase_inplace_ctx*>(
		ha_alter_info->handler_ctx);

	for (ulint i = 0; i < ctx->num_to_add_vcol; i++) {

		err = innobase_add_one_virtual(
			user_table, ctx->add_vcol_name[i],
			&ctx->add_vcol[i], trx);

		if (err != DB_SUCCESS) {
			my_error(ER_INTERNAL_ERROR, MYF(0),
				 "InnoDB: ADD COLUMN...VIRTUAL");
			return(true);
		}
	}


	ulint	n_col = user_table->n_cols;
	ulint	n_v_col = user_table->n_v_cols;

	n_v_col +=  ctx->num_to_add_vcol;

	n_col -= dict_table_get_n_sys_cols(user_table);

	n_v_col -= ctx->num_to_drop_vcol;

	ulint	new_n = dict_table_encode_n_col(n_col, n_v_col)
			+ ((user_table->flags & DICT_TF_COMPACT) << 31);

	err = innobase_update_n_virtual(user_table, new_n, trx);

	if (err != DB_SUCCESS) {
		my_error(ER_INTERNAL_ERROR, MYF(0),
			 "InnoDB: ADD COLUMN...VIRTUAL");
		return(true);
	}

	return(false);
}

/** Update INNODB SYS_COLUMNS on new virtual column's position
@param[in]	table	InnoDB table
@param[in]	old_pos	old position
@param[in]	new_pos	new position
@param[in]	trx	transaction
@return DB_SUCCESS if successful, otherwise error code */
static
dberr_t
innobase_update_v_pos_sys_columns(
	const dict_table_t*	table,
	ulint			old_pos,
	ulint			new_pos,
	trx_t*			trx)
{
	pars_info_t*    info = pars_info_create();

	pars_info_add_int4_literal(info, "pos", old_pos);
	pars_info_add_int4_literal(info, "val", new_pos);
	pars_info_add_ull_literal(info, "id", table->id);

	dberr_t error = que_eval_sql(
			info,
			"PROCEDURE P () IS\n"
			"BEGIN\n"
			"UPDATE SYS_COLUMNS\n"
			"SET POS = :val\n"
			"WHERE POS = :pos\n"
			"AND TABLE_ID = :id;\n"
			"END;\n",
			FALSE, trx);

	return(error);
}

/** Update INNODB SYS_VIRTUAL table with new virtual column position
@param[in]	table		InnoDB table
@param[in]	old_pos		old position
@param[in]	new_pos		new position
@param[in]	trx		transaction
@return DB_SUCCESS if successful, otherwise error code */
static
dberr_t
innobase_update_v_pos_sys_virtual(
	const dict_table_t*	table,
	ulint			old_pos,
	ulint			new_pos,
	trx_t*			trx)
{
	pars_info_t*    info = pars_info_create();

	pars_info_add_int4_literal(info, "pos", old_pos);
	pars_info_add_int4_literal(info, "val", new_pos);
	pars_info_add_ull_literal(info, "id", table->id);

	dberr_t error = que_eval_sql(
			info,
			"PROCEDURE P () IS\n"
			"BEGIN\n"
			"UPDATE SYS_VIRTUAL\n"
			"SET POS = :val\n"
			"WHERE POS = :pos\n"
			"AND TABLE_ID = :id;\n"
			"END;\n",
			FALSE, trx);

	return(error);
}

/** Update InnoDB system tables on dropping a virtual column
@param[in]	table		InnoDB table
@param[in]	col_name	column name of the dropping column
@param[in]	drop_col	col information for the dropping column
@param[in]	n_prev_dropped	number of previously dropped columns in the
				same alter clause
@param[in]	trx		transaction
@return DB_SUCCESS if successful, otherwise error code */
static
dberr_t
innobase_drop_one_virtual_sys_columns(
	const dict_table_t*	table,
	const char*		col_name,
	dict_col_t*		drop_col,
	ulint			n_prev_dropped,
	trx_t*			trx)
{
	pars_info_t*    info = pars_info_create();
	pars_info_add_ull_literal(info, "id", table->id);

	pars_info_add_str_literal(info, "name", col_name);

	dberr_t error = que_eval_sql(
			info,
			"PROCEDURE P () IS\n"
			"BEGIN\n"
			"DELETE FROM SYS_COLUMNS\n"
			"WHERE TABLE_ID = :id\n"
			"AND NAME = :name;\n"
			"END;\n",
			FALSE, trx);

	if (error != DB_SUCCESS) {
		return(error);
	}

	dict_v_col_t*	v_col = dict_table_get_nth_v_col_mysql(
				table, drop_col->ind);

	/* Adjust column positions for all subsequent columns */
	for (ulint i = v_col->v_pos + 1; i < table->n_v_cols; i++) {
		dict_v_col_t*   t_col = dict_table_get_nth_v_col(table, i);
		ulint		old_p = dict_create_v_col_pos(
					t_col->v_pos - n_prev_dropped,
					t_col->m_col.ind - n_prev_dropped);
		ulint		new_p = dict_create_v_col_pos(
					t_col->v_pos - 1 - n_prev_dropped,
					t_col->m_col.ind - 1 - n_prev_dropped);

		error = innobase_update_v_pos_sys_columns(
			table, old_p, new_p, trx);
		if (error != DB_SUCCESS) {
			return(error);
		}
		error = innobase_update_v_pos_sys_virtual(
			table, old_p, new_p, trx);
		if (error != DB_SUCCESS) {
			return(error);
		}
	}

	return(error);
}

/** Delete virtual column's info from INNODB SYS_VIRTUAL
@param[in]	table	InnoDB table
@param[in]	pos	position of the virtual column to be deleted
@param[in]	trx	transaction
@return DB_SUCCESS if successful, otherwise error code */
static
dberr_t
innobase_drop_one_virtual_sys_virtual(
	const dict_table_t*	table,
	ulint			pos,
	trx_t*			trx)
{
	pars_info_t*    info = pars_info_create();
	pars_info_add_ull_literal(info, "id", table->id);

	pars_info_add_int4_literal(info, "pos", pos);

	dberr_t error = que_eval_sql(
			info,
			"PROCEDURE P () IS\n"
			"BEGIN\n"
			"DELETE FROM SYS_VIRTUAL\n"
			"WHERE TABLE_ID = :id\n"
			"AND POS = :pos;\n"
			"END;\n",
			FALSE, trx);

	return(error);
}

/** Update system table for dropping virtual column(s)
@param[in]	ha_alter_info	Data used during in-place alter
@param[in]	altered_table	MySQL table that is being altered
@param[in]	table		MySQL table as it is before the ALTER operation
@param[in]	user_table	InnoDB table
@param[in]	trx		transaction
@retval true Failure
@retval false Success */
static
bool
innobase_drop_virtual_try(
	Alter_inplace_info*	ha_alter_info,
	const TABLE*		altered_table,
	const TABLE*		table,
	const dict_table_t*     user_table,
	trx_t*			trx)
{
	ha_innobase_inplace_ctx*	ctx;
	dberr_t				err = DB_SUCCESS;

	ctx = static_cast<ha_innobase_inplace_ctx*>
		(ha_alter_info->handler_ctx);

	for (ulint i = 0; i < ctx->num_to_drop_vcol; i++) {

		ulint	pos = dict_create_v_col_pos(
			ctx->drop_vcol[i].v_pos - i,
			ctx->drop_vcol[i].m_col.ind - i);
		err = innobase_drop_one_virtual_sys_virtual(
			user_table, pos, trx);

		if (err != DB_SUCCESS) {
			my_error(ER_INTERNAL_ERROR, MYF(0),
				 "InnoDB: DROP COLUMN...VIRTUAL");
			return(true);
		}

		err = innobase_drop_one_virtual_sys_columns(
			user_table, ctx->drop_vcol_name[i],
			&(ctx->drop_vcol[i].m_col), i, trx);

		if (err != DB_SUCCESS) {
			my_error(ER_INTERNAL_ERROR, MYF(0),
				 "InnoDB: DROP COLUMN...VIRTUAL");
			return(true);
		}
	}


	ulint	n_col = user_table->n_cols;
	ulint	n_v_col = user_table->n_v_cols;

	n_v_col -=  ctx->num_to_drop_vcol;

	n_col -= dict_table_get_n_sys_cols(user_table);

	ulint	new_n = dict_table_encode_n_col(n_col, n_v_col)
			+ ((user_table->flags & DICT_TF_COMPACT) << 31);

	err = innobase_update_n_virtual(user_table, new_n, trx);

	if (err != DB_SUCCESS) {
		my_error(ER_INTERNAL_ERROR, MYF(0),
			 "InnoDB: DROP COLUMN...VIRTUAL");
	}

	return(false);
}

/** Adjust the create index column number from "New table" to
"old InnoDB table" while we are doing dropping virtual column. Since we do
not create separate new table for the dropping/adding virtual columns.
To correctly find the indexed column, we will need to find its col_no
in the "Old Table", not the "New table".
@param[in]	ha_alter_info	Data used during in-place alter
@param[in]	old_table	MySQL table as it is before the ALTER operation
@param[in]	num_v_dropped	number of virtual column dropped
@param[in,out]	index_def	index definition */
static
void
innodb_v_adjust_idx_col(
	const Alter_inplace_info*	ha_alter_info,
	const TABLE*			old_table,
	ulint				num_v_dropped,
	index_def_t*			index_def)
{
	List_iterator_fast<Create_field> cf_it(
		ha_alter_info->alter_info->create_list);
	for (ulint i = 0; i < index_def->n_fields; i++) {
#ifdef UNIV_DEBUG
		bool	col_found = false;
#endif /* UNIV_DEBUG */
		ulint	num_v = 0;

		index_field_t*	index_field = &index_def->fields[i];

		/* Only adjust virtual column col_no, since non-virtual
		column position (in non-vcol list) won't change unless
		table rebuild */
		if (!index_field->is_v_col) {
			continue;
		}

		const Field*	field = NULL;

		cf_it.rewind();

		/* Found the field in the new table */
		while (const Create_field* new_field = cf_it++) {
			if (!new_field->is_virtual_gcol()) {
				continue;
			}

			field = new_field->field;

			if (num_v == index_field->col_no) {
				break;
			}
			num_v++;
		}

		if (!field) {
			/* this means the field is a newly added field, this
			should have been blocked when we drop virtual column
			at the same time */
			ut_ad(num_v_dropped > 0);
			ut_a(0);
		}

		ut_ad(field->is_virtual_gcol());

		num_v = 0;

		/* Look for its position in old table */
		for (uint old_i = 0; old_table->field[old_i]; old_i++) {
			if (old_table->field[old_i] == field) {
				/* Found it, adjust its col_no to its position
				in old table */
				index_def->fields[i].col_no = num_v;
				ut_d(col_found = true);
				break;
			}

			if (old_table->field[old_i]->is_virtual_gcol()) {
				num_v++;
			}
		}

		ut_ad(col_found);
	}
}

/** Update internal structures with concurrent writes blocked,
while preparing ALTER TABLE.

@param ha_alter_info Data used during in-place alter
@param altered_table MySQL table that is being altered
@param old_table MySQL table as it is before the ALTER operation
@param table_name Table name in MySQL
@param flags Table and tablespace flags
@param flags2 Additional table flags
@param fts_doc_id_col The column number of FTS_DOC_ID
@param add_fts_doc_id Flag: add column FTS_DOC_ID?
@param add_fts_doc_id_idx Flag: add index FTS_DOC_ID_INDEX (FTS_DOC_ID)?

@retval true Failure
@retval false Success
*/
static MY_ATTRIBUTE((warn_unused_result, nonnull(1,2,3,4)))
bool
prepare_inplace_alter_table_dict(
/*=============================*/
	Alter_inplace_info*	ha_alter_info,
	const TABLE*		altered_table,
	const TABLE*		old_table,
	const char*		table_name,
	ulint			flags,
	ulint			flags2,
	ulint			fts_doc_id_col,
	bool			add_fts_doc_id,
	bool			add_fts_doc_id_idx)
{
	bool			dict_locked	= false;
	ulint*			add_key_nums;	/* MySQL key numbers */
	index_def_t*		index_defs;	/* index definitions */
	dict_table_t*		user_table;
	dict_index_t*		fts_index	= NULL;
	ulint			new_clustered	= 0;
	dberr_t			error;
	const char*		punch_hole_warning = NULL;
	ulint			num_fts_index;
	dict_add_v_col_t*	add_v = NULL;
	ha_innobase_inplace_ctx*ctx;

	DBUG_ENTER("prepare_inplace_alter_table_dict");

	ctx = static_cast<ha_innobase_inplace_ctx*>
		(ha_alter_info->handler_ctx);

	DBUG_ASSERT((ctx->add_autoinc != ULINT_UNDEFINED)
		    == (ctx->sequence.m_max_value > 0));
	DBUG_ASSERT(!ctx->num_to_drop_index == !ctx->drop_index);
	DBUG_ASSERT(!ctx->num_to_drop_fk == !ctx->drop_fk);
	DBUG_ASSERT(!add_fts_doc_id || add_fts_doc_id_idx);
	DBUG_ASSERT(!add_fts_doc_id_idx
		    || innobase_fulltext_exist(altered_table));
	DBUG_ASSERT(!ctx->add_cols);
	DBUG_ASSERT(!ctx->add_index);
	DBUG_ASSERT(!ctx->add_key_numbers);
	DBUG_ASSERT(!ctx->num_to_add_index);

	user_table = ctx->new_table;

	trx_start_if_not_started_xa(ctx->prebuilt->trx, true);

	if (ha_alter_info->handler_flags
	    & Alter_inplace_info::DROP_VIRTUAL_COLUMN) {
		if (prepare_inplace_drop_virtual(
			    ha_alter_info, altered_table, old_table)) {
			DBUG_RETURN(true);
		}
	}

	if (ha_alter_info->handler_flags
	    & Alter_inplace_info::ADD_VIRTUAL_COLUMN) {
		if (prepare_inplace_add_virtual(
			    ha_alter_info, altered_table, old_table)) {
			DBUG_RETURN(true);
		}

		/* Need information for newly added virtual columns
		for create index */
		if (ha_alter_info->handler_flags
		    & Alter_inplace_info::ADD_INDEX) {
			add_v = static_cast<dict_add_v_col_t*>(
				mem_heap_alloc(ctx->heap, sizeof *add_v));
			add_v->n_v_col = ctx->num_to_add_vcol;
			add_v->v_col = ctx->add_vcol;
			add_v->v_col_name = ctx->add_vcol_name;
		}
	}

	/* There should be no order change for virtual columns coming in
	here */
	ut_ad(check_v_col_in_order(old_table, altered_table, ha_alter_info));

	/* Create a background transaction for the operations on
	the data dictionary tables. */
	ctx->trx = innobase_trx_allocate(ctx->prebuilt->trx->mysql_thd);

	trx_start_for_ddl(ctx->trx, TRX_DICT_OP_INDEX);

	/* Create table containing all indexes to be built in this
	ALTER TABLE ADD INDEX so that they are in the correct order
	in the table. */

	ctx->num_to_add_index = ha_alter_info->index_add_count;

	ut_ad(ctx->prebuilt->trx->mysql_thd !=NULL);

	const char*	path = thd_innodb_tmpdir(
		ctx->prebuilt->trx->mysql_thd);

	index_defs = innobase_create_key_defs(
		ctx->heap, ha_alter_info, altered_table, ctx->num_to_add_index,
		num_fts_index,
		row_table_got_default_clust_index(ctx->new_table),
		fts_doc_id_col, add_fts_doc_id, add_fts_doc_id_idx);

	new_clustered = DICT_CLUSTERED & index_defs[0].ind_type;

	if (num_fts_index > 1) {
		my_error(ER_INNODB_FT_LIMIT, MYF(0));
		goto error_handled;
	}

	if (!ctx->online) {
		/* This is not an online operation (LOCK=NONE). */
	} else if (ctx->add_autoinc == ULINT_UNDEFINED
		   && num_fts_index == 0
		   && (!innobase_need_rebuild(ha_alter_info)
		       || !innobase_fulltext_exist(altered_table))) {
		/* InnoDB can perform an online operation (LOCK=NONE). */
	} else {
		/* This should have been blocked in
		check_if_supported_inplace_alter(). */
		ut_ad(0);
		my_error(ER_NOT_SUPPORTED_YET, MYF(0),
			 thd_query_unsafe(ctx->prebuilt->trx->mysql_thd).str);
		goto error_handled;
	}

	/* The primary index would be rebuilt if a FTS Doc ID
	column is to be added, and the primary index definition
	is just copied from old table and stored in indexdefs[0] */
	DBUG_ASSERT(!add_fts_doc_id || new_clustered);
	DBUG_ASSERT(!!new_clustered ==
		    (innobase_need_rebuild(ha_alter_info)
		     || add_fts_doc_id));

	/* Allocate memory for dictionary index definitions */

	ctx->add_index = static_cast<dict_index_t**>(
		mem_heap_alloc(ctx->heap, ctx->num_to_add_index
			       * sizeof *ctx->add_index));
	ctx->add_key_numbers = add_key_nums = static_cast<ulint*>(
		mem_heap_alloc(ctx->heap, ctx->num_to_add_index
			       * sizeof *ctx->add_key_numbers));

	/* This transaction should be dictionary operation, so that
	the data dictionary will be locked during crash recovery. */

	ut_ad(ctx->trx->dict_operation == TRX_DICT_OP_INDEX);

	/* Acquire a lock on the table before creating any indexes. */

	if (ctx->online) {
		error = DB_SUCCESS;
	} else {
		error = row_merge_lock_table(
			ctx->prebuilt->trx, ctx->new_table, LOCK_S);

		if (error != DB_SUCCESS) {

			goto error_handling;
		}
	}

	/* Latch the InnoDB data dictionary exclusively so that no deadlocks
	or lock waits can happen in it during an index create operation. */

	row_mysql_lock_data_dictionary(ctx->trx);
	dict_locked = true;

	/* Wait for background stats processing to stop using the table that
	we are going to alter. We know bg stats will not start using it again
	until we are holding the data dict locked and we are holding it here
	at least until checking ut_ad(user_table->n_ref_count == 1) below.
	XXX what may happen if bg stats opens the table after we
	have unlocked data dictionary below? */
	dict_stats_wait_bg_to_stop_using_table(user_table, ctx->trx);

	online_retry_drop_indexes_low(ctx->new_table, ctx->trx);

	ut_d(dict_table_check_for_dup_indexes(
		     ctx->new_table, CHECK_ABORTED_OK));

	/* If a new clustered index is defined for the table we need
	to rebuild the table with a temporary name. */

	if (new_clustered) {
		const char*	new_table_name
			= dict_mem_create_temporary_tablename(
				ctx->heap,
				ctx->new_table->name.m_name,
				ctx->new_table->id);
		ulint		n_cols = 0;
		ulint		n_v_cols = 0;
		dtuple_t*	add_cols;
		ulint		space_id = 0;
		ulint		z = 0;

		if (innobase_check_foreigns(
			    ha_alter_info, altered_table, old_table,
			    user_table, ctx->drop_fk, ctx->num_to_drop_fk)) {
			goto new_clustered_failed;
		}

		for (uint i = 0; i < altered_table->s->fields; i++) {
			const Field*	field = altered_table->field[i];

			if (innobase_is_v_fld(field)) {
				n_v_cols++;
			} else {
				n_cols++;
			}
		}

		ut_ad(n_cols + n_v_cols == altered_table->s->fields);

		if (add_fts_doc_id) {
			n_cols++;
			DBUG_ASSERT(flags2 & DICT_TF2_FTS);
			DBUG_ASSERT(add_fts_doc_id_idx);
			flags2 |= DICT_TF2_FTS_ADD_DOC_ID
				| DICT_TF2_FTS_HAS_DOC_ID
				| DICT_TF2_FTS;
		}

		DBUG_ASSERT(!add_fts_doc_id_idx || (flags2 & DICT_TF2_FTS));

		/* Create the table. */
		trx_set_dict_operation(ctx->trx, TRX_DICT_OP_TABLE);

		if (dict_table_get_low(new_table_name)) {
			my_error(ER_TABLE_EXISTS_ERROR, MYF(0),
				 new_table_name);
			goto new_clustered_failed;
		}

		/* Use the old tablespace unless the tablespace
		is changing. */
		if (DICT_TF_HAS_SHARED_SPACE(user_table->flags)
		    && (ha_alter_info->create_info->tablespace == NULL
			|| (0 == strcmp(ha_alter_info->create_info->tablespace,
				    user_table->tablespace)))) {
			space_id = user_table->space;
		} else if (tablespace_is_shared_space(
				ha_alter_info->create_info)) {
			space_id = fil_space_get_id_by_name(
				ha_alter_info->create_info->tablespace);
			ut_a(space_id != ULINT_UNDEFINED);
		}

		/* The initial space id 0 may be overridden later if this
		table is going to be a file_per_table tablespace. */
		ctx->new_table = dict_mem_table_create(
			new_table_name, space_id, n_cols + n_v_cols, n_v_cols,
			flags, flags2);
		/* The rebuilt indexed_table will use the renamed
		column names. */
		ctx->col_names = NULL;

		if (DICT_TF_HAS_DATA_DIR(flags)) {
			ctx->new_table->data_dir_path =
				mem_heap_strdup(ctx->new_table->heap,
				user_table->data_dir_path);
		}

		for (uint i = 0; i < altered_table->s->fields; i++) {
			const Field*	field = altered_table->field[i];
			ulint		is_unsigned;
			ulint		field_type
				= (ulint) field->type();
			ulint		col_type
				= get_innobase_type_from_mysql_type(
					&is_unsigned, field);
			ulint		charset_no;
			ulint		col_len;
			bool		is_virtual = innobase_is_v_fld(field);

			/* we assume in dtype_form_prtype() that this
			fits in two bytes */
			ut_a(field_type <= MAX_CHAR_COLL_NUM);

			if (!field->real_maybe_null()) {
				field_type |= DATA_NOT_NULL;
			}

			if (field->binary()) {
				field_type |= DATA_BINARY_TYPE;
			}

			if (is_unsigned) {
				field_type |= DATA_UNSIGNED;
			}

			if (dtype_is_string_type(col_type)) {
				charset_no = (ulint) field->charset()->number;

				if (charset_no > MAX_CHAR_COLL_NUM) {
					dict_mem_table_free(
						ctx->new_table);
					my_error(ER_WRONG_KEY_COLUMN, MYF(0),
						 field->field_name);
					goto new_clustered_failed;
				}
			} else {
				charset_no = 0;
			}

			col_len = field->pack_length();

			/* The MySQL pack length contains 1 or 2 bytes
			length field for a true VARCHAR. Let us
			subtract that, so that the InnoDB column
			length in the InnoDB data dictionary is the
			real maximum byte length of the actual data. */

			if (field->type() == MYSQL_TYPE_VARCHAR) {
				uint32	length_bytes
					= static_cast<const Field_varstring*>(
						field)->length_bytes;

				col_len -= length_bytes;

				if (length_bytes == 2) {
					field_type |= DATA_LONG_TRUE_VARCHAR;
				}

			}

			if (col_type == DATA_POINT) {
				/* DATA_POINT should be of fixed length,
				instead of the pack_length(blob length). */
				col_len = DATA_POINT_LEN;
			}

			if (dict_col_name_is_reserved(field->field_name)) {
				dict_mem_table_free(ctx->new_table);
				my_error(ER_WRONG_COLUMN_NAME, MYF(0),
					 field->field_name);
				goto new_clustered_failed;
			}

			if (is_virtual) {
				dict_mem_table_add_v_col(
					ctx->new_table, ctx->heap,
					field->field_name,
					col_type,
					dtype_form_prtype(
						field_type, charset_no)
					| DATA_VIRTUAL,
					col_len, i,
					field->gcol_info->non_virtual_base_columns());
			} else {
				dict_mem_table_add_col(
					ctx->new_table, ctx->heap,
					field->field_name,
					col_type,
					dtype_form_prtype(
						field_type, charset_no),
					col_len);
			}
		}

		if (n_v_cols) {
			for (uint i = 0; i < altered_table->s->fields; i++) {
				dict_v_col_t*	v_col;
				const Field*	field = altered_table->field[i];

				if (!innobase_is_v_fld(field)) {
					continue;
				}
				v_col = dict_table_get_nth_v_col(
					ctx->new_table, z);
				z++;
				innodb_base_col_setup(
					ctx->new_table, field, v_col);
			}
		}

		if (add_fts_doc_id) {
			fts_add_doc_id_column(ctx->new_table, ctx->heap);
			ctx->new_table->fts->doc_col = fts_doc_id_col;
			ut_ad(fts_doc_id_col
			      == altered_table->s->fields - n_v_cols);
		} else if (ctx->new_table->fts) {
			ctx->new_table->fts->doc_col = fts_doc_id_col;
		}

		const char*	compression;

		compression = ha_alter_info->create_info->compress.str;

		if (Compression::validate(compression) != DB_SUCCESS) {
			compression = NULL;
		}

		error = row_create_table_for_mysql(
			ctx->new_table, compression, ctx->trx, false);

		punch_hole_warning =
			(error == DB_IO_NO_PUNCH_HOLE_FS)
			? "Punch hole is not supported by the file system"
			: "Page Compression is not supported for this"
			  " tablespace";

		switch (error) {
			dict_table_t*	temp_table;
		case DB_IO_NO_PUNCH_HOLE_FS:
		case DB_IO_NO_PUNCH_HOLE_TABLESPACE:

			push_warning_printf(
				ctx->prebuilt->trx->mysql_thd,
				Sql_condition::SL_WARNING,
				HA_ERR_UNSUPPORTED,
				"%s. Compression disabled for '%s'",
				punch_hole_warning,
				ctx->old_table->name.m_name);

			error = DB_SUCCESS;

		case DB_SUCCESS:
			/* We need to bump up the table ref count and
			before we can use it we need to open the
			table. The new_table must be in the data
			dictionary cache, because we are still holding
			the dict_sys->mutex. */
			ut_ad(mutex_own(&dict_sys->mutex));
			temp_table = dict_table_open_on_name(
				ctx->new_table->name.m_name, TRUE, FALSE,
				DICT_ERR_IGNORE_NONE);
			ut_a(ctx->new_table == temp_table);
			/* n_ref_count must be 1, because purge cannot
			be executing on this very table as we are
			holding dict_operation_lock X-latch. */
			DBUG_ASSERT(ctx->new_table->get_ref_count() == 1);
			break;
		case DB_TABLESPACE_EXISTS:
			my_error(ER_TABLESPACE_EXISTS, MYF(0),
				 new_table_name);
			goto new_clustered_failed;
		case DB_DUPLICATE_KEY:
			my_error(HA_ERR_TABLE_EXIST, MYF(0),
				 altered_table->s->table_name.str);
			goto new_clustered_failed;
		case DB_UNSUPPORTED:
			my_error(ER_UNSUPPORTED_EXTENSION, MYF(0),
				 ctx->new_table->name.m_name);
			goto new_clustered_failed;
		default:
			my_error_innodb(error, table_name, flags);
new_clustered_failed:
			DBUG_ASSERT(ctx->trx != ctx->prebuilt->trx);
			trx_rollback_to_savepoint(ctx->trx, NULL);

			ut_ad(user_table->get_ref_count() == 1);

			online_retry_drop_indexes_with_trx(
				user_table, ctx->trx);
			goto err_exit;
		}

		if (ha_alter_info->handler_flags
		    & Alter_inplace_info::ADD_COLUMN) {
			add_cols = dtuple_create_with_vcol(
				ctx->heap,
				dict_table_get_n_cols(ctx->new_table),
				dict_table_get_n_v_cols(ctx->new_table));

			dict_table_copy_types(add_cols, ctx->new_table);
		} else {
			add_cols = NULL;
		}

		ctx->col_map = innobase_build_col_map(
			ha_alter_info, altered_table, old_table,
			ctx->new_table, user_table,
			add_cols, ctx->heap);
		ctx->add_cols = add_cols;
	} else {
		DBUG_ASSERT(!innobase_need_rebuild(ha_alter_info));
		DBUG_ASSERT(old_table->s->primary_key
			    == altered_table->s->primary_key);

		for (dict_index_t* index
			     = dict_table_get_first_index(user_table);
		     index != NULL;
		     index = dict_table_get_next_index(index)) {
			if (!index->to_be_dropped
			    && dict_index_is_corrupted(index)) {
				my_error(ER_CHECK_NO_SUCH_TABLE, MYF(0));
				goto error_handled;
			}
		}

		if (!ctx->new_table->fts
		    && innobase_fulltext_exist(altered_table)) {
			ctx->new_table->fts = fts_create(
				ctx->new_table);
			ctx->new_table->fts->doc_col = fts_doc_id_col;
		}

		/* Check if we need to update mtypes of legacy GIS columns.
		This check is only needed when we don't have to rebuild
		the table, since rebuild would update all mtypes for GIS
		columns */
		error = innobase_check_gis_columns(
			ha_alter_info, ctx->new_table, ctx->trx);
		if (error != DB_SUCCESS) {
			ut_ad(error == DB_ERROR);
			error = DB_UNSUPPORTED;
			goto error_handling;
		}
	}

	/* Assign table_id, so that no table id of
	fts_create_index_tables() will be written to the undo logs. */
	DBUG_ASSERT(ctx->new_table->id != 0);
	ctx->trx->table_id = ctx->new_table->id;

	/* Create the indexes in SYS_INDEXES and load into dictionary. */

	for (ulint a = 0; a < ctx->num_to_add_index; a++) {

		if (index_defs[a].ind_type & DICT_VIRTUAL
		    && ctx->num_to_drop_vcol > 0 && !new_clustered) {
			innodb_v_adjust_idx_col(ha_alter_info, old_table,
						ctx->num_to_drop_vcol,
						&index_defs[a]);
		}

		ctx->add_index[a] = row_merge_create_index(
			ctx->trx, ctx->new_table,
			&index_defs[a], add_v);

		add_key_nums[a] = index_defs[a].key_number;

		if (!ctx->add_index[a]) {
			error = ctx->trx->error_state;
			DBUG_ASSERT(error != DB_SUCCESS);
			goto error_handling;
		}

		DBUG_ASSERT(ctx->add_index[a]->is_committed()
			    == !!new_clustered);

		if (ctx->add_index[a]->type & DICT_FTS) {
			DBUG_ASSERT(num_fts_index);
			DBUG_ASSERT(!fts_index);
			DBUG_ASSERT(ctx->add_index[a]->type == DICT_FTS);
			fts_index = ctx->add_index[a];
		}

		/* If only online ALTER TABLE operations have been
		requested, allocate a modification log. If the table
		will be locked anyway, the modification
		log is unnecessary. When rebuilding the table
		(new_clustered), we will allocate the log for the
		clustered index of the old table, later. */
		if (new_clustered
		    || !ctx->online
		    || user_table->ibd_file_missing
		    || dict_table_is_discarded(user_table)) {
			/* No need to allocate a modification log. */
			ut_ad(!ctx->add_index[a]->online_log);
		} else if (ctx->add_index[a]->type & DICT_FTS) {
			/* Fulltext indexes are not covered
			by a modification log. */
		} else {
			DBUG_EXECUTE_IF("innodb_OOM_prepare_inplace_alter",
					error = DB_OUT_OF_MEMORY;
					goto error_handling;);
			rw_lock_x_lock(&ctx->add_index[a]->lock);
			bool ok = row_log_allocate(ctx->add_index[a],
						   NULL, true, NULL, NULL,
						   path);
			rw_lock_x_unlock(&ctx->add_index[a]->lock);

			if (!ok) {
				error = DB_OUT_OF_MEMORY;
				goto error_handling;
			}
		}
	}

	ut_ad(new_clustered == ctx->need_rebuild());

	DBUG_EXECUTE_IF("innodb_OOM_prepare_inplace_alter",
			error = DB_OUT_OF_MEMORY;
			goto error_handling;);

	if (new_clustered) {
		dict_index_t*	clust_index = dict_table_get_first_index(
			user_table);
		dict_index_t*	new_clust_index = dict_table_get_first_index(
			ctx->new_table);
		ctx->skip_pk_sort = innobase_pk_order_preserved(
			ctx->col_map, clust_index, new_clust_index);

		DBUG_EXECUTE_IF("innodb_alter_table_pk_assert_no_sort",
			DBUG_ASSERT(ctx->skip_pk_sort););

		if (ctx->online) {
			/* Allocate a log for online table rebuild. */
			rw_lock_x_lock(&clust_index->lock);
			bool ok = row_log_allocate(
				clust_index, ctx->new_table,
				!(ha_alter_info->handler_flags
				  & Alter_inplace_info::ADD_PK_INDEX),
				ctx->add_cols, ctx->col_map, path);
			rw_lock_x_unlock(&clust_index->lock);

			if (!ok) {
				error = DB_OUT_OF_MEMORY;
				goto error_handling;
			}
		}
	}

	if (ctx->online) {
		/* Assign a consistent read view for
		row_merge_read_clustered_index(). */
		trx_assign_read_view(ctx->prebuilt->trx);
	}

	if (fts_index) {
		/* Ensure that the dictionary operation mode will
		not change while creating the auxiliary tables. */
		trx_dict_op_t	op = trx_get_dict_operation(ctx->trx);

#ifdef UNIV_DEBUG
		switch (op) {
		case TRX_DICT_OP_NONE:
			break;
		case TRX_DICT_OP_TABLE:
		case TRX_DICT_OP_INDEX:
			goto op_ok;
		}
		ut_error;
op_ok:
#endif /* UNIV_DEBUG */
		ut_ad(ctx->trx->dict_operation_lock_mode == RW_X_LATCH);
		ut_ad(mutex_own(&dict_sys->mutex));
		ut_ad(rw_lock_own(dict_operation_lock, RW_LOCK_X));

		DICT_TF2_FLAG_SET(ctx->new_table, DICT_TF2_FTS);
		if (new_clustered) {
			/* For !new_clustered, this will be set at
			commit_cache_norebuild(). */
			ctx->new_table->fts_doc_id_index
				= dict_table_get_index_on_name(
					ctx->new_table, FTS_DOC_ID_INDEX_NAME);
			DBUG_ASSERT(ctx->new_table->fts_doc_id_index != NULL);
		}

		/* This function will commit the transaction and reset
		the trx_t::dict_operation flag on success. */

		error = fts_create_index_tables(ctx->trx, fts_index);

		DBUG_EXECUTE_IF("innodb_test_fail_after_fts_index_table",
				error = DB_LOCK_WAIT_TIMEOUT;
				goto error_handling;);

		if (error != DB_SUCCESS) {
			goto error_handling;
		}

		trx_start_for_ddl(ctx->trx, op);

		if (!ctx->new_table->fts
		    || ib_vector_size(ctx->new_table->fts->indexes) == 0) {
			error = fts_create_common_tables(
				ctx->trx, ctx->new_table,
				user_table->name.m_name, TRUE);

			DBUG_EXECUTE_IF(
				"innodb_test_fail_after_fts_common_table",
				error = DB_LOCK_WAIT_TIMEOUT;);

			if (error != DB_SUCCESS) {
				goto error_handling;
			}

			ctx->new_table->fts->fts_status
				|= TABLE_DICT_LOCKED;

			error = innobase_fts_load_stopword(
				ctx->new_table, ctx->trx,
				ctx->prebuilt->trx->mysql_thd)
				? DB_SUCCESS : DB_ERROR;
			ctx->new_table->fts->fts_status
				&= ~TABLE_DICT_LOCKED;

			if (error != DB_SUCCESS) {
				goto error_handling;
			}
		}

		ut_ad(trx_get_dict_operation(ctx->trx) == op);
	}

	DBUG_ASSERT(error == DB_SUCCESS);

	/* Commit the data dictionary transaction in order to release
	the table locks on the system tables.  This means that if
	MySQL crashes while creating a new primary key inside
	row_merge_build_indexes(), ctx->new_table will not be dropped
	by trx_rollback_active().  It will have to be recovered or
	dropped by the database administrator. */
	trx_commit_for_mysql(ctx->trx);

	row_mysql_unlock_data_dictionary(ctx->trx);
	dict_locked = false;

	ut_a(ctx->trx->lock.n_active_thrs == 0);

error_handling:
	/* After an error, remove all those index definitions from the
	dictionary which were defined. */

	switch (error) {
	case DB_SUCCESS:
		ut_a(!dict_locked);

		ut_d(mutex_enter(&dict_sys->mutex));
		ut_d(dict_table_check_for_dup_indexes(
			     user_table, CHECK_PARTIAL_OK));
		ut_d(mutex_exit(&dict_sys->mutex));
		DBUG_RETURN(false);
	case DB_TABLESPACE_EXISTS:
		my_error(ER_TABLESPACE_EXISTS, MYF(0), "(unknown)");
		break;
	case DB_DUPLICATE_KEY:
		my_error(ER_DUP_KEY, MYF(0), "SYS_INDEXES");
		break;
	case DB_UNSUPPORTED:
		my_error(ER_TABLE_CANT_HANDLE_SPKEYS, MYF(0), "SYS_COLUMNS");
		break;
	default:
		my_error_innodb(error, table_name, user_table->flags);
	}

error_handled:

	ctx->prebuilt->trx->error_info = NULL;
	ctx->trx->error_state = DB_SUCCESS;

	if (!dict_locked) {
		row_mysql_lock_data_dictionary(ctx->trx);
	}

	if (new_clustered) {
		if (ctx->need_rebuild()) {

			if (DICT_TF2_FLAG_IS_SET(
				    ctx->new_table, DICT_TF2_FTS)) {
				innobase_drop_fts_index_table(
					ctx->new_table, ctx->trx);
			}

			dict_table_close_and_drop(ctx->trx, ctx->new_table);

			/* Free the log for online table rebuild, if
			one was allocated. */

			dict_index_t* clust_index = dict_table_get_first_index(
				user_table);

			rw_lock_x_lock(&clust_index->lock);

			if (clust_index->online_log) {
				ut_ad(ctx->online);
				row_log_abort_sec(clust_index);
				clust_index->online_status
					= ONLINE_INDEX_COMPLETE;
			}

			rw_lock_x_unlock(&clust_index->lock);
		}

		trx_commit_for_mysql(ctx->trx);
		/* n_ref_count must be 1, because purge cannot
		be executing on this very table as we are
		holding dict_operation_lock X-latch. */
		DBUG_ASSERT(user_table->get_ref_count() == 1 || ctx->online);

		online_retry_drop_indexes_with_trx(user_table, ctx->trx);
	} else {
		ut_ad(!ctx->need_rebuild());
		row_merge_drop_indexes(ctx->trx, user_table, TRUE);
		trx_commit_for_mysql(ctx->trx);
	}

	ut_d(dict_table_check_for_dup_indexes(user_table, CHECK_ALL_COMPLETE));
	ut_ad(!user_table->drop_aborted);

err_exit:
#ifdef UNIV_DEBUG
	/* Clear the to_be_dropped flag in the data dictionary cache. */
	for (ulint i = 0; i < ctx->num_to_drop_index; i++) {
		DBUG_ASSERT(ctx->drop_index[i]->is_committed());
		DBUG_ASSERT(ctx->drop_index[i]->to_be_dropped);
		ctx->drop_index[i]->to_be_dropped = 0;
	}
#endif /* UNIV_DEBUG */

	row_mysql_unlock_data_dictionary(ctx->trx);

	trx_free_for_mysql(ctx->trx);
	trx_commit_for_mysql(ctx->prebuilt->trx);

	delete ctx;
	ha_alter_info->handler_ctx = NULL;

	DBUG_RETURN(true);
}

/* Check whether an index is needed for the foreign key constraint.
If so, if it is dropped, is there an equivalent index can play its role.
@return true if the index is needed and can't be dropped */
static MY_ATTRIBUTE((nonnull(1,2,3,5), warn_unused_result))
bool
innobase_check_foreign_key_index(
/*=============================*/
	Alter_inplace_info*	ha_alter_info,	/*!< in: Structure describing
						changes to be done by ALTER
						TABLE */
	dict_index_t*		index,		/*!< in: index to check */
	dict_table_t*		indexed_table,	/*!< in: table that owns the
						foreign keys */
	const char**		col_names,	/*!< in: column names, or NULL
						for indexed_table->col_names */
	trx_t*			trx,		/*!< in/out: transaction */
	dict_foreign_t**	drop_fk,	/*!< in: Foreign key constraints
						to drop */
	ulint			n_drop_fk)	/*!< in: Number of foreign keys
						to drop */
{
	ut_ad(index != NULL);
	ut_ad(indexed_table != NULL);

	const dict_foreign_set*	fks = &indexed_table->referenced_set;

	/* Check for all FK references from other tables to the index. */
	for (dict_foreign_set::const_iterator it = fks->begin();
	     it != fks->end(); ++it) {

		dict_foreign_t*	foreign = *it;
		if (foreign->referenced_index != index) {
			continue;
		}
		ut_ad(indexed_table == foreign->referenced_table);

		if (NULL == dict_foreign_find_index(
			    indexed_table, col_names,
			    foreign->referenced_col_names,
			    foreign->n_fields, index,
			    /*check_charsets=*/TRUE,
			    /*check_null=*/FALSE)
		    && NULL == innobase_find_equiv_index(
			    foreign->referenced_col_names,
			    foreign->n_fields,
			    ha_alter_info->key_info_buffer,
			    ha_alter_info->index_add_buffer,
			    ha_alter_info->index_add_count)) {

			/* Index cannot be dropped. */
			trx->error_info = index;
			return(true);
		}
	}

	fks = &indexed_table->foreign_set;

	/* Check for all FK references in current table using the index. */
	for (dict_foreign_set::const_iterator it = fks->begin();
	     it != fks->end(); ++it) {

		dict_foreign_t*	foreign = *it;
		if (foreign->foreign_index != index) {
			continue;
		}

		ut_ad(indexed_table == foreign->foreign_table);

		if (!innobase_dropping_foreign(
			    foreign, drop_fk, n_drop_fk)
		    && NULL == dict_foreign_find_index(
			    indexed_table, col_names,
			    foreign->foreign_col_names,
			    foreign->n_fields, index,
			    /*check_charsets=*/TRUE,
			    /*check_null=*/FALSE)
		    && NULL == innobase_find_equiv_index(
			    foreign->foreign_col_names,
			    foreign->n_fields,
			    ha_alter_info->key_info_buffer,
			    ha_alter_info->index_add_buffer,
			    ha_alter_info->index_add_count)) {

			/* Index cannot be dropped. */
			trx->error_info = index;
			return(true);
		}
	}

	return(false);
}

/**
Rename a given index in the InnoDB data dictionary.

@param index index to rename
@param new_name new name of the index
@param[in,out] trx dict transaction to use, not going to be committed here

@retval true Failure
@retval false Success */
static MY_ATTRIBUTE((warn_unused_result))
bool
rename_index_in_data_dictionary(
/*============================*/
	const dict_index_t*	index,
	const char*		new_name,
	trx_t*			trx)
{
	DBUG_ENTER("rename_index_in_data_dictionary");

	ut_ad(mutex_own(&dict_sys->mutex));
	ut_ad(rw_lock_own(dict_operation_lock, RW_LOCK_X));
	ut_ad(trx->dict_operation_lock_mode == RW_X_LATCH);

	pars_info_t*	pinfo;
	dberr_t		err;

	pinfo = pars_info_create();

	pars_info_add_ull_literal(pinfo, "table_id", index->table->id);
	pars_info_add_ull_literal(pinfo, "index_id", index->id);
	pars_info_add_str_literal(pinfo, "new_name", new_name);

	trx->op_info = "Renaming an index in SYS_INDEXES";

	DBUG_EXECUTE_IF(
		"ib_rename_index_fail1",
		DBUG_SET("+d,innodb_report_deadlock");
	);

	err = que_eval_sql(
		pinfo,
		"PROCEDURE RENAME_INDEX_IN_SYS_INDEXES () IS\n"
		"BEGIN\n"
		"UPDATE SYS_INDEXES SET\n"
		"NAME = :new_name\n"
		"WHERE\n"
		"ID = :index_id AND\n"
		"TABLE_ID = :table_id;\n"
		"END;\n",
		FALSE, trx); /* pinfo is freed by que_eval_sql() */

	DBUG_EXECUTE_IF(
		"ib_rename_index_fail1",
		DBUG_SET("-d,innodb_report_deadlock");
	);

	trx->op_info = "";

	if (err != DB_SUCCESS) {
		my_error_innodb(err, index->table->name.m_name, 0);
		DBUG_RETURN(true);
	}

	DBUG_RETURN(false);
}

/**
Rename all indexes in data dictionary of a given table that are
specified in ha_alter_info.

@param ctx alter context, used to fetch the list of indexes to
rename
@param ha_alter_info fetch the new names from here
@param[in,out] trx dict transaction to use, not going to be committed here

@retval true Failure
@retval false Success */
static MY_ATTRIBUTE((warn_unused_result))
bool
rename_indexes_in_data_dictionary(
/*==============================*/
	const ha_innobase_inplace_ctx*	ctx,
	const Alter_inplace_info*	ha_alter_info,
	trx_t*				trx)
{
	DBUG_ENTER("rename_indexes_in_data_dictionary");

	ut_ad(ctx->num_to_rename == ha_alter_info->index_rename_count);

	for (ulint i = 0; i < ctx->num_to_rename; i++) {
		KEY_PAIR*	pair = &ha_alter_info->index_rename_buffer[i];
		dict_index_t*	index;

		index = ctx->rename[i];

		ut_ad(strcmp(index->name, pair->old_key->name) == 0);

		if (rename_index_in_data_dictionary(index,
						    pair->new_key->name,
						    trx)) {
			/* failed */
			DBUG_RETURN(true);
		}
	}

	DBUG_RETURN(false);
}

/**
Rename a given index in the InnoDB data dictionary cache.

@param[in,out] index index to rename
@param new_name new index name
*/
static
void
rename_index_in_cache(
/*==================*/
	dict_index_t*	index,
	const char*	new_name)
{
	DBUG_ENTER("rename_index_in_cache");

	ut_ad(mutex_own(&dict_sys->mutex));
	ut_ad(rw_lock_own(dict_operation_lock, RW_LOCK_X));

	size_t	old_name_len = strlen(index->name);
	size_t	new_name_len = strlen(new_name);

	if (old_name_len >= new_name_len) {
		/* reuse the old buffer for the name if it is large enough */
		memcpy(const_cast<char*>(index->name()), new_name,
		       new_name_len + 1);
	} else {
		/* Free the old chunk of memory if it is at the topmost
		place in the heap, otherwise the old chunk will be freed
		when the index is evicted from the cache. This code will
		kick-in in a repeated ALTER sequences where the old name is
		alternately longer/shorter than the new name:
		1. ALTER TABLE t RENAME INDEX a TO aa;
		2. ALTER TABLE t RENAME INDEX aa TO a;
		3. go to 1. */
		index->name = mem_heap_strdup_replace(
			index->heap,
			/* Presumed topmost element of the heap: */
			index->name, old_name_len + 1,
			new_name);
	}

	DBUG_VOID_RETURN;
}

/**
Rename all indexes in data dictionary cache of a given table that are
specified in ha_alter_info.

@param ctx alter context, used to fetch the list of indexes to rename
@param ha_alter_info fetch the new names from here
*/
static
void
rename_indexes_in_cache(
/*====================*/
	const ha_innobase_inplace_ctx*	ctx,
	const Alter_inplace_info*	ha_alter_info)
{
	DBUG_ENTER("rename_indexes_in_cache");

	ut_ad(ctx->num_to_rename == ha_alter_info->index_rename_count);

	for (ulint i = 0; i < ctx->num_to_rename; i++) {
		KEY_PAIR*	pair = &ha_alter_info->index_rename_buffer[i];
		dict_index_t*	index;

		index = ctx->rename[i];

		ut_ad(strcmp(index->name, pair->old_key->name) == 0);

		rename_index_in_cache(index, pair->new_key->name);
	}

	DBUG_VOID_RETURN;
}

/** Fill the stored column information in s_cols list.
@param[in]	altered_table	mysql table object
@param[in]	table		innodb table object
@param[out]	s_cols		list of stored column
@param[out]	s_heap		heap for storing stored
column information. */
static
void
alter_fill_stored_column(
	const TABLE*		altered_table,
	dict_table_t*		table,
	dict_s_col_list**	s_cols,
	mem_heap_t**		s_heap)
{
       ulint   n_cols = altered_table->s->fields;

	for (ulint i = 0; i < n_cols; i++) {
		Field* field = altered_table->field[i];
		dict_s_col_t	s_col;

		if (!innobase_is_s_fld(field)) {
			continue;
		}

		ulint	num_base = field->gcol_info->non_virtual_base_columns();
		dict_col_t*	col = dict_table_get_nth_col(table, i);

		s_col.m_col = col;
		s_col.s_pos = i;

		if (*s_cols == NULL) {
			*s_cols = UT_NEW_NOKEY(dict_s_col_list());
			*s_heap = mem_heap_create(1000);
		}

		if (num_base != 0) {
			s_col.base_col = static_cast<dict_col_t**>(mem_heap_zalloc(
						*s_heap, num_base * sizeof(dict_col_t*)));
		} else {
			s_col.base_col = NULL;
		}

		s_col.num_base = num_base;
		innodb_base_col_setup_for_stored(table, field, &s_col);
		(*s_cols)->push_back(s_col);
	}
}


/** Allows InnoDB to update internal structures with concurrent
writes blocked (provided that check_if_supported_inplace_alter()
did not return HA_ALTER_INPLACE_NO_LOCK).
This will be invoked before inplace_alter_table().

@param altered_table TABLE object for new version of table.
@param ha_alter_info Structure describing changes to be done
by ALTER TABLE and holding data used during in-place alter.

@retval true Failure
@retval false Success
*/

bool
ha_innobase::prepare_inplace_alter_table(
/*=====================================*/
	TABLE*			altered_table,
	Alter_inplace_info*	ha_alter_info)
{
	dict_index_t**	drop_index;	/*!< Index to be dropped */
	ulint		n_drop_index;	/*!< Number of indexes to drop */
	dict_index_t**	rename_index;	/*!< Indexes to be dropped */
	ulint		n_rename_index;	/*!< Number of indexes to rename */
	dict_foreign_t**drop_fk;	/*!< Foreign key constraints to drop */
	ulint		n_drop_fk;	/*!< Number of foreign keys to drop */
	dict_foreign_t**add_fk = NULL;	/*!< Foreign key constraints to drop */
	ulint		n_add_fk;	/*!< Number of foreign keys to drop */
	dict_table_t*	indexed_table;	/*!< Table where indexes are created */
	mem_heap_t*	heap;
	const char**	col_names;
	int		error;
	ulint		max_col_len;
	ulint		add_autoinc_col_no	= ULINT_UNDEFINED;
	ulonglong	autoinc_col_max_value	= 0;
	ulint		fts_doc_col_no		= ULINT_UNDEFINED;
	bool		add_fts_doc_id		= false;
	bool		add_fts_doc_id_idx	= false;
	bool		add_fts_idx		= false;
	dict_s_col_list*s_cols			= NULL;
	mem_heap_t*	s_heap			= NULL;

	DBUG_ENTER("prepare_inplace_alter_table");
	DBUG_ASSERT(!ha_alter_info->handler_ctx);
	DBUG_ASSERT(ha_alter_info->create_info);
	DBUG_ASSERT(!srv_read_only_mode);

	MONITOR_ATOMIC_INC(MONITOR_PENDING_ALTER_TABLE);

#ifdef UNIV_DEBUG
	for (dict_index_t* index = dict_table_get_first_index(m_prebuilt->table);
	     index;
	     index = dict_table_get_next_index(index)) {
		ut_ad(!index->to_be_dropped);
	}
#endif /* UNIV_DEBUG */

	ut_d(mutex_enter(&dict_sys->mutex));
	ut_d(dict_table_check_for_dup_indexes(
		     m_prebuilt->table, CHECK_ABORTED_OK));
	ut_d(mutex_exit(&dict_sys->mutex));

	if (!(ha_alter_info->handler_flags & ~INNOBASE_INPLACE_IGNORE)) {
		/* Nothing to do */
		DBUG_ASSERT(m_prebuilt->trx->dict_operation_lock_mode == 0);
		if (ha_alter_info->handler_flags & ~INNOBASE_INPLACE_IGNORE) {

			online_retry_drop_indexes(
				m_prebuilt->table, m_user_thd);

		}
		DBUG_RETURN(false);
	}

	indexed_table = m_prebuilt->table;

	if (indexed_table->corrupted
	    || dict_table_get_first_index(indexed_table) == NULL
	    || dict_index_is_corrupted(
		    dict_table_get_first_index(indexed_table))) {
		/* The clustered index is corrupted. */
		my_error(ER_CHECK_NO_SUCH_TABLE, MYF(0));
		DBUG_RETURN(true);
	}

	/* ALTER TABLE will not implicitly move a table from a single-table
	tablespace to the system tablespace when innodb_file_per_table=OFF.
	But it will implicitly move a table from the system tablespace to a
	single-table tablespace if innodb_file_per_table = ON.
	Tables found in a general tablespace will stay there unless ALTER
	TABLE contains another TABLESPACE=name.  If that is found it will
	explicitly move a table to the named tablespace.
	So if you specify TABLESPACE=`innodb_system` a table can be moved
	into the system tablespace from either a general or file-per-table
	tablespace. But from then on, it is labeled as using a shared space
	(the create options have tablespace=='innodb_system' and the
	SHARED_SPACE flag is set in the table flags) so it can no longer be
	implicitly moved to a file-per-table tablespace. */
	bool	in_system_space = is_system_tablespace(indexed_table->space);
	bool	is_file_per_table = !in_system_space
			&& !DICT_TF_HAS_SHARED_SPACE(indexed_table->flags);
#ifdef UNIV_DEBUG
	bool	in_general_space = !in_system_space
			&& DICT_TF_HAS_SHARED_SPACE(indexed_table->flags);

	/* The table being altered can only be in a system tablespace,
	or its own file-per-table tablespace, or a general tablespace. */
	ut_ad(1 == in_system_space + is_file_per_table + in_general_space);
#endif /* UNIV_DEBUG */

	create_table_info_t	info(m_user_thd,
				     altered_table,
				     ha_alter_info->create_info,
				     NULL,
				     NULL,
				     NULL,
				     NULL);

	info.set_tablespace_type(is_file_per_table);

	if (ha_alter_info->handler_flags
	    & Alter_inplace_info::CHANGE_CREATE_OPTION) {
		const char* invalid_opt = info.create_options_are_invalid();
		if (invalid_opt) {
			my_error(ER_ILLEGAL_HA_CREATE_OPTION, MYF(0),
				 table_type(), invalid_opt);
			goto err_exit_no_heap;
		}
	}

	/* Check if any index name is reserved. */
	if (innobase_index_name_is_reserved(
		    m_user_thd,
		    ha_alter_info->key_info_buffer,
		    ha_alter_info->key_count)) {
err_exit_no_heap:
		DBUG_ASSERT(m_prebuilt->trx->dict_operation_lock_mode == 0);
		if (ha_alter_info->handler_flags & ~INNOBASE_INPLACE_IGNORE) {

			online_retry_drop_indexes(
				m_prebuilt->table, m_user_thd);
		}
		DBUG_RETURN(true);
	}

	indexed_table = m_prebuilt->table;

	/* Check that index keys are sensible */
	error = innobase_check_index_keys(ha_alter_info, indexed_table);

	if (error) {
		goto err_exit_no_heap;
	}

	/* Prohibit renaming a column to something that the table
	already contains. */
	if (ha_alter_info->handler_flags
	    & Alter_inplace_info::ALTER_COLUMN_NAME) {
		List_iterator_fast<Create_field> cf_it(
			ha_alter_info->alter_info->create_list);

		for (Field** fp = table->field; *fp; fp++) {
			if (!((*fp)->flags & FIELD_IS_RENAMED)) {
				continue;
			}

			const char* name = 0;

			cf_it.rewind();
			while (Create_field* cf = cf_it++) {
				if (cf->field == *fp) {
					name = cf->field_name;
					goto check_if_ok_to_rename;
				}
			}

			ut_error;
check_if_ok_to_rename:
			/* Prohibit renaming a column from FTS_DOC_ID
			if full-text indexes exist. */
			if (!my_strcasecmp(system_charset_info,
					   (*fp)->field_name,
					   FTS_DOC_ID_COL_NAME)
			    && innobase_fulltext_exist(altered_table)) {
				my_error(ER_INNODB_FT_WRONG_DOCID_COLUMN,
					 MYF(0), name);
				goto err_exit_no_heap;
			}

			/* Prohibit renaming a column to an internal column. */
			const char*	s = m_prebuilt->table->col_names;
			unsigned j;
			/* Skip user columns.
			MySQL should have checked these already.
			We want to allow renaming of c1 to c2, c2 to c1. */
			for (j = 0; j < table->s->fields; j++) {
				if (!innobase_is_v_fld(table->field[j])) {
					s += strlen(s) + 1;
				}
			}

			for (; j < m_prebuilt->table->n_def; j++) {
				if (!my_strcasecmp(
					    system_charset_info, name, s)) {
					my_error(ER_WRONG_COLUMN_NAME, MYF(0),
						 s);
					goto err_exit_no_heap;
				}

				s += strlen(s) + 1;
			}
		}
	}

	if (!info.innobase_table_flags()) {
		goto err_exit_no_heap;
	}

	max_col_len = DICT_MAX_FIELD_LEN_BY_FORMAT_FLAG(info.flags());

	/* Check each index's column length to make sure they do not
	exceed limit */
	for (ulint i = 0; i < ha_alter_info->index_add_count; i++) {
		const KEY* key = &ha_alter_info->key_info_buffer[
			ha_alter_info->index_add_buffer[i]];

		if (key->flags & HA_FULLTEXT) {
			/* The column length does not matter for
			fulltext search indexes. But, UNIQUE
			fulltext indexes are not supported. */
			DBUG_ASSERT(!(key->flags & HA_NOSAME));
			DBUG_ASSERT(!(key->flags & HA_KEYFLAG_MASK
				      & ~(HA_FULLTEXT
					  | HA_PACK_KEY
					  | HA_BINARY_PACK_KEY)));
			add_fts_idx = true;
			continue;
		}

		if (innobase_check_column_length(max_col_len, key)) {
			my_error(ER_INDEX_COLUMN_TOO_LONG, MYF(0),
				 max_col_len);
			goto err_exit_no_heap;
		}
	}

	/* We won't be allowed to add fts index to a table with
	fts indexes already but without AUX_HEX_NAME set.
	This means the aux tables of the table failed to
	rename to hex format but new created aux tables
	shall be in hex format, which is contradictory. */
	if (!DICT_TF2_FLAG_IS_SET(indexed_table, DICT_TF2_FTS_AUX_HEX_NAME)
	    && indexed_table->fts != NULL && add_fts_idx) {
		my_error(ER_INNODB_FT_AUX_NOT_HEX_ID, MYF(0));
		goto err_exit_no_heap;
	}

	/* Check existing index definitions for too-long column
	prefixes as well, in case max_col_len shrunk. */
	for (const dict_index_t* index
		     = dict_table_get_first_index(indexed_table);
	     index;
	     index = dict_table_get_next_index(index)) {
		if (index->type & DICT_FTS) {
			DBUG_ASSERT(index->type == DICT_FTS
				    || (index->type & DICT_CORRUPT));

			/* We need to drop any corrupted fts indexes
			before we add a new fts index. */
			if (add_fts_idx && index->type & DICT_CORRUPT) {
				ib_errf(m_user_thd, IB_LOG_LEVEL_ERROR,
					ER_INNODB_INDEX_CORRUPT,
					"Fulltext index '%s' is corrupt. "
					"you should drop this index first.",
					index->name());

				goto err_exit_no_heap;
			}

			continue;
		}

		for (ulint i = 0; i < dict_index_get_n_fields(index); i++) {
			const dict_field_t* field
				= dict_index_get_nth_field(index, i);
			if (field->prefix_len > max_col_len) {
				my_error(ER_INDEX_COLUMN_TOO_LONG, MYF(0),
					 max_col_len);
				goto err_exit_no_heap;
			}
		}
	}

	n_drop_index = 0;
	n_drop_fk = 0;

	if (ha_alter_info->handler_flags
	    & (INNOBASE_ALTER_NOREBUILD | INNOBASE_ALTER_REBUILD)) {
		heap = mem_heap_create(1024);

		if (ha_alter_info->handler_flags
		    & Alter_inplace_info::ALTER_COLUMN_NAME) {
			col_names = innobase_get_col_names(
				ha_alter_info, altered_table, table,
				indexed_table, heap);
		} else {
			col_names = NULL;
		}
	} else {
		heap = NULL;
		col_names = NULL;
	}

	if (ha_alter_info->handler_flags
	    & Alter_inplace_info::DROP_FOREIGN_KEY) {
		DBUG_ASSERT(ha_alter_info->alter_info->drop_list.elements > 0);

		drop_fk = static_cast<dict_foreign_t**>(
			mem_heap_alloc(
				heap,
				ha_alter_info->alter_info->drop_list.elements
				* sizeof(dict_foreign_t*)));

		List_iterator<Alter_drop> drop_it(
			ha_alter_info->alter_info->drop_list);

		while (Alter_drop* drop = drop_it++) {
			if (drop->type != Alter_drop::FOREIGN_KEY) {
				continue;
			}

			for (dict_foreign_set::iterator it
				= m_prebuilt->table->foreign_set.begin();
			     it != m_prebuilt->table->foreign_set.end();
			     ++it) {

				dict_foreign_t*	foreign = *it;
				const char* fid = strchr(foreign->id, '/');

				DBUG_ASSERT(fid);
				/* If no database/ prefix was present in
				the FOREIGN KEY constraint name, compare
				to the full constraint name. */
				fid = fid ? fid + 1 : foreign->id;

				if (!my_strcasecmp(system_charset_info,
						   fid, drop->name)) {
					drop_fk[n_drop_fk++] = foreign;
					goto found_fk;
				}
			}

			my_error(ER_CANT_DROP_FIELD_OR_KEY, MYF(0),
				 drop->name);
			goto err_exit;
found_fk:
			continue;
		}

		DBUG_ASSERT(n_drop_fk > 0);

		DBUG_ASSERT(n_drop_fk
			    == ha_alter_info->alter_info->drop_list.elements);
	} else {
		drop_fk = NULL;
	}

	if (ha_alter_info->index_drop_count) {
		dict_index_t*	drop_primary = NULL;

		DBUG_ASSERT(ha_alter_info->handler_flags
			    & (Alter_inplace_info::DROP_INDEX
			       | Alter_inplace_info::DROP_UNIQUE_INDEX
			       | Alter_inplace_info::DROP_PK_INDEX));
		/* Check which indexes to drop. */
		drop_index = static_cast<dict_index_t**>(
			mem_heap_alloc(
				heap, (ha_alter_info->index_drop_count + 1)
				* sizeof *drop_index));

		for (uint i = 0; i < ha_alter_info->index_drop_count; i++) {
			const KEY*	key
				= ha_alter_info->index_drop_buffer[i];
			dict_index_t*	index
				= dict_table_get_index_on_name(
					indexed_table, key->name);

			if (!index) {
				push_warning_printf(
					m_user_thd,
					Sql_condition::SL_WARNING,
					HA_ERR_WRONG_INDEX,
					"InnoDB could not find key"
					" with name %s", key->name);
			} else {
				ut_ad(!index->to_be_dropped);
				if (!dict_index_is_clust(index)) {
					drop_index[n_drop_index++] = index;
				} else {
					drop_primary = index;
				}
			}
		}

		/* If all FULLTEXT indexes were removed, drop an
		internal FTS_DOC_ID_INDEX as well, unless it exists in
		the table. */

		if (innobase_fulltext_exist(table)
		    && !innobase_fulltext_exist(altered_table)
		    && !DICT_TF2_FLAG_IS_SET(
			indexed_table, DICT_TF2_FTS_HAS_DOC_ID)) {
			dict_index_t*	fts_doc_index
				= indexed_table->fts_doc_id_index;
			ut_ad(fts_doc_index);

			// Add some fault tolerance for non-debug builds.
			if (fts_doc_index == NULL) {
				goto check_if_can_drop_indexes;
			}

			DBUG_ASSERT(!fts_doc_index->to_be_dropped);

			for (uint i = 0; i < table->s->keys; i++) {
				if (!my_strcasecmp(
					    system_charset_info,
					    FTS_DOC_ID_INDEX_NAME,
					    table->key_info[i].name)) {
					/* The index exists in the MySQL
					data dictionary. Do not drop it,
					even though it is no longer needed
					by InnoDB fulltext search. */
					goto check_if_can_drop_indexes;
				}
			}

			drop_index[n_drop_index++] = fts_doc_index;
		}

check_if_can_drop_indexes:
		/* Check if the indexes can be dropped. */

		/* Prevent a race condition between DROP INDEX and
		CREATE TABLE adding FOREIGN KEY constraints. */
		row_mysql_lock_data_dictionary(m_prebuilt->trx);

		if (!n_drop_index) {
			drop_index = NULL;
		} else {
			/* Flag all indexes that are to be dropped. */
			for (ulint i = 0; i < n_drop_index; i++) {
				ut_ad(!drop_index[i]->to_be_dropped);
				drop_index[i]->to_be_dropped = 1;
			}
		}

		for (uint i = 0; i < n_drop_index; i++) {
			dict_index_t*	index = drop_index[i];

			if (innobase_check_foreign_key_index(
				ha_alter_info, index,
				indexed_table, col_names,
				m_prebuilt->trx, drop_fk, n_drop_fk)) {
				row_mysql_unlock_data_dictionary(
					m_prebuilt->trx);
				m_prebuilt->trx->error_info = index;
				print_error(HA_ERR_DROP_INDEX_FK,
					    MYF(0));
				goto err_exit;
			}
		}

		/* If a primary index is dropped, need to check
		any depending foreign constraints get affected */
		if (drop_primary
		    && innobase_check_foreign_key_index(
			    ha_alter_info, drop_primary,
			    indexed_table, col_names,
			    m_prebuilt->trx, drop_fk, n_drop_fk)) {
			row_mysql_unlock_data_dictionary(m_prebuilt->trx);
			print_error(HA_ERR_DROP_INDEX_FK, MYF(0));
			goto err_exit;
		}

		row_mysql_unlock_data_dictionary(m_prebuilt->trx);
	} else {
		drop_index = NULL;
	}

	n_rename_index = ha_alter_info->index_rename_count;
	rename_index = NULL;

	/* Create a list of dict_index_t objects that are to be renamed,
	also checking for requests to rename nonexistent indexes. If
	the table is going to be rebuilt (new_clustered == true in
	prepare_inplace_alter_table_dict()), then this can be skipped,
	but we don't for simplicity (we have not determined the value of
	new_clustered yet). */
	if (n_rename_index > 0) {
		rename_index = static_cast<dict_index_t**>(
			mem_heap_alloc(
				heap,
				n_rename_index * sizeof(*rename_index)));
		for (ulint i = 0; i < n_rename_index; i++) {
			dict_index_t*	index;
			const char*	old_name = ha_alter_info
				->index_rename_buffer[i].old_key->name;

			index = dict_table_get_index_on_name(indexed_table,
							     old_name);

			if (index == NULL) {
				my_error(ER_KEY_DOES_NOT_EXITS, MYF(0),
					 old_name,
					 m_prebuilt->table->name.m_name);
				goto err_exit;
			}

			rename_index[i] = index;
		}
	}

	n_add_fk = 0;

	if (ha_alter_info->handler_flags
	    & Alter_inplace_info::ADD_FOREIGN_KEY) {
		ut_ad(!m_prebuilt->trx->check_foreigns);

		alter_fill_stored_column(altered_table, m_prebuilt->table,
					 &s_cols, &s_heap);

		add_fk = static_cast<dict_foreign_t**>(
			mem_heap_zalloc(
				heap,
				ha_alter_info->alter_info->key_list.elements
				* sizeof(dict_foreign_t*)));

		if (!innobase_get_foreign_key_info(
			    ha_alter_info, table_share,
			    m_prebuilt->table, col_names,
			    drop_index, n_drop_index,
			    add_fk, &n_add_fk, m_prebuilt->trx, s_cols)) {
err_exit:
			if (n_drop_index) {
				row_mysql_lock_data_dictionary(m_prebuilt->trx);

				/* Clear the to_be_dropped flags, which might
				have been set at this point. */
				for (ulint i = 0; i < n_drop_index; i++) {
					ut_ad(drop_index[i]->is_committed());
					drop_index[i]->to_be_dropped = 0;
				}

				row_mysql_unlock_data_dictionary(
					m_prebuilt->trx);
			}

			if (heap) {
				mem_heap_free(heap);
			}

			if (s_cols != NULL) {
				UT_DELETE(s_cols);
				mem_heap_free(s_heap);
			}

			goto err_exit_no_heap;
		}

		if (s_cols != NULL) {
			UT_DELETE(s_cols);
			mem_heap_free(s_heap);
		}
	}

	if (!(ha_alter_info->handler_flags & INNOBASE_ALTER_DATA)
	    || ((ha_alter_info->handler_flags & ~INNOBASE_INPLACE_IGNORE)
		== Alter_inplace_info::CHANGE_CREATE_OPTION
		&& !innobase_need_rebuild(ha_alter_info))) {

		if (heap) {
			ha_alter_info->handler_ctx
				= new ha_innobase_inplace_ctx(
					(*m_prebuilt_ptr),
					drop_index, n_drop_index,
					rename_index, n_rename_index,
					drop_fk, n_drop_fk,
					add_fk, n_add_fk,
					ha_alter_info->online,
					heap, indexed_table,
					col_names, ULINT_UNDEFINED, 0, 0, 0);
		}

		DBUG_ASSERT(m_prebuilt->trx->dict_operation_lock_mode == 0);
		if (ha_alter_info->handler_flags & ~INNOBASE_INPLACE_IGNORE) {

			online_retry_drop_indexes(
				m_prebuilt->table, m_user_thd);

		}

		if ((ha_alter_info->handler_flags
		     & Alter_inplace_info::DROP_VIRTUAL_COLUMN)
		    && prepare_inplace_drop_virtual(
			    ha_alter_info, altered_table, table)) {
			DBUG_RETURN(true);
		}

		if ((ha_alter_info->handler_flags
		     & Alter_inplace_info::ADD_VIRTUAL_COLUMN)
		    && prepare_inplace_add_virtual(
			    ha_alter_info, altered_table, table)) {
			DBUG_RETURN(true);
		}

		DBUG_RETURN(false);
	}

	/* If we are to build a full-text search index, check whether
	the table already has a DOC ID column.  If not, we will need to
	add a Doc ID hidden column and rebuild the primary index */
	if (innobase_fulltext_exist(altered_table)) {
		ulint	doc_col_no;
		ulint	num_v = 0;

		if (!innobase_fts_check_doc_id_col(
			    m_prebuilt->table,
			    altered_table, &fts_doc_col_no, &num_v)) {

			fts_doc_col_no = altered_table->s->fields - num_v;
			add_fts_doc_id = true;
			add_fts_doc_id_idx = true;

			push_warning_printf(
				m_user_thd,
				Sql_condition::SL_WARNING,
				HA_ERR_WRONG_INDEX,
				"InnoDB rebuilding table to add"
				" column " FTS_DOC_ID_COL_NAME);
		} else if (fts_doc_col_no == ULINT_UNDEFINED) {
			goto err_exit;
		}

		switch (innobase_fts_check_doc_id_index(
				m_prebuilt->table, altered_table,
				&doc_col_no)) {
		case FTS_NOT_EXIST_DOC_ID_INDEX:
			add_fts_doc_id_idx = true;
			break;
		case FTS_INCORRECT_DOC_ID_INDEX:
			my_error(ER_INNODB_FT_WRONG_DOCID_INDEX, MYF(0),
				 FTS_DOC_ID_INDEX_NAME);
			goto err_exit;
		case FTS_EXIST_DOC_ID_INDEX:
			DBUG_ASSERT(
				doc_col_no == fts_doc_col_no
				|| doc_col_no == ULINT_UNDEFINED
				|| (ha_alter_info->handler_flags
				    & (Alter_inplace_info::ALTER_STORED_COLUMN_ORDER
				       | Alter_inplace_info::DROP_STORED_COLUMN
				       | Alter_inplace_info::ADD_STORED_BASE_COLUMN)));
		}
	}

	/* See if an AUTO_INCREMENT column was added. */
	uint	i = 0;
	ulint	num_v = 0;
	List_iterator_fast<Create_field> cf_it(
		ha_alter_info->alter_info->create_list);
	while (const Create_field* new_field = cf_it++) {
		const Field*	field;

		DBUG_ASSERT(i < altered_table->s->fields);

		for (uint old_i = 0; table->field[old_i]; old_i++) {
			if (new_field->field == table->field[old_i]) {
				goto found_col;
			}
		}

		/* This is an added column. */
		DBUG_ASSERT(!new_field->field);
		DBUG_ASSERT(ha_alter_info->handler_flags
			    & Alter_inplace_info::ADD_COLUMN);

		field = altered_table->field[i];

		DBUG_ASSERT((MTYP_TYPENR(field->unireg_check)
			     == Field::NEXT_NUMBER)
			    == !!(field->flags & AUTO_INCREMENT_FLAG));

		if (field->flags & AUTO_INCREMENT_FLAG) {
			if (add_autoinc_col_no != ULINT_UNDEFINED) {
				/* This should have been blocked earlier. */
				ut_ad(0);
				my_error(ER_WRONG_AUTO_KEY, MYF(0));
				goto err_exit;
			}

			/* Get the col no of the old table non-virtual column array */
			add_autoinc_col_no = i - num_v;

			autoinc_col_max_value =
				field->get_max_int_value();
		}
found_col:
		if (innobase_is_v_fld(new_field)) {
			++num_v;
		}

		i++;
	}

	DBUG_ASSERT(heap);
	DBUG_ASSERT(m_user_thd == m_prebuilt->trx->mysql_thd);
	DBUG_ASSERT(!ha_alter_info->handler_ctx);

	ha_alter_info->handler_ctx = new ha_innobase_inplace_ctx(
		(*m_prebuilt_ptr),
		drop_index, n_drop_index,
		rename_index, n_rename_index,
		drop_fk, n_drop_fk, add_fk, n_add_fk,
		ha_alter_info->online,
		heap, m_prebuilt->table, col_names,
		add_autoinc_col_no,
		ha_alter_info->create_info->auto_increment_value,
		autoinc_col_max_value, 0);

	DBUG_RETURN(prepare_inplace_alter_table_dict(
			    ha_alter_info, altered_table, table,
			    table_share->table_name.str,
			    info.flags(), info.flags2(),
			    fts_doc_col_no, add_fts_doc_id,
			    add_fts_doc_id_idx));
}

<<<<<<< HEAD
/** Check that the column is part of a virtual index(index contains
virtual column) in the table
@param[in]	table		Table containing column
@param[in]	col		column to be checked
@return true if this column is indexed with other virtual columns */
static
bool
dict_col_in_v_indexes(
	dict_table_t*	table,
	dict_col_t*	col)
{
	for (dict_index_t* index = dict_table_get_next_index(
		dict_table_get_first_index(table)); index != NULL;
		index = dict_table_get_next_index(index)) {
		if (!dict_index_has_virtual(index)) {
			continue;
		}
		for (ulint k = 0; k < index->n_fields; k++) {
			dict_field_t*   field
				= dict_index_get_nth_field(index, k);
			if (field->col->ind == col->ind) {
				return(true);
			}
		}
	}

	return(false);
}

/* Check whether a columnn length change alter operation requires
to rebuild the template.
@param[in]	altered_table	TABLE object for new version of table.
@param[in]	ha_alter_info	Structure describing changes to be done
				by ALTER TABLE and holding data used
				during in-place alter.
@param[in]	table		table being altered
@return TRUE if needs rebuild. */
static
bool
alter_templ_needs_rebuild(
	TABLE*                  altered_table,
	Alter_inplace_info*     ha_alter_info,
	dict_table_t*		table)
{
        ulint	i = 0;
        List_iterator_fast<Create_field>  cf_it(
                ha_alter_info->alter_info->create_list);

	for (Field** fp = altered_table->field; *fp; fp++, i++) {
		cf_it.rewind();
		while (const Create_field* cf = cf_it++) {
			for (ulint j=0; j < table->n_cols; j++) {
				dict_col_t* cols
                                   = dict_table_get_nth_col(table, j);
				if (cf->length > cols->len
				    && dict_col_in_v_indexes(table, cols)) {
					return(true);
				}
			}
		}
	}

	return(false);
}


=======
/** Get the name of an erroneous key.
@param[in]	error_key_num	InnoDB number of the erroneus key
@param[in]	ha_alter_info	changes that were being performed
@param[in]	table		InnoDB table
@return	the name of the erroneous key */
static
const char*
get_error_key_name(
	ulint				error_key_num,
	const Alter_inplace_info*	ha_alter_info,
	const dict_table_t*		table)
{
	if (error_key_num == ULINT_UNDEFINED) {
		return(FTS_DOC_ID_INDEX_NAME);
	} else if (ha_alter_info->key_count == 0) {
		return(dict_table_get_first_index(table)->name);
	} else {
		return(ha_alter_info->key_info_buffer[error_key_num].name);
	}
}

>>>>>>> f9bad332
/** Alter the table structure in-place with operations
specified using Alter_inplace_info.
The level of concurrency allowed during this operation depends
on the return value from check_if_supported_inplace_alter().

@param altered_table TABLE object for new version of table.
@param ha_alter_info Structure describing changes to be done
by ALTER TABLE and holding data used during in-place alter.

@retval true Failure
@retval false Success
*/

bool
ha_innobase::inplace_alter_table(
/*=============================*/
	TABLE*			altered_table,
	Alter_inplace_info*	ha_alter_info)
{
	dberr_t			error;
	dict_add_v_col_t*	add_v = NULL;
	dict_vcol_templ_t*	s_templ = NULL;
	dict_vcol_templ_t*	old_templ = NULL;
	struct TABLE*		eval_table = altered_table;
	bool			rebuild_templ = false;
	DBUG_ENTER("inplace_alter_table");
	DBUG_ASSERT(!srv_read_only_mode);

	ut_ad(!rw_lock_own(dict_operation_lock, RW_LOCK_X));
	ut_ad(!rw_lock_own(dict_operation_lock, RW_LOCK_S));

	DEBUG_SYNC(m_user_thd, "innodb_inplace_alter_table_enter");

	if (!(ha_alter_info->handler_flags & INNOBASE_ALTER_DATA)) {
ok_exit:
		DEBUG_SYNC(m_user_thd, "innodb_after_inplace_alter_table");
		DBUG_RETURN(false);
	}

	if ((ha_alter_info->handler_flags & ~INNOBASE_INPLACE_IGNORE)
	    == Alter_inplace_info::CHANGE_CREATE_OPTION
	    && !innobase_need_rebuild(ha_alter_info)) {
		goto ok_exit;
	}

	ha_innobase_inplace_ctx*	ctx
		= static_cast<ha_innobase_inplace_ctx*>
		(ha_alter_info->handler_ctx);

	DBUG_ASSERT(ctx);
	DBUG_ASSERT(ctx->trx);
	DBUG_ASSERT(ctx->prebuilt == m_prebuilt);

	dict_index_t*	pk = dict_table_get_first_index(m_prebuilt->table);
	ut_ad(pk != NULL);

	/* For partitioned tables this could be already allocated from a
	previous partition invocation. For normal tables this is NULL. */
	UT_DELETE(ctx->m_stage);

	ctx->m_stage = UT_NEW_NOKEY(ut_stage_alter_t(pk));

	if (m_prebuilt->table->ibd_file_missing
	    || dict_table_is_discarded(m_prebuilt->table)) {
		goto all_done;
	}

	/* If we are doing a table rebuilding or having added virtual
	columns in the same clause, we will need to build a table template
	that carries translation information between MySQL TABLE and InnoDB
	table, which indicates the virtual columns and their base columns
	info. This is used to do the computation callback, so that the
	data in base columns can be extracted send to server.
	If the Column length changes and it is a part of virtual
	index then we need to rebuild the template. */
	rebuild_templ
	     = ctx->need_rebuild()
	       || ((ha_alter_info->handler_flags
		& Alter_inplace_info::ALTER_COLUMN_EQUAL_PACK_LENGTH)
		&& alter_templ_needs_rebuild(
		   altered_table, ha_alter_info, ctx->new_table));

	if ((ctx->new_table->n_v_cols > 0) && rebuild_templ) {
		/* Save the templ if isn't NULL so as to restore the
		original state in case of alter operation failures. */
		if (ctx->new_table->vc_templ != NULL && !ctx->need_rebuild()) {
			old_templ = ctx->new_table->vc_templ;
		}
		s_templ = UT_NEW_NOKEY(dict_vcol_templ_t());
		s_templ->vtempl = NULL;

		innobase_build_v_templ(
			altered_table, ctx->new_table, s_templ,
			NULL, false, NULL);

		ctx->new_table->vc_templ = s_templ;
	} else if (ctx->num_to_add_vcol > 0 && ctx->num_to_drop_vcol == 0) {
		/* if there is ongoing drop virtual column, then we disallow
		inplace add index on newly added virtual column, so it does
		not need to come in here to rebuild template with add_v.
		Please also see the assertion in innodb_v_adjust_idx_col() */

		s_templ = UT_NEW_NOKEY(dict_vcol_templ_t());

		add_v = static_cast<dict_add_v_col_t*>(
			mem_heap_alloc(ctx->heap, sizeof *add_v));
		add_v->n_v_col = ctx->num_to_add_vcol;
		add_v->v_col = ctx->add_vcol;
		add_v->v_col_name = ctx->add_vcol_name;

		s_templ->vtempl = NULL;

		innobase_build_v_templ(
			altered_table, ctx->new_table, s_templ,
			add_v, false, NULL);
		old_templ = ctx->new_table->vc_templ;
		ctx->new_table->vc_templ = s_templ;
	}

	/* Drop virtual column without rebuild will keep dict table
	unchanged, we use old table to evaluate virtual column value
	in innobase_get_computed_value(). */
	if (!ctx->need_rebuild() && ctx->num_to_drop_vcol > 0) {
		eval_table = table;
	}

	/* Read the clustered index of the table and build
	indexes based on this information using temporary
	files and merge sort. */
	DBUG_EXECUTE_IF("innodb_OOM_inplace_alter",
			error = DB_OUT_OF_MEMORY; goto oom;);
	error = row_merge_build_indexes(
		m_prebuilt->trx,
		m_prebuilt->table, ctx->new_table,
		ctx->online,
		ctx->add_index, ctx->add_key_numbers, ctx->num_to_add_index,
		altered_table, ctx->add_cols, ctx->col_map,
		ctx->add_autoinc, ctx->sequence, ctx->skip_pk_sort,
		ctx->m_stage, add_v, eval_table);

	if (s_templ) {
		ut_ad(ctx->need_rebuild() || ctx->num_to_add_vcol > 0
		      || rebuild_templ);
		dict_free_vc_templ(s_templ);
		UT_DELETE(s_templ);

		ctx->new_table->vc_templ = old_templ;
	}

#ifndef DBUG_OFF
oom:
#endif /* !DBUG_OFF */
	if (error == DB_SUCCESS && ctx->online && ctx->need_rebuild()) {
		DEBUG_SYNC_C("row_log_table_apply1_before");
		error = row_log_table_apply(
			ctx->thr, m_prebuilt->table, altered_table,
			ctx->m_stage);
	}

	DEBUG_SYNC_C("inplace_after_index_build");

	DBUG_EXECUTE_IF("create_index_fail",
			error = DB_DUPLICATE_KEY;
			m_prebuilt->trx->error_key_num = ULINT_UNDEFINED;);

	/* After an error, remove all those index definitions
	from the dictionary which were defined. */

	switch (error) {
		KEY*	dup_key;
	all_done:
	case DB_SUCCESS:
		ut_d(mutex_enter(&dict_sys->mutex));
		ut_d(dict_table_check_for_dup_indexes(
			     m_prebuilt->table, CHECK_PARTIAL_OK));
		ut_d(mutex_exit(&dict_sys->mutex));
		/* prebuilt->table->n_ref_count can be anything here,
		given that we hold at most a shared lock on the table. */
		goto ok_exit;
	case DB_DUPLICATE_KEY:
		if (m_prebuilt->trx->error_key_num == ULINT_UNDEFINED
		    || ha_alter_info->key_count == 0) {
			/* This should be the hidden index on
			FTS_DOC_ID, or there is no PRIMARY KEY in the
			table. Either way, we should be seeing and
			reporting a bogus duplicate key error. */
			dup_key = NULL;
		} else {
			DBUG_ASSERT(m_prebuilt->trx->error_key_num
				    < ha_alter_info->key_count);
			dup_key = &ha_alter_info->key_info_buffer[
				m_prebuilt->trx->error_key_num];
		}
		print_keydup_error(altered_table, dup_key, MYF(0));
		break;
	case DB_ONLINE_LOG_TOO_BIG:
		DBUG_ASSERT(ctx->online);
		my_error(ER_INNODB_ONLINE_LOG_TOO_BIG, MYF(0),
<<<<<<< HEAD
			 (m_prebuilt->trx->error_key_num == ULINT_UNDEFINED)
			 ? FTS_DOC_ID_INDEX_NAME
			 : ha_alter_info->key_info_buffer[
				 m_prebuilt->trx->error_key_num].name);
		break;
	case DB_INDEX_CORRUPT:
		my_error(ER_INDEX_CORRUPT, MYF(0),
			 (m_prebuilt->trx->error_key_num == ULINT_UNDEFINED)
			 ? FTS_DOC_ID_INDEX_NAME
			 : ha_alter_info->key_info_buffer[
				 m_prebuilt->trx->error_key_num].name);
=======
			 get_error_key_name(prebuilt->trx->error_key_num,
					    ha_alter_info, prebuilt->table));
		break;
	case DB_INDEX_CORRUPT:
		my_error(ER_INDEX_CORRUPT, MYF(0),
			 get_error_key_name(prebuilt->trx->error_key_num,
					    ha_alter_info, prebuilt->table));
>>>>>>> f9bad332
		break;
	default:
		my_error_innodb(error,
				table_share->table_name.str,
				m_prebuilt->table->flags);
	}

	/* prebuilt->table->n_ref_count can be anything here, given
	that we hold at most a shared lock on the table. */
	m_prebuilt->trx->error_info = NULL;
	ctx->trx->error_state = DB_SUCCESS;

	DBUG_RETURN(true);
}

/** Free the modification log for online table rebuild.
@param table table that was being rebuilt online */
static
void
innobase_online_rebuild_log_free(
/*=============================*/
	dict_table_t*	table)
{
	dict_index_t* clust_index = dict_table_get_first_index(table);

	ut_ad(mutex_own(&dict_sys->mutex));
	ut_ad(rw_lock_own(dict_operation_lock, RW_LOCK_X));

	rw_lock_x_lock(&clust_index->lock);

	if (clust_index->online_log) {
		ut_ad(dict_index_get_online_status(clust_index)
		      == ONLINE_INDEX_CREATION);
		clust_index->online_status = ONLINE_INDEX_COMPLETE;
		row_log_free(clust_index->online_log);
		DEBUG_SYNC_C("innodb_online_rebuild_log_free_aborted");
	}

	DBUG_ASSERT(dict_index_get_online_status(clust_index)
		    == ONLINE_INDEX_COMPLETE);
	rw_lock_x_unlock(&clust_index->lock);
}

/** For each user column, which is part of an index which is not going to be
dropped, it checks if the column number of the column is same as col_no
argument passed.
@param[in]	table	table object
@param[in]	col_no	column number of the column which is to be checked
@param[in]	is_v	if this is a virtual column
@retval true column exists
@retval false column does not exist, true if column is system column or
it is in the index. */
static
bool
check_col_exists_in_indexes(
	const dict_table_t*	table,
	ulint			col_no,
	bool			is_v)
{
	/* This function does not check system columns */
	if (!is_v && dict_table_get_nth_col(table, col_no)->mtype == DATA_SYS) {
		return(true);
	}

	for (dict_index_t* index = dict_table_get_first_index(table); index;
	     index = dict_table_get_next_index(index)) {

		if (index->to_be_dropped) {
			continue;
		}

		for (ulint i = 0; i < index->n_user_defined_cols; i++) {
			const dict_col_t* idx_col
				= dict_index_get_nth_col(index, i);

			if (is_v && dict_col_is_virtual(idx_col)) {
				const dict_v_col_t*   v_col = reinterpret_cast<
					const dict_v_col_t*>(idx_col);
				if (v_col->v_pos == col_no) {
					return(true);
				}
			}

			if (!is_v && !dict_col_is_virtual(idx_col)
			    && dict_col_get_no(idx_col) == col_no) {
				return(true);
			}
		}
	}

	return(false);
}

/** Rollback a secondary index creation, drop the indexes with
temparary index prefix
@param user_table InnoDB table
@param table the TABLE
@param locked TRUE=table locked, FALSE=may need to do a lazy drop
@param trx the transaction
*/
static MY_ATTRIBUTE((nonnull))
void
innobase_rollback_sec_index(
/*========================*/
	dict_table_t*		user_table,
	const TABLE*		table,
	ibool			locked,
	trx_t*			trx)
{
	row_merge_drop_indexes(trx, user_table, locked);

	/* Free the table->fts only if there is no FTS_DOC_ID
	in the table */
	if (user_table->fts
	    && !DICT_TF2_FLAG_IS_SET(user_table,
				     DICT_TF2_FTS_HAS_DOC_ID)
	    && !innobase_fulltext_exist(table)) {
		fts_free(user_table);
	}
}

/** Roll back the changes made during prepare_inplace_alter_table()
and inplace_alter_table() inside the storage engine. Note that the
allowed level of concurrency during this operation will be the same as
for inplace_alter_table() and thus might be higher than during
prepare_inplace_alter_table(). (E.g concurrent writes were blocked
during prepare, but might not be during commit).

@param ha_alter_info Data used during in-place alter.
@param table the TABLE
@param prebuilt the prebuilt struct
@retval true Failure
@retval false Success
*/
inline MY_ATTRIBUTE((nonnull, warn_unused_result))
bool
rollback_inplace_alter_table(
/*=========================*/
	Alter_inplace_info*	ha_alter_info,
	const TABLE*		table,
	row_prebuilt_t*		prebuilt)
{
	bool	fail	= false;

	ha_innobase_inplace_ctx*	ctx
		= static_cast<ha_innobase_inplace_ctx*>
		(ha_alter_info->handler_ctx);

	DBUG_ENTER("rollback_inplace_alter_table");

	if (!ctx || !ctx->trx) {
		/* If we have not started a transaction yet,
		(almost) nothing has been or needs to be done. */
		goto func_exit;
	}

	trx_start_for_ddl(ctx->trx, TRX_DICT_OP_INDEX);
	row_mysql_lock_data_dictionary(ctx->trx);

	if (ctx->need_rebuild()) {
		dberr_t	err = DB_SUCCESS;
		ulint	flags	= ctx->new_table->flags;

		/* DML threads can access ctx->new_table via the
		online rebuild log. Free it first. */
		innobase_online_rebuild_log_free(prebuilt->table);

		/* Since the FTS index specific auxiliary tables has
		not yet registered with "table->fts" by fts_add_index(),
		we will need explicitly delete them here */
		if (dict_table_has_fts_index(ctx->new_table)) {

			err = innobase_drop_fts_index_table(
				ctx->new_table, ctx->trx);

			if (err != DB_SUCCESS) {
				my_error_innodb(
					err, table->s->table_name.str,
					flags);
				fail = true;
			}
		}

		dict_table_close_and_drop(ctx->trx, ctx->new_table);

		switch (err) {
		case DB_SUCCESS:
			break;
		default:
			my_error_innodb(err, table->s->table_name.str,
					flags);
			fail = true;
		}
	} else {
		DBUG_ASSERT(!(ha_alter_info->handler_flags
			      & Alter_inplace_info::ADD_PK_INDEX));
		DBUG_ASSERT(ctx->new_table == prebuilt->table);

		innobase_rollback_sec_index(
			prebuilt->table, table, FALSE, ctx->trx);
	}

	trx_commit_for_mysql(ctx->trx);
	row_mysql_unlock_data_dictionary(ctx->trx);
	trx_free_for_mysql(ctx->trx);

func_exit:
#ifndef DBUG_OFF
	dict_index_t* clust_index = dict_table_get_first_index(
		prebuilt->table);
	DBUG_ASSERT(!clust_index->online_log);
	DBUG_ASSERT(dict_index_get_online_status(clust_index)
		    == ONLINE_INDEX_COMPLETE);
#endif /* !DBUG_OFF */

	if (ctx) {
		DBUG_ASSERT(ctx->prebuilt == prebuilt);

		if (ctx->num_to_add_fk) {
			for (ulint i = 0; i < ctx->num_to_add_fk; i++) {
				dict_foreign_free(ctx->add_fk[i]);
			}
		}

		if (ctx->num_to_drop_index) {
			row_mysql_lock_data_dictionary(prebuilt->trx);

			/* Clear the to_be_dropped flags
			in the data dictionary cache.
			The flags may already have been cleared,
			in case an error was detected in
			commit_inplace_alter_table(). */
			for (ulint i = 0; i < ctx->num_to_drop_index; i++) {
				dict_index_t*	index = ctx->drop_index[i];
				DBUG_ASSERT(index->is_committed());
				index->to_be_dropped = 0;
			}

			row_mysql_unlock_data_dictionary(prebuilt->trx);
		}
	}

	/* Reset dict_col_t::ord_part for those columns fail to be indexed,
	we do this by checking every existing column, if any current
	index would index them */
	for (ulint i = 0; i < dict_table_get_n_cols(prebuilt->table); i++) {
		if (!check_col_exists_in_indexes(prebuilt->table, i, false)) {
			prebuilt->table->cols[i].ord_part = 0;
		}
	}

	for (ulint i = 0; i < dict_table_get_n_v_cols(prebuilt->table); i++) {
		if (!check_col_exists_in_indexes(prebuilt->table, i, true)) {
			prebuilt->table->v_cols[i].m_col.ord_part = 0;
		}
	}

	trx_commit_for_mysql(prebuilt->trx);
	MONITOR_ATOMIC_DEC(MONITOR_PENDING_ALTER_TABLE);
	DBUG_RETURN(fail);
}

/** Drop a FOREIGN KEY constraint from the data dictionary tables.
@param trx data dictionary transaction
@param table_name Table name in MySQL
@param foreign_id Foreign key constraint identifier
@retval true Failure
@retval false Success */
static MY_ATTRIBUTE((nonnull, warn_unused_result))
bool
innobase_drop_foreign_try(
/*======================*/
	trx_t*			trx,
	const char*		table_name,
	const char*		foreign_id)
{
	DBUG_ENTER("innobase_drop_foreign_try");

	DBUG_ASSERT(trx_get_dict_operation(trx) == TRX_DICT_OP_INDEX);
	ut_ad(trx->dict_operation_lock_mode == RW_X_LATCH);
	ut_ad(mutex_own(&dict_sys->mutex));
	ut_ad(rw_lock_own(dict_operation_lock, RW_LOCK_X));

	/* Drop the constraint from the data dictionary. */
	static const char sql[] =
		"PROCEDURE DROP_FOREIGN_PROC () IS\n"
		"BEGIN\n"
		"DELETE FROM SYS_FOREIGN WHERE ID=:id;\n"
		"DELETE FROM SYS_FOREIGN_COLS WHERE ID=:id;\n"
		"END;\n";

	dberr_t		error;
	pars_info_t*	info;

	info = pars_info_create();
	pars_info_add_str_literal(info, "id", foreign_id);

	trx->op_info = "dropping foreign key constraint from dictionary";
	error = que_eval_sql(info, sql, FALSE, trx);
	trx->op_info = "";

	DBUG_EXECUTE_IF("ib_drop_foreign_error",
			error = DB_OUT_OF_FILE_SPACE;);

	if (error != DB_SUCCESS) {
		my_error_innodb(error, table_name, 0);
		trx->error_state = DB_SUCCESS;
		DBUG_RETURN(true);
	}

	DBUG_RETURN(false);
}

/** Rename a column in the data dictionary tables.
@param[in] user_table	InnoDB table that was being altered
@param[in] trx		data dictionary transaction
@param[in] table_name	Table name in MySQL
@param[in] nth_col	0-based index of the column
@param[in] from		old column name
@param[in] to		new column name
@param[in] new_clustered whether the table has been rebuilt
@param[in] is_virtual	whether it is a virtual column
@retval true Failure
@retval false Success */
static MY_ATTRIBUTE((nonnull, warn_unused_result))
bool
innobase_rename_column_try(
	const dict_table_t*	user_table,
	trx_t*			trx,
	const char*		table_name,
	ulint			nth_col,
	const char*		from,
	const char*		to,
	bool			new_clustered,
	bool			is_virtual)
{
	pars_info_t*	info;
	dberr_t		error;

	DBUG_ENTER("innobase_rename_column_try");

	DBUG_ASSERT(trx_get_dict_operation(trx) == TRX_DICT_OP_INDEX);
	ut_ad(trx->dict_operation_lock_mode == RW_X_LATCH);
	ut_ad(mutex_own(&dict_sys->mutex));
	ut_ad(rw_lock_own(dict_operation_lock, RW_LOCK_X));

	if (new_clustered) {
		goto rename_foreign;
	}

	info = pars_info_create();

	pars_info_add_ull_literal(info, "tableid", user_table->id);
	pars_info_add_int4_literal(info, "nth", nth_col);
	pars_info_add_str_literal(info, "old", from);
	pars_info_add_str_literal(info, "new", to);

	trx->op_info = "renaming column in SYS_COLUMNS";

	error = que_eval_sql(
		info,
		"PROCEDURE RENAME_SYS_COLUMNS_PROC () IS\n"
		"BEGIN\n"
		"UPDATE SYS_COLUMNS SET NAME=:new\n"
		"WHERE TABLE_ID=:tableid AND NAME=:old\n"
		"AND POS=:nth;\n"
		"END;\n",
		FALSE, trx);

	DBUG_EXECUTE_IF("ib_rename_column_error",
			error = DB_OUT_OF_FILE_SPACE;);

	if (error != DB_SUCCESS) {
err_exit:
		my_error_innodb(error, table_name, 0);
		trx->error_state = DB_SUCCESS;
		trx->op_info = "";
		DBUG_RETURN(true);
	}

	trx->op_info = "renaming column in SYS_FIELDS";

	for (const dict_index_t* index = dict_table_get_first_index(
		     user_table);
	     index != NULL;
	     index = dict_table_get_next_index(index)) {

		for (ulint i = 0; i < dict_index_get_n_fields(index); i++) {
			if (strcmp(dict_index_get_nth_field(index, i)->name,
				   from)) {
				continue;
			}

			info = pars_info_create();

			pars_info_add_ull_literal(info, "indexid", index->id);
			pars_info_add_int4_literal(info, "nth", i);
			pars_info_add_str_literal(info, "old", from);
			pars_info_add_str_literal(info, "new", to);

			error = que_eval_sql(
				info,
				"PROCEDURE RENAME_SYS_FIELDS_PROC () IS\n"
				"BEGIN\n"

				"UPDATE SYS_FIELDS SET COL_NAME=:new\n"
				"WHERE INDEX_ID=:indexid AND COL_NAME=:old\n"
				"AND POS=:nth;\n"

				/* Try again, in case there is a prefix_len
				encoded in SYS_FIELDS.POS */

				"UPDATE SYS_FIELDS SET COL_NAME=:new\n"
				"WHERE INDEX_ID=:indexid AND COL_NAME=:old\n"
				"AND POS>=65536*:nth AND POS<65536*(:nth+1);\n"

				"END;\n",
				FALSE, trx);

			if (error != DB_SUCCESS) {
				goto err_exit;
			}
		}
	}

rename_foreign:
	trx->op_info = "renaming column in SYS_FOREIGN_COLS";

	std::list<dict_foreign_t*>	fk_evict;
	bool		foreign_modified;

	for (dict_foreign_set::iterator it = user_table->foreign_set.begin();
	     it != user_table->foreign_set.end();
	     ++it) {

		dict_foreign_t*	foreign = *it;
		foreign_modified = false;

		for (unsigned i = 0; i < foreign->n_fields; i++) {
			if (strcmp(foreign->foreign_col_names[i], from)) {
				continue;
			}

			info = pars_info_create();

			pars_info_add_str_literal(info, "id", foreign->id);
			pars_info_add_int4_literal(info, "nth", i);
			pars_info_add_str_literal(info, "old", from);
			pars_info_add_str_literal(info, "new", to);

			error = que_eval_sql(
				info,
				"PROCEDURE RENAME_SYS_FOREIGN_F_PROC () IS\n"
				"BEGIN\n"
				"UPDATE SYS_FOREIGN_COLS\n"
				"SET FOR_COL_NAME=:new\n"
				"WHERE ID=:id AND POS=:nth\n"
				"AND FOR_COL_NAME=:old;\n"
				"END;\n",
				FALSE, trx);

			if (error != DB_SUCCESS) {
				goto err_exit;
			}
			foreign_modified = true;
		}

		if (foreign_modified) {
			fk_evict.push_back(foreign);
		}
	}

	for (dict_foreign_set::iterator it
		= user_table->referenced_set.begin();
	     it != user_table->referenced_set.end();
	     ++it) {

		foreign_modified = false;
		dict_foreign_t*	foreign = *it;

		for (unsigned i = 0; i < foreign->n_fields; i++) {
			if (strcmp(foreign->referenced_col_names[i], from)) {
				continue;
			}

			info = pars_info_create();

			pars_info_add_str_literal(info, "id", foreign->id);
			pars_info_add_int4_literal(info, "nth", i);
			pars_info_add_str_literal(info, "old", from);
			pars_info_add_str_literal(info, "new", to);

			error = que_eval_sql(
				info,
				"PROCEDURE RENAME_SYS_FOREIGN_R_PROC () IS\n"
				"BEGIN\n"
				"UPDATE SYS_FOREIGN_COLS\n"
				"SET REF_COL_NAME=:new\n"
				"WHERE ID=:id AND POS=:nth\n"
				"AND REF_COL_NAME=:old;\n"
				"END;\n",
				FALSE, trx);

			if (error != DB_SUCCESS) {
				goto err_exit;
			}
			foreign_modified = true;
		}

		if (foreign_modified) {
			fk_evict.push_back(foreign);
		}
	}

	if (new_clustered) {
		std::for_each(fk_evict.begin(), fk_evict.end(),
			      dict_foreign_remove_from_cache);
	}

	trx->op_info = "";
	DBUG_RETURN(false);
}

/** Rename columns in the data dictionary tables.
@param ha_alter_info Data used during in-place alter.
@param ctx In-place ALTER TABLE context
@param table the TABLE
@param trx data dictionary transaction
@param table_name Table name in MySQL
@retval true Failure
@retval false Success */
static MY_ATTRIBUTE((nonnull, warn_unused_result))
bool
innobase_rename_columns_try(
/*========================*/
	Alter_inplace_info*	ha_alter_info,
	ha_innobase_inplace_ctx*ctx,
	const TABLE*		table,
	trx_t*			trx,
	const char*		table_name)
{
	List_iterator_fast<Create_field> cf_it(
		ha_alter_info->alter_info->create_list);
	uint	i = 0;
	ulint	num_v = 0;

	DBUG_ASSERT(ctx);
	DBUG_ASSERT(ha_alter_info->handler_flags
		    & Alter_inplace_info::ALTER_COLUMN_NAME);

	for (Field** fp = table->field; *fp; fp++, i++) {
		bool	is_virtual = innobase_is_v_fld(*fp);

		if (!((*fp)->flags & FIELD_IS_RENAMED)) {
			goto processed_field;
		}

		cf_it.rewind();
		while (Create_field* cf = cf_it++) {
			if (cf->field == *fp) {
				ulint	col_n = is_virtual
						? dict_create_v_col_pos(
							num_v, i)
						: i - num_v;

				if (innobase_rename_column_try(
					    ctx->old_table, trx, table_name,
					    col_n,
					    cf->field->field_name,
					    cf->field_name,
					    ctx->need_rebuild(),
					    is_virtual)) {
					return(true);
				}
				goto processed_field;
			}
		}

		ut_error;
processed_field:
		if (is_virtual) {
			num_v++;
		}

		continue;
	}

	return(false);
}

/** Enlarge a column in the data dictionary tables.
@param user_table InnoDB table that was being altered
@param trx data dictionary transaction
@param table_name Table name in MySQL
@param nth_col 0-based index of the column
@param new_len new column length, in bytes
@param is_v if it's a virtual column
@retval true Failure
@retval false Success */
static MY_ATTRIBUTE((nonnull, warn_unused_result))
bool
innobase_enlarge_column_try(
/*========================*/
	const dict_table_t*	user_table,
	trx_t*			trx,
	const char*		table_name,
	ulint			nth_col,
	ulint			new_len,
	bool			is_v)
{
	pars_info_t*	info;
	dberr_t		error;
#ifdef UNIV_DEBUG
	dict_col_t*	col;
#endif /* UNIV_DEBUG */
	dict_v_col_t*	v_col;
	ulint		pos;

	DBUG_ENTER("innobase_enlarge_column_try");

	DBUG_ASSERT(trx_get_dict_operation(trx) == TRX_DICT_OP_INDEX);
	ut_ad(trx->dict_operation_lock_mode == RW_X_LATCH);
	ut_ad(mutex_own(&dict_sys->mutex));
	ut_ad(rw_lock_own(dict_operation_lock, RW_LOCK_X));

	if (is_v) {
		v_col = dict_table_get_nth_v_col(user_table, nth_col);
		pos = dict_create_v_col_pos(v_col->v_pos, v_col->m_col.ind);
#ifdef UNIV_DEBUG
		col = &v_col->m_col;
#endif /* UNIV_DEBUG */
	} else {
#ifdef UNIV_DEBUG
		col = dict_table_get_nth_col(user_table, nth_col);
#endif /* UNIV_DEBUG */
		pos = nth_col;
	}

#ifdef UNIV_DEBUG
	ut_ad(col->len < new_len);
	switch (col->mtype) {
	case DATA_MYSQL:
		/* NOTE: we could allow this when !(prtype & DATA_BINARY_TYPE)
		and ROW_FORMAT is not REDUNDANT and mbminlen<mbmaxlen.
		That is, we treat a UTF-8 CHAR(n) column somewhat like
		a VARCHAR. */
		ut_error;
	case DATA_BINARY:
	case DATA_VARCHAR:
	case DATA_VARMYSQL:
	case DATA_DECIMAL:
	case DATA_BLOB:
		break;
	default:
		ut_error;
	}
#endif /* UNIV_DEBUG */
	info = pars_info_create();

	pars_info_add_ull_literal(info, "tableid", user_table->id);
	pars_info_add_int4_literal(info, "nth", pos);
	pars_info_add_int4_literal(info, "new", new_len);

	trx->op_info = "resizing column in SYS_COLUMNS";

	error = que_eval_sql(
		info,
		"PROCEDURE RESIZE_SYS_COLUMNS_PROC () IS\n"
		"BEGIN\n"
		"UPDATE SYS_COLUMNS SET LEN=:new\n"
		"WHERE TABLE_ID=:tableid AND POS=:nth;\n"
		"END;\n",
		FALSE, trx);

	DBUG_EXECUTE_IF("ib_resize_column_error",
			error = DB_OUT_OF_FILE_SPACE;);

	trx->op_info = "";
	trx->error_state = DB_SUCCESS;

	if (error != DB_SUCCESS) {
		my_error_innodb(error, table_name, 0);
		DBUG_RETURN(true);
	}

	DBUG_RETURN(false);
}

/** Enlarge columns in the data dictionary tables.
@param ha_alter_info Data used during in-place alter.
@param table the TABLE
@param user_table InnoDB table that was being altered
@param trx data dictionary transaction
@param table_name Table name in MySQL
@retval true Failure
@retval false Success */
static MY_ATTRIBUTE((nonnull, warn_unused_result))
bool
innobase_enlarge_columns_try(
/*=========================*/
	Alter_inplace_info*	ha_alter_info,
	const TABLE*		table,
	const dict_table_t*	user_table,
	trx_t*			trx,
	const char*		table_name)
{
	List_iterator_fast<Create_field> cf_it(
		ha_alter_info->alter_info->create_list);
	ulint	i = 0;
	ulint	num_v = 0;
	bool	is_v;

	for (Field** fp = table->field; *fp; fp++, i++) {
		ulint	idx;

		if ((*fp)->is_virtual_gcol()) {
			is_v = true;
			idx = num_v;
			num_v++;
		} else {
			idx = i - num_v;
			is_v = false;
		}

		cf_it.rewind();
		while (Create_field* cf = cf_it++) {
			if (cf->field == *fp) {
				if ((*fp)->is_equal(cf)
				    == IS_EQUAL_PACK_LENGTH
				    && innobase_enlarge_column_try(
					    user_table, trx, table_name,
					    idx, cf->length, is_v)) {
					return(true);
				}

				break;
			}
		}
	}

	return(false);
}

/** Rename or enlarge columns in the data dictionary cache
as part of commit_cache_norebuild().
@param ha_alter_info Data used during in-place alter.
@param table the TABLE
@param user_table InnoDB table that was being altered */
static MY_ATTRIBUTE((nonnull))
void
innobase_rename_or_enlarge_columns_cache(
/*=====================================*/
	Alter_inplace_info*	ha_alter_info,
	const TABLE*		table,
	dict_table_t*		user_table)
{
	if (!(ha_alter_info->handler_flags
	      & (Alter_inplace_info::ALTER_COLUMN_EQUAL_PACK_LENGTH
		 | Alter_inplace_info::ALTER_COLUMN_NAME))) {
		return;
	}

	List_iterator_fast<Create_field> cf_it(
		ha_alter_info->alter_info->create_list);
	uint	i = 0;
	ulint	num_v = 0;

	for (Field** fp = table->field; *fp; fp++, i++) {
		bool	is_virtual = innobase_is_v_fld(*fp);

		cf_it.rewind();
		while (Create_field* cf = cf_it++) {
			if (cf->field != *fp) {
				continue;
			}

			ulint	col_n = is_virtual ? num_v : i - num_v;

			if ((*fp)->is_equal(cf) == IS_EQUAL_PACK_LENGTH) {
				if (is_virtual) {
					dict_table_get_nth_v_col(
						user_table, col_n)->m_col.len
					= cf->length;
				} else {
					dict_table_get_nth_col(
						user_table, col_n)->len
					= cf->length;
				}
			}

			if ((*fp)->flags & FIELD_IS_RENAMED) {
				dict_mem_table_col_rename(
					user_table, col_n,
					cf->field->field_name,
					cf->field_name, is_virtual);
			}

			break;
		}

		if (is_virtual) {
			num_v++;
		}
	}
}

/** Get the auto-increment value of the table on commit.
@param ha_alter_info Data used during in-place alter
@param ctx In-place ALTER TABLE context
@param altered_table MySQL table that is being altered
@param old_table MySQL table as it is before the ALTER operation
@return the next auto-increment value (0 if not present) */
static MY_ATTRIBUTE((nonnull, warn_unused_result))
ulonglong
commit_get_autoinc(
/*===============*/
	Alter_inplace_info*	ha_alter_info,
	ha_innobase_inplace_ctx*ctx,
	const TABLE*		altered_table,
	const TABLE*		old_table)
{
	ulonglong		max_autoinc;

	DBUG_ENTER("commit_get_autoinc");

	if (!altered_table->found_next_number_field) {
		/* There is no AUTO_INCREMENT column in the table
		after the ALTER operation. */
		max_autoinc = 0;
	} else if (ctx->add_autoinc != ULINT_UNDEFINED) {
		/* An AUTO_INCREMENT column was added. Get the last
		value from the sequence, which may be based on a
		supplied AUTO_INCREMENT value. */
		max_autoinc = ctx->sequence.last();
	} else if ((ha_alter_info->handler_flags
		    & Alter_inplace_info::CHANGE_CREATE_OPTION)
		   && (ha_alter_info->create_info->used_fields
		       & HA_CREATE_USED_AUTO)) {
		/* An AUTO_INCREMENT value was supplied, but the table was not
		rebuilt. Get the user-supplied value or the last value from the
		sequence. */
		ib_uint64_t	max_value_table;
		dberr_t		err;

		Field*	autoinc_field =
			old_table->found_next_number_field;

		dict_index_t*	index = dict_table_get_index_on_first_col(
			ctx->old_table, autoinc_field->field_index);

		max_autoinc = ha_alter_info->create_info->auto_increment_value;

		dict_table_autoinc_lock(ctx->old_table);

		err = row_search_max_autoinc(
			index, autoinc_field->field_name, &max_value_table);

		if (err != DB_SUCCESS) {
			ut_ad(0);
			max_autoinc = 0;
		} else if (max_autoinc <= max_value_table) {
			ulonglong	col_max_value;
			ulonglong	offset;

			col_max_value = autoinc_field->get_max_int_value();

			offset = ctx->prebuilt->autoinc_offset;
			max_autoinc = innobase_next_autoinc(
				max_value_table, 1, 1, offset,
				col_max_value);
		}
		dict_table_autoinc_unlock(ctx->old_table);
	} else {
		/* An AUTO_INCREMENT value was not specified.
		Read the old counter value from the table. */
		ut_ad(old_table->found_next_number_field);
		dict_table_autoinc_lock(ctx->old_table);
		max_autoinc = ctx->old_table->autoinc;
		dict_table_autoinc_unlock(ctx->old_table);
	}

	DBUG_RETURN(max_autoinc);
}

/** Add or drop foreign key constraints to the data dictionary tables,
but do not touch the data dictionary cache.
@param ha_alter_info Data used during in-place alter
@param ctx In-place ALTER TABLE context
@param trx Data dictionary transaction
@param table_name Table name in MySQL
@retval true Failure
@retval false Success
*/
static MY_ATTRIBUTE((nonnull, warn_unused_result))
bool
innobase_update_foreign_try(
/*========================*/
	ha_innobase_inplace_ctx*ctx,
	trx_t*			trx,
	const char*		table_name)
{
	ulint	foreign_id;
	ulint	i;

	DBUG_ENTER("innobase_update_foreign_try");
	DBUG_ASSERT(ctx);

	foreign_id = dict_table_get_highest_foreign_id(ctx->new_table);

	foreign_id++;

	for (i = 0; i < ctx->num_to_add_fk; i++) {
		dict_foreign_t*		fk = ctx->add_fk[i];

		ut_ad(fk->foreign_table == ctx->new_table
		      || fk->foreign_table == ctx->old_table);

		dberr_t error = dict_create_add_foreign_id(
			&foreign_id, ctx->old_table->name.m_name, fk);

		if (error != DB_SUCCESS) {
			my_error(ER_TOO_LONG_IDENT, MYF(0),
				 fk->id);
			DBUG_RETURN(true);
		}

		if (!fk->foreign_index) {
			fk->foreign_index = dict_foreign_find_index(
				ctx->new_table, ctx->col_names,
				fk->foreign_col_names,
				fk->n_fields, fk->referenced_index, TRUE,
				fk->type
				& (DICT_FOREIGN_ON_DELETE_SET_NULL
				   | DICT_FOREIGN_ON_UPDATE_SET_NULL));
			if (!fk->foreign_index) {
				my_error(ER_FK_INCORRECT_OPTION,
					 MYF(0), table_name, fk->id);
				DBUG_RETURN(true);
			}
		}

		/* The fk->foreign_col_names[] uses renamed column
		names, while the columns in ctx->old_table have not
		been renamed yet. */
		error = dict_create_add_foreign_to_dictionary(
			ctx->old_table->name.m_name, fk, trx);

		DBUG_EXECUTE_IF(
			"innodb_test_cannot_add_fk_system",
			error = DB_ERROR;);

		if (error != DB_SUCCESS) {
			my_error(ER_FK_FAIL_ADD_SYSTEM, MYF(0),
				 fk->id);
			DBUG_RETURN(true);
		}
	}

	for (i = 0; i < ctx->num_to_drop_fk; i++) {
		dict_foreign_t* fk = ctx->drop_fk[i];

		DBUG_ASSERT(fk->foreign_table == ctx->old_table);

		if (innobase_drop_foreign_try(trx, table_name, fk->id)) {
			DBUG_RETURN(true);
		}
	}

	DBUG_RETURN(false);
}

/** Update the foreign key constraint definitions in the data dictionary cache
after the changes to data dictionary tables were committed.
@param ctx	In-place ALTER TABLE context
@param user_thd	MySQL connection
@return		InnoDB error code (should always be DB_SUCCESS) */
static MY_ATTRIBUTE((nonnull, warn_unused_result))
dberr_t
innobase_update_foreign_cache(
/*==========================*/
	ha_innobase_inplace_ctx*	ctx,
	THD*				user_thd)
{
	dict_table_t*	user_table;
	dberr_t		err = DB_SUCCESS;

	DBUG_ENTER("innobase_update_foreign_cache");

	ut_ad(mutex_own(&dict_sys->mutex));

	user_table = ctx->old_table;

	/* Discard the added foreign keys, because we will
	load them from the data dictionary. */
	for (ulint i = 0; i < ctx->num_to_add_fk; i++) {
		dict_foreign_t*	fk = ctx->add_fk[i];
		dict_foreign_free(fk);
	}

	if (ctx->need_rebuild()) {
		/* The rebuilt table is already using the renamed
		column names. No need to pass col_names or to drop
		constraints from the data dictionary cache. */
		DBUG_ASSERT(!ctx->col_names);
		DBUG_ASSERT(user_table->foreign_set.empty());
		DBUG_ASSERT(user_table->referenced_set.empty());
		user_table = ctx->new_table;
	} else {
		/* Drop the foreign key constraints if the
		table was not rebuilt. If the table is rebuilt,
		there would not be any foreign key contraints for
		it yet in the data dictionary cache. */
		for (ulint i = 0; i < ctx->num_to_drop_fk; i++) {
			dict_foreign_t* fk = ctx->drop_fk[i];
			dict_foreign_remove_from_cache(fk);
		}
	}

	/* Load the old or added foreign keys from the data dictionary
	and prevent the table from being evicted from the data
	dictionary cache (work around the lack of WL#6049). */
	dict_names_t	fk_tables;

	err = dict_load_foreigns(user_table->name.m_name,
				 ctx->col_names, false, true,
				 DICT_ERR_IGNORE_NONE,
				 fk_tables);

	if (err == DB_CANNOT_ADD_CONSTRAINT) {
		fk_tables.clear();

		/* It is possible there are existing foreign key are
		loaded with "foreign_key checks" off,
		so let's retry the loading with charset_check is off */
		err = dict_load_foreigns(user_table->name.m_name,
					 ctx->col_names, false, false,
					 DICT_ERR_IGNORE_NONE,
					 fk_tables);

		/* The load with "charset_check" off is successful, warn
		the user that the foreign key has loaded with mis-matched
		charset */
		if (err == DB_SUCCESS) {
			push_warning_printf(
				user_thd,
				Sql_condition::SL_WARNING,
				ER_ALTER_INFO,
				"Foreign key constraints for table '%s'"
				" are loaded with charset check off",
<<<<<<< HEAD
				user_table->name.m_name);
		}
	}

	/* For complete loading of foreign keys, all associated tables must
	also be loaded. */
	while (err == DB_SUCCESS && !fk_tables.empty()) {
		dict_table_t*	table = dict_load_table(
			fk_tables.front(), true, DICT_ERR_IGNORE_NONE);

		if (table == NULL) {
			table_name_t	table_name;
			table_name.m_name = const_cast<char*>(
						fk_tables.front());

			err = DB_TABLE_NOT_FOUND;
			ib::error()
				<< "Failed to load table '" << table_name
				<< "' which has a foreign key constraint with"
				<< " table '" << user_table->name << "'.";
			break;
=======
				user_table->name);
>>>>>>> f9bad332
		}

		fk_tables.pop_front();
	}

	DBUG_RETURN(err);
}

/** Commit the changes made during prepare_inplace_alter_table()
and inplace_alter_table() inside the data dictionary tables,
when rebuilding the table.
@param ha_alter_info Data used during in-place alter
@param ctx In-place ALTER TABLE context
@param altered_table MySQL table that is being altered
@param old_table MySQL table as it is before the ALTER operation
@param trx Data dictionary transaction
@param table_name Table name in MySQL
@retval true Failure
@retval false Success
*/
inline MY_ATTRIBUTE((nonnull, warn_unused_result))
bool
commit_try_rebuild(
/*===============*/
	Alter_inplace_info*	ha_alter_info,
	ha_innobase_inplace_ctx*ctx,
	TABLE*			altered_table,
	const TABLE*		old_table,
	trx_t*			trx,
	const char*		table_name)
{
	dict_table_t*	rebuilt_table	= ctx->new_table;
	dict_table_t*	user_table	= ctx->old_table;

	DBUG_ENTER("commit_try_rebuild");
	DBUG_ASSERT(ctx->need_rebuild());
	DBUG_ASSERT(trx->dict_operation_lock_mode == RW_X_LATCH);
	DBUG_ASSERT(!(ha_alter_info->handler_flags
		      & Alter_inplace_info::DROP_FOREIGN_KEY)
		    || ctx->num_to_drop_fk > 0);

	for (dict_index_t* index = dict_table_get_first_index(rebuilt_table);
	     index;
	     index = dict_table_get_next_index(index)) {
		DBUG_ASSERT(dict_index_get_online_status(index)
			    == ONLINE_INDEX_COMPLETE);
		DBUG_ASSERT(index->is_committed());
		if (dict_index_is_corrupted(index)) {
			my_error(ER_INDEX_CORRUPT, MYF(0), index->name());
			DBUG_RETURN(true);
		}
	}

	if (innobase_update_foreign_try(ctx, trx, table_name)) {
		DBUG_RETURN(true);
	}

	dberr_t	error;

	/* Clear the to_be_dropped flag in the data dictionary cache
	of user_table. */
	for (ulint i = 0; i < ctx->num_to_drop_index; i++) {
		dict_index_t*	index = ctx->drop_index[i];
		DBUG_ASSERT(index->table == user_table);
		DBUG_ASSERT(index->is_committed());
		DBUG_ASSERT(index->to_be_dropped);
		index->to_be_dropped = 0;
	}

	/* We copied the table. Any indexes that were requested to be
	dropped were not created in the copy of the table. Apply any
	last bit of the rebuild log and then rename the tables. */

	if (ctx->online) {
		DEBUG_SYNC_C("row_log_table_apply2_before");

		error = row_log_table_apply(
			ctx->thr, user_table, altered_table,
			static_cast<ha_innobase_inplace_ctx*>(
				ha_alter_info->handler_ctx)->m_stage);

		ulint	err_key = thr_get_trx(ctx->thr)->error_key_num;

		switch (error) {
			KEY*	dup_key;
		case DB_SUCCESS:
			break;
		case DB_DUPLICATE_KEY:
			if (err_key == ULINT_UNDEFINED) {
				/* This should be the hidden index on
				FTS_DOC_ID. */
				dup_key = NULL;
			} else {
				DBUG_ASSERT(err_key <
					    ha_alter_info->key_count);
				dup_key = &ha_alter_info
					->key_info_buffer[err_key];
			}
			print_keydup_error(altered_table, dup_key, MYF(0));
			DBUG_RETURN(true);
		case DB_ONLINE_LOG_TOO_BIG:
			my_error(ER_INNODB_ONLINE_LOG_TOO_BIG, MYF(0),
				 get_error_key_name(err_key, ha_alter_info,
						    rebuilt_table));
			DBUG_RETURN(true);
		case DB_INDEX_CORRUPT:
			my_error(ER_INDEX_CORRUPT, MYF(0),
				 get_error_key_name(err_key, ha_alter_info,
						    rebuilt_table));
			DBUG_RETURN(true);
		default:
			my_error_innodb(error, table_name, user_table->flags);
			DBUG_RETURN(true);
		}
	}

	if ((ha_alter_info->handler_flags
	     & Alter_inplace_info::ALTER_COLUMN_NAME)
	    && innobase_rename_columns_try(ha_alter_info, ctx, old_table,
					   trx, table_name)) {
		DBUG_RETURN(true);
	}

	DBUG_EXECUTE_IF("ib_ddl_crash_before_rename", DBUG_SUICIDE(););

	/* The new table must inherit the flag from the
	"parent" table. */
	if (dict_table_is_discarded(user_table)) {
		rebuilt_table->ibd_file_missing = true;
		rebuilt_table->flags2 |= DICT_TF2_DISCARDED;
	}

	/* We can now rename the old table as a temporary table,
	rename the new temporary table as the old table and drop the
	old table. First, we only do this in the data dictionary
	tables. The actual renaming will be performed in
	commit_cache_rebuild(), once the data dictionary transaction
	has been successfully committed. */

	error = row_merge_rename_tables_dict(
		user_table, rebuilt_table, ctx->tmp_name, trx);

	/* We must be still holding a table handle. */
	DBUG_ASSERT(user_table->get_ref_count() >= 1);

	DBUG_EXECUTE_IF("ib_ddl_crash_after_rename", DBUG_SUICIDE(););
	DBUG_EXECUTE_IF("ib_rebuild_cannot_rename", error = DB_ERROR;);

	if (user_table->get_ref_count() > 1) {
		/* This should only occur when an innodb_memcached
		connection with innodb_api_enable_mdl=off was started
		before commit_inplace_alter_table() locked the data
		dictionary. We must roll back the ALTER TABLE, because
		we cannot drop a table while it is being used. */

		/* Normally, n_ref_count must be 1, because purge
		cannot be executing on this very table as we are
		holding dict_operation_lock X-latch. */
		my_error(ER_TABLE_REFERENCED,MYF(0));
		DBUG_RETURN(true);
	}

	switch (error) {
	case DB_SUCCESS:
		DBUG_RETURN(false);
	case DB_TABLESPACE_EXISTS:
		ut_a(rebuilt_table->get_ref_count() == 1);
		my_error(ER_TABLESPACE_EXISTS, MYF(0), ctx->tmp_name);
		DBUG_RETURN(true);
	case DB_DUPLICATE_KEY:
		ut_a(rebuilt_table->get_ref_count() == 1);
		my_error(ER_TABLE_EXISTS_ERROR, MYF(0), ctx->tmp_name);
		DBUG_RETURN(true);
	default:
		my_error_innodb(error, table_name, user_table->flags);
		DBUG_RETURN(true);
	}
}

/** Apply the changes made during commit_try_rebuild(),
to the data dictionary cache and the file system.
@param ctx In-place ALTER TABLE context */
inline MY_ATTRIBUTE((nonnull))
void
commit_cache_rebuild(
/*=================*/
	ha_innobase_inplace_ctx*	ctx)
{
	dberr_t		error;

	DBUG_ENTER("commit_cache_rebuild");
	DEBUG_SYNC_C("commit_cache_rebuild");
	DBUG_ASSERT(ctx->need_rebuild());
	DBUG_ASSERT(dict_table_is_discarded(ctx->old_table)
		    == dict_table_is_discarded(ctx->new_table));

	const char* old_name = mem_heap_strdup(
		ctx->heap, ctx->old_table->name.m_name);

	/* We already committed and redo logged the renames,
	so this must succeed. */
	error = dict_table_rename_in_cache(
		ctx->old_table, ctx->tmp_name, FALSE);
	ut_a(error == DB_SUCCESS);

	error = dict_table_rename_in_cache(
		ctx->new_table, old_name, FALSE);
	ut_a(error == DB_SUCCESS);

	DBUG_VOID_RETURN;
}

/** Set of column numbers */
typedef std::set<ulint, std::less<ulint>, ut_allocator<ulint> >	col_set;

/** Store the column number of the columns in a list belonging
to indexes which are not being dropped.
@param[in]	ctx		In-place ALTER TABLE context
@param[in, out]	drop_col_list	list which will be set, containing columns
				which is part of index being dropped
@param[in, out]	drop_v_col_list	list which will be set, containing
				virtual columns which is part of index
				being dropped */
static
void
get_col_list_to_be_dropped(
	const ha_innobase_inplace_ctx*	ctx,
	col_set&			drop_col_list,
	col_set&			drop_v_col_list)
{
	for (ulint index_count = 0; index_count < ctx->num_to_drop_index;
	     index_count++) {
		const dict_index_t*	index = ctx->drop_index[index_count];

		for (ulint col = 0; col < index->n_user_defined_cols; col++) {
			const dict_col_t*	idx_col
				= dict_index_get_nth_col(index, col);

			if (dict_col_is_virtual(idx_col)) {
				const dict_v_col_t*	v_col
					= reinterpret_cast<
						const dict_v_col_t*>(idx_col);
				drop_v_col_list.insert(v_col->v_pos);

			} else {
				ulint	col_no = dict_col_get_no(idx_col);
				drop_col_list.insert(col_no);
			}
		}
	}
}

/** Commit the changes made during prepare_inplace_alter_table()
and inplace_alter_table() inside the data dictionary tables,
when not rebuilding the table.
@param ha_alter_info Data used during in-place alter
@param ctx In-place ALTER TABLE context
@param old_table MySQL table as it is before the ALTER operation
@param trx Data dictionary transaction
@param table_name Table name in MySQL
@retval true Failure
@retval false Success
*/
inline MY_ATTRIBUTE((nonnull, warn_unused_result))
bool
commit_try_norebuild(
/*=================*/
	Alter_inplace_info*	ha_alter_info,
	ha_innobase_inplace_ctx*ctx,
	TABLE*			altered_table,
	const TABLE*		old_table,
	trx_t*			trx,
	const char*		table_name)
{
	DBUG_ENTER("commit_try_norebuild");
	DBUG_ASSERT(!ctx->need_rebuild());
	DBUG_ASSERT(trx->dict_operation_lock_mode == RW_X_LATCH);
	DBUG_ASSERT(!(ha_alter_info->handler_flags
		      & Alter_inplace_info::DROP_FOREIGN_KEY)
		    || ctx->num_to_drop_fk > 0);
	DBUG_ASSERT(ctx->num_to_drop_fk
		    == ha_alter_info->alter_info->drop_list.elements
		    || ctx->num_to_drop_vcol
		       == ha_alter_info->alter_info->drop_list.elements);

	for (ulint i = 0; i < ctx->num_to_add_index; i++) {
		dict_index_t*	index = ctx->add_index[i];
		DBUG_ASSERT(dict_index_get_online_status(index)
			    == ONLINE_INDEX_COMPLETE);
		DBUG_ASSERT(!index->is_committed());
		if (dict_index_is_corrupted(index)) {
			/* Report a duplicate key
			error for the index that was
			flagged corrupted, most likely
			because a duplicate value was
			inserted (directly or by
			rollback) after
			ha_innobase::inplace_alter_table()
			completed.
			TODO: report this as a corruption
			with a detailed reason once
			WL#6379 has been implemented. */
			my_error(ER_DUP_UNKNOWN_IN_INDEX,
				 MYF(0), index->name());
			DBUG_RETURN(true);
		}
	}

	if (innobase_update_foreign_try(ctx, trx, table_name)) {
		DBUG_RETURN(true);
	}

	dberr_t	error;

	/* We altered the table in place. Mark the indexes as committed. */
	for (ulint i = 0; i < ctx->num_to_add_index; i++) {
		dict_index_t*	index = ctx->add_index[i];
		DBUG_ASSERT(dict_index_get_online_status(index)
			    == ONLINE_INDEX_COMPLETE);
		DBUG_ASSERT(!index->is_committed());
		error = row_merge_rename_index_to_add(
			trx, ctx->new_table->id, index->id);
		switch (error) {
		case DB_SUCCESS:
			break;
		case DB_TOO_MANY_CONCURRENT_TRXS:
			/* If we wrote some undo log here, then the
			persistent data dictionary for this table may
			probably be corrupted. This is because a
			'trigger' on SYS_INDEXES could already have invoked
			btr_free_if_exists(), which cannot be rolled back. */
			DBUG_ASSERT(trx->undo_no == 0);
			my_error(ER_TOO_MANY_CONCURRENT_TRXS, MYF(0));
			DBUG_RETURN(true);
		default:
			sql_print_error(
				"InnoDB: rename index to add: %lu\n",
				(ulong) error);
			DBUG_ASSERT(0);
			my_error(ER_INTERNAL_ERROR, MYF(0),
				 "rename index to add");
			DBUG_RETURN(true);
		}
	}

	/* Drop any indexes that were requested to be dropped.
	Flag them in the data dictionary first. */

	for (ulint i = 0; i < ctx->num_to_drop_index; i++) {
		dict_index_t*	index = ctx->drop_index[i];
		DBUG_ASSERT(index->is_committed());
		DBUG_ASSERT(index->table == ctx->new_table);
		DBUG_ASSERT(index->to_be_dropped);

		error = row_merge_rename_index_to_drop(
			trx, index->table->id, index->id);
		if (error != DB_SUCCESS) {
			sql_print_error(
				"InnoDB: rename index to drop: %lu\n",
				(ulong) error);
			DBUG_ASSERT(0);
			my_error(ER_INTERNAL_ERROR, MYF(0),
				 "rename index to drop");
			DBUG_RETURN(true);
		}
	}

	if ((ha_alter_info->handler_flags
	     & Alter_inplace_info::ALTER_COLUMN_NAME)
	    && innobase_rename_columns_try(ha_alter_info, ctx, old_table,
					   trx, table_name)) {
		DBUG_RETURN(true);
	}

	if ((ha_alter_info->handler_flags
	     & Alter_inplace_info::ALTER_COLUMN_EQUAL_PACK_LENGTH)
	    && innobase_enlarge_columns_try(ha_alter_info, old_table,
					    ctx->old_table, trx, table_name)) {
		DBUG_RETURN(true);
	}

	if ((ha_alter_info->handler_flags
	     & Alter_inplace_info::RENAME_INDEX)
	    && rename_indexes_in_data_dictionary(ctx, ha_alter_info, trx)) {
		DBUG_RETURN(true);
	}

	if ((ha_alter_info->handler_flags
	     & Alter_inplace_info::DROP_VIRTUAL_COLUMN)
	    && innobase_drop_virtual_try(
		    ha_alter_info, altered_table, old_table,
		    ctx->old_table, trx)) {
		DBUG_RETURN(true);
	}

	if ((ha_alter_info->handler_flags
	     & Alter_inplace_info::ADD_VIRTUAL_COLUMN)
	    && innobase_add_virtual_try(
		    ha_alter_info, altered_table, old_table,
		    ctx->old_table, trx)) {
		DBUG_RETURN(true);
	}

	DBUG_RETURN(false);
}

/** Commit the changes to the data dictionary cache
after a successful commit_try_norebuild() call.
@param ctx In-place ALTER TABLE context
@param table the TABLE before the ALTER
@param trx Data dictionary transaction object
(will be started and committed)
@return whether all replacements were found for dropped indexes */
inline MY_ATTRIBUTE((nonnull, warn_unused_result))
bool
commit_cache_norebuild(
/*===================*/
	ha_innobase_inplace_ctx*ctx,
	const TABLE*		table,
	trx_t*			trx)
{
	DBUG_ENTER("commit_cache_norebuild");

	bool	found = true;

	DBUG_ASSERT(!ctx->need_rebuild());

	col_set			drop_list;
	col_set			v_drop_list;
	col_set::const_iterator col_it;

	/* Check if the column, part of an index to be dropped is part of any
	other index which is not being dropped. If it so, then set the ord_part
	of the column to 0. */
	get_col_list_to_be_dropped(ctx, drop_list, v_drop_list);

	for (col_it = drop_list.begin(); col_it != drop_list.end(); ++col_it) {
		if (!check_col_exists_in_indexes(ctx->new_table,
						 *col_it, false)) {
			ctx->new_table->cols[*col_it].ord_part = 0;
		}
	}

	for (col_it = v_drop_list.begin();
	     col_it != v_drop_list.end(); ++col_it) {
		if (!check_col_exists_in_indexes(ctx->new_table,
						 *col_it, true)) {
			ctx->new_table->v_cols[*col_it].m_col.ord_part = 0;
		}
	}

	for (ulint i = 0; i < ctx->num_to_add_index; i++) {
		dict_index_t*	index = ctx->add_index[i];
		DBUG_ASSERT(dict_index_get_online_status(index)
			    == ONLINE_INDEX_COMPLETE);
		DBUG_ASSERT(!index->is_committed());
		index->set_committed(true);
	}

	if (ctx->num_to_drop_index) {
		/* Really drop the indexes that were dropped.
		The transaction had to be committed first
		(after renaming the indexes), so that in the
		event of a crash, crash recovery will drop the
		indexes, because it drops all indexes whose
		names start with TEMP_INDEX_PREFIX. Once we
		have started dropping an index tree, there is
		no way to roll it back. */

		for (ulint i = 0; i < ctx->num_to_drop_index; i++) {
			dict_index_t*	index = ctx->drop_index[i];
			DBUG_ASSERT(index->is_committed());
			DBUG_ASSERT(index->table == ctx->new_table);
			DBUG_ASSERT(index->to_be_dropped);

			/* Replace the indexes in foreign key
			constraints if needed. */

			if (!dict_foreign_replace_index(
				    index->table, ctx->col_names, index)) {
				found = false;
			}

			/* Mark the index dropped
			in the data dictionary cache. */
			rw_lock_x_lock(dict_index_get_lock(index));
			index->page = FIL_NULL;
			rw_lock_x_unlock(dict_index_get_lock(index));
		}

		trx_start_for_ddl(trx, TRX_DICT_OP_INDEX);
		row_merge_drop_indexes_dict(trx, ctx->new_table->id);

		for (ulint i = 0; i < ctx->num_to_drop_index; i++) {
			dict_index_t*	index = ctx->drop_index[i];
			DBUG_ASSERT(index->is_committed());
			DBUG_ASSERT(index->table == ctx->new_table);

			if (index->type & DICT_FTS) {
				DBUG_ASSERT(index->type == DICT_FTS
					    || (index->type
						& DICT_CORRUPT));
				DBUG_ASSERT(index->table->fts);
				fts_drop_index(index->table, index, trx);
			}

			dict_index_remove_from_cache(index->table, index);
		}

		trx_commit_for_mysql(trx);
	}

	ctx->new_table->fts_doc_id_index
		= ctx->new_table->fts
		? dict_table_get_index_on_name(
			ctx->new_table, FTS_DOC_ID_INDEX_NAME)
		: NULL;
	DBUG_ASSERT((ctx->new_table->fts == NULL)
		    == (ctx->new_table->fts_doc_id_index == NULL));

	DBUG_RETURN(found);
}

/** Adjust the persistent statistics after non-rebuilding ALTER TABLE.
Remove statistics for dropped indexes, add statistics for created indexes
and rename statistics for renamed indexes.
@param ha_alter_info Data used during in-place alter
@param ctx In-place ALTER TABLE context
@param altered_table MySQL table that is being altered
@param table_name Table name in MySQL
@param thd MySQL connection
*/
static
void
alter_stats_norebuild(
/*==================*/
	Alter_inplace_info*		ha_alter_info,
	ha_innobase_inplace_ctx*	ctx,
	TABLE*				altered_table,
	const char*			table_name,
	THD*				thd)
{
	ulint	i;

	DBUG_ENTER("alter_stats_norebuild");
	DBUG_ASSERT(!ctx->need_rebuild());

	if (!dict_stats_is_persistent_enabled(ctx->new_table)) {
		DBUG_VOID_RETURN;
	}

	/* Delete corresponding rows from the stats table. We do this
	in a separate transaction from trx, because lock waits are not
	allowed in a data dictionary transaction. (Lock waits are possible
	on the statistics table, because it is directly accessible by users,
	not covered by the dict_operation_lock.)

	Because the data dictionary changes were already committed, orphaned
	rows may be left in the statistics table if the system crashes.

	FIXME: each change to the statistics tables is being committed in a
	separate transaction, meaning that the operation is not atomic

	FIXME: This will not drop the (unused) statistics for
	FTS_DOC_ID_INDEX if it was a hidden index, dropped together
	with the last renamining FULLTEXT index. */
	for (i = 0; i < ha_alter_info->index_drop_count; i++) {
		const KEY* key = ha_alter_info->index_drop_buffer[i];

		if (key->flags & HA_FULLTEXT) {
			/* There are no index cardinality
			statistics for FULLTEXT indexes. */
			continue;
		}

		char	errstr[1024];

		if (dict_stats_drop_index(
			    ctx->new_table->name.m_name, key->name,
			    errstr, sizeof errstr) != DB_SUCCESS) {
			push_warning(thd,
				     Sql_condition::SL_WARNING,
				     ER_LOCK_WAIT_TIMEOUT, errstr);
		}
	}

	for (i = 0; i < ha_alter_info->index_rename_count; i++) {
		KEY_PAIR*	pair = &ha_alter_info->index_rename_buffer[i];
		dberr_t		err;

		err = dict_stats_rename_index(ctx->new_table,
					      pair->old_key->name,
					      pair->new_key->name);

		if (err != DB_SUCCESS) {
			push_warning_printf(
				thd,
				Sql_condition::SL_WARNING,
				ER_ERROR_ON_RENAME,
				"Error renaming an index of table '%s'"
				" from '%s' to '%s' in InnoDB persistent"
				" statistics storage: %s",
				table_name,
				pair->old_key->name,
				pair->new_key->name,
				ut_strerr(err));
		}
	}

	for (i = 0; i < ctx->num_to_add_index; i++) {
		dict_index_t*	index = ctx->add_index[i];
		DBUG_ASSERT(index->table == ctx->new_table);

		if (!(index->type & DICT_FTS)) {
			dict_stats_init(ctx->new_table);
			dict_stats_update_for_index(index);
		}
	}

	DBUG_VOID_RETURN;
}

/** Adjust the persistent statistics after rebuilding ALTER TABLE.
Remove statistics for dropped indexes, add statistics for created indexes
and rename statistics for renamed indexes.
@param table InnoDB table that was rebuilt by ALTER TABLE
@param table_name Table name in MySQL
@param thd MySQL connection
*/
static
void
alter_stats_rebuild(
/*================*/
	dict_table_t*	table,
	const char*	table_name,
	THD*		thd)
{
	DBUG_ENTER("alter_stats_rebuild");

	if (dict_table_is_discarded(table)
	    || !dict_stats_is_persistent_enabled(table)) {
		DBUG_VOID_RETURN;
	}

#ifndef DBUG_OFF
	bool	ibd_file_missing_orig = false;
#endif /* DBUG_OFF */

	DBUG_EXECUTE_IF(
		"ib_rename_index_fail2",
		ibd_file_missing_orig = table->ibd_file_missing;
		table->ibd_file_missing = TRUE;
	);

	dberr_t	ret = dict_stats_update(table, DICT_STATS_RECALC_PERSISTENT);

	DBUG_EXECUTE_IF(
		"ib_rename_index_fail2",
		table->ibd_file_missing = ibd_file_missing_orig;
	);

	if (ret != DB_SUCCESS) {
		push_warning_printf(
			thd,
			Sql_condition::SL_WARNING,
			ER_ALTER_INFO,
			"Error updating stats for table '%s'"
			" after table rebuild: %s",
			table_name, ut_strerr(ret));
	}

	DBUG_VOID_RETURN;
}

#ifndef DBUG_OFF
# define DBUG_INJECT_CRASH(prefix, count)			\
do {								\
	char buf[32];						\
	ut_snprintf(buf, sizeof buf, prefix "_%u", count);	\
	DBUG_EXECUTE_IF(buf, DBUG_SUICIDE(););			\
} while (0)
#else
# define DBUG_INJECT_CRASH(prefix, count)
#endif

/** Commit or rollback the changes made during
prepare_inplace_alter_table() and inplace_alter_table() inside
the storage engine. Note that the allowed level of concurrency
during this operation will be the same as for
inplace_alter_table() and thus might be higher than during
prepare_inplace_alter_table(). (E.g concurrent writes were
blocked during prepare, but might not be during commit).
@param altered_table TABLE object for new version of table.
@param ha_alter_info Structure describing changes to be done
by ALTER TABLE and holding data used during in-place alter.
@param commit true => Commit, false => Rollback.
@retval true Failure
@retval false Success
*/

bool
ha_innobase::commit_inplace_alter_table(
/*====================================*/
	TABLE*			altered_table,
	Alter_inplace_info*	ha_alter_info,
	bool			commit)
{
	dberr_t	error;
	ha_innobase_inplace_ctx*ctx0;
	struct mtr_buf_copy_t	logs;

	ctx0 = static_cast<ha_innobase_inplace_ctx*>
		(ha_alter_info->handler_ctx);

#ifndef DBUG_OFF
	uint	crash_inject_count	= 1;
	uint	crash_fail_inject_count	= 1;
	uint	failure_inject_count	= 1;
#endif /* DBUG_OFF */

	DBUG_ENTER("commit_inplace_alter_table");
	DBUG_ASSERT(!srv_read_only_mode);
	DBUG_ASSERT(!ctx0 || ctx0->prebuilt == m_prebuilt);
	DBUG_ASSERT(!ctx0 || ctx0->old_table == m_prebuilt->table);

	DEBUG_SYNC_C("innodb_commit_inplace_alter_table_enter");

	DEBUG_SYNC_C("innodb_commit_inplace_alter_table_wait");

	if (ctx0 != NULL && ctx0->m_stage != NULL) {
		ctx0->m_stage->begin_phase_end();
	}

	if (!commit) {
		/* A rollback is being requested. So far we may at
		most have created some indexes. If any indexes were to
		be dropped, they would actually be dropped in this
		method if commit=true. */
		const bool	ret = rollback_inplace_alter_table(
			ha_alter_info, table, m_prebuilt);
		DBUG_RETURN(ret);
	}

	if (!(ha_alter_info->handler_flags & ~INNOBASE_INPLACE_IGNORE)) {
		DBUG_ASSERT(!ctx0);
		MONITOR_ATOMIC_DEC(MONITOR_PENDING_ALTER_TABLE);
		ha_alter_info->group_commit_ctx = NULL;
		DBUG_RETURN(false);
	}

	DBUG_ASSERT(ctx0);

	inplace_alter_handler_ctx**	ctx_array;
	inplace_alter_handler_ctx*	ctx_single[2];

	if (ha_alter_info->group_commit_ctx) {
		ctx_array = ha_alter_info->group_commit_ctx;
	} else {
		ctx_single[0] = ctx0;
		ctx_single[1] = NULL;
		ctx_array = ctx_single;
	}

	DBUG_ASSERT(ctx0 == ctx_array[0]);
	ut_ad(m_prebuilt->table == ctx0->old_table);
	ha_alter_info->group_commit_ctx = NULL;

	/* Free the ctx->trx of other partitions, if any. We will only
	use the ctx0->trx here. Others may have been allocated in
	the prepare stage. */

	for (inplace_alter_handler_ctx** pctx = &ctx_array[1]; *pctx;
	     pctx++) {
		ha_innobase_inplace_ctx*	ctx
			= static_cast<ha_innobase_inplace_ctx*>(*pctx);

		if (ctx->trx) {
			trx_free_for_mysql(ctx->trx);
			ctx->trx = NULL;
		}
	}

	trx_start_if_not_started_xa(m_prebuilt->trx, true);

	for (inplace_alter_handler_ctx** pctx = ctx_array; *pctx; pctx++) {
		ha_innobase_inplace_ctx*	ctx
			= static_cast<ha_innobase_inplace_ctx*>(*pctx);
		DBUG_ASSERT(ctx->prebuilt->trx == m_prebuilt->trx);

		/* Exclusively lock the table, to ensure that no other
		transaction is holding locks on the table while we
		change the table definition. The MySQL meta-data lock
		should normally guarantee that no conflicting locks
		exist. However, FOREIGN KEY constraints checks and any
		transactions collected during crash recovery could be
		holding InnoDB locks only, not MySQL locks. */

		error = row_merge_lock_table(
			m_prebuilt->trx, ctx->old_table, LOCK_X);

		if (error != DB_SUCCESS) {
			my_error_innodb(
				error, table_share->table_name.str, 0);
			DBUG_RETURN(true);
		}
	}

	DEBUG_SYNC(m_user_thd, "innodb_alter_commit_after_lock_table");

	const bool	new_clustered	= ctx0->need_rebuild();
	trx_t*		trx		= ctx0->trx;
	bool		fail		= false;

	if (new_clustered) {
		for (inplace_alter_handler_ctx** pctx = ctx_array;
		     *pctx; pctx++) {
			ha_innobase_inplace_ctx*	ctx
				= static_cast<ha_innobase_inplace_ctx*>(*pctx);
			DBUG_ASSERT(ctx->need_rebuild());

			if (ctx->old_table->fts) {
				ut_ad(!ctx->old_table->fts->add_wq);
				fts_optimize_remove_table(
					ctx->old_table);
			}

			if (ctx->new_table->fts) {
				ut_ad(!ctx->new_table->fts->add_wq);
				fts_optimize_remove_table(
					ctx->new_table);
			}
		}
	}

	if (!trx) {
		DBUG_ASSERT(!new_clustered);
		trx = innobase_trx_allocate(m_user_thd);
	}

	trx_start_for_ddl(trx, TRX_DICT_OP_INDEX);
	/* Latch the InnoDB data dictionary exclusively so that no deadlocks
	or lock waits can happen in it during the data dictionary operation. */
	row_mysql_lock_data_dictionary(trx);

	ut_ad(log_append_on_checkpoint(NULL) == NULL);

	/* Prevent the background statistics collection from accessing
	the tables. */
	for (;;) {
		bool	retry = false;

		for (inplace_alter_handler_ctx** pctx = ctx_array;
		     *pctx; pctx++) {
			ha_innobase_inplace_ctx*	ctx
				= static_cast<ha_innobase_inplace_ctx*>(*pctx);

			DBUG_ASSERT(new_clustered == ctx->need_rebuild());

			if (new_clustered
			    && !dict_stats_stop_bg(ctx->old_table)) {
				retry = true;
			}

			if (!dict_stats_stop_bg(ctx->new_table)) {
				retry = true;
			}
		}

		if (!retry) {
			break;
		}

		DICT_STATS_BG_YIELD(trx);
	}

	/* Apply the changes to the data dictionary tables, for all
	partitions. */

	for (inplace_alter_handler_ctx** pctx = ctx_array;
	     *pctx && !fail; pctx++) {
		ha_innobase_inplace_ctx*	ctx
			= static_cast<ha_innobase_inplace_ctx*>(*pctx);

		DBUG_ASSERT(new_clustered == ctx->need_rebuild());

		ctx->max_autoinc = commit_get_autoinc(
			ha_alter_info, ctx, altered_table, table);

		if (ctx->need_rebuild()) {
			ctx->tmp_name = dict_mem_create_temporary_tablename(
				ctx->heap, ctx->new_table->name.m_name,
				ctx->new_table->id);

			fail = commit_try_rebuild(
				ha_alter_info, ctx, altered_table, table,
				trx, table_share->table_name.str);
		} else {
			fail = commit_try_norebuild(
				ha_alter_info, ctx, altered_table, table, trx,
				table_share->table_name.str);
		}
		DBUG_INJECT_CRASH("ib_commit_inplace_crash",
				  crash_inject_count++);
#ifndef DBUG_OFF
		{
			/* Generate a dynamic dbug text. */
			char buf[32];

			ut_snprintf(buf, sizeof buf,
				    "ib_commit_inplace_fail_%u",
				    failure_inject_count++);

			DBUG_EXECUTE_IF(buf,
					my_error(ER_INTERNAL_ERROR, MYF(0),
						 "Injected error!");
					fail = true;
			);
		}
#endif
	}

	/* Commit or roll back the changes to the data dictionary. */

	if (fail) {
		trx_rollback_for_mysql(trx);
	} else if (!new_clustered) {
		trx_commit_for_mysql(trx);
	} else {
		mtr_t	mtr;
		mtr_start(&mtr);

		for (inplace_alter_handler_ctx** pctx = ctx_array;
		     *pctx; pctx++) {
			ha_innobase_inplace_ctx*	ctx
				= static_cast<ha_innobase_inplace_ctx*>(*pctx);

			DBUG_ASSERT(ctx->need_rebuild());
			/* Check for any possible problems for any
			file operations that will be performed in
			commit_cache_rebuild(), and if none, generate
			the redo log for these operations. */
			error = fil_mtr_rename_log(ctx->old_table,
						   ctx->new_table,
						   ctx->tmp_name, &mtr);
			if (error != DB_SUCCESS) {
				/* Out of memory or a problem will occur
				when renaming files. */
				fail = true;
				my_error_innodb(error, ctx->old_table->name.m_name,
						ctx->old_table->flags);
			}
			DBUG_INJECT_CRASH("ib_commit_inplace_crash",
					  crash_inject_count++);
		}

		/* Test what happens on crash if the redo logs
		are flushed to disk here. The log records
		about the rename should not be committed, and
		the data dictionary transaction should be
		rolled back, restoring the old table. */
		DBUG_EXECUTE_IF("innodb_alter_commit_crash_before_commit",
				log_buffer_flush_to_disk();
				DBUG_SUICIDE(););
		ut_ad(!trx->fts_trx);

		if (fail) {
			mtr.set_log_mode(MTR_LOG_NO_REDO);
			mtr_commit(&mtr);
			trx_rollback_for_mysql(trx);
		} else {
			ut_ad(trx_state_eq(trx, TRX_STATE_ACTIVE));
			ut_ad(trx_is_rseg_updated(trx));

			if (mtr.get_log()->size() > 0) {
				ut_ad(*mtr.get_log()->front()->begin()
				      == MLOG_FILE_RENAME2);

				/* Append the MLOG_FILE_RENAME2
				records on checkpoint, as a separate
				mini-transaction before the one that
				contains the MLOG_CHECKPOINT marker. */
				static const byte	multi
					= MLOG_MULTI_REC_END;

				mtr.get_log()->for_each_block(logs);
				logs.m_buf.push(&multi, sizeof multi);

				log_append_on_checkpoint(&logs.m_buf);
			}

			/* The following call commits the
			mini-transaction, making the data dictionary
			transaction committed at mtr.end_lsn. The
			transaction becomes 'durable' by the time when
			log_buffer_flush_to_disk() returns. In the
			logical sense the commit in the file-based
			data structures happens here. */
			trx_commit_low(trx, &mtr);
		}

		/* If server crashes here, the dictionary in
		InnoDB and MySQL will differ.  The .ibd files
		and the .frm files must be swapped manually by
		the administrator. No loss of data. */
		DBUG_EXECUTE_IF("innodb_alter_commit_crash_after_commit",
				log_make_checkpoint_at(LSN_MAX, TRUE);
				log_buffer_flush_to_disk();
				DBUG_SUICIDE(););
	}

	/* Flush the log to reduce probability that the .frm files and
	the InnoDB data dictionary get out-of-sync if the user runs
	with innodb_flush_log_at_trx_commit = 0 */

	log_buffer_flush_to_disk();

	/* At this point, the changes to the persistent storage have
	been committed or rolled back. What remains to be done is to
	update the in-memory structures, close some handles, release
	temporary files, and (unless we rolled back) update persistent
	statistics. */
	for (inplace_alter_handler_ctx** pctx = ctx_array;
	     *pctx; pctx++) {
		ha_innobase_inplace_ctx*	ctx
			= static_cast<ha_innobase_inplace_ctx*>(*pctx);

		DBUG_ASSERT(ctx->need_rebuild() == new_clustered);

		if (new_clustered) {
			innobase_online_rebuild_log_free(ctx->old_table);
		}

		if (fail) {
			if (new_clustered) {
				trx_start_for_ddl(trx, TRX_DICT_OP_TABLE);

				dict_table_close_and_drop(trx, ctx->new_table);

				trx_commit_for_mysql(trx);
				ctx->new_table = NULL;
			} else {
				/* We failed, but did not rebuild the table.
				Roll back any ADD INDEX, or get rid of garbage
				ADD INDEX that was left over from a previous
				ALTER TABLE statement. */
				trx_start_for_ddl(trx, TRX_DICT_OP_INDEX);
				innobase_rollback_sec_index(
					ctx->new_table, table, TRUE, trx);
				trx_commit_for_mysql(trx);
			}
			DBUG_INJECT_CRASH("ib_commit_inplace_crash_fail",
					  crash_fail_inject_count++);

			continue;
		}

		innobase_copy_frm_flags_from_table_share(
			ctx->new_table, altered_table->s);

		if (new_clustered) {
			/* We will reload and refresh the
			in-memory foreign key constraint
			metadata. This is a rename operation
			in preparing for dropping the old
			table. Set the table to_be_dropped bit
			here, so to make sure DML foreign key
			constraint check does not use the
			stale dict_foreign_t. This is done
			because WL#6049 (FK MDL) has not been
			implemented yet. */
			ctx->old_table->to_be_dropped = true;

			DBUG_PRINT("to_be_dropped",
				   ("table: %s", ctx->old_table->name.m_name));

			/* Rename the tablespace files. */
			commit_cache_rebuild(ctx);

			error = innobase_update_foreign_cache(ctx, m_user_thd);
			if (error != DB_SUCCESS) {
				goto foreign_fail;
			}
		} else {
			error = innobase_update_foreign_cache(ctx, m_user_thd);

			if (error != DB_SUCCESS) {
foreign_fail:
				/* The data dictionary cache
				should be corrupted now.  The
				best solution should be to
				kill and restart the server,
				but the *.frm file has not
				been replaced yet. */
				push_warning_printf(
					m_user_thd,
					Sql_condition::SL_WARNING,
					ER_ALTER_INFO,
					"InnoDB: Could not add foreign"
					" key constraints.");
			} else {
				if (!commit_cache_norebuild(
					    ctx, table, trx)) {
					ut_a(!m_prebuilt->trx->check_foreigns);
				}

				innobase_rename_or_enlarge_columns_cache(
					ha_alter_info, table,
					ctx->new_table);

				rename_indexes_in_cache(ctx, ha_alter_info);
			}

		}

		dict_mem_table_free_foreign_vcol_set(ctx->new_table);
		dict_mem_table_fill_foreign_vcol_set(ctx->new_table);

		DBUG_INJECT_CRASH("ib_commit_inplace_crash",
				  crash_inject_count++);
	}

	log_append_on_checkpoint(NULL);

	/* Invalidate the index translation table. In partitioned
	tables, there is no share. */
	if (m_share) {
		m_share->idx_trans_tbl.index_count = 0;
	}

	if (trx == ctx0->trx) {
		ctx0->trx = NULL;
	}

	/* Tell the InnoDB server that there might be work for
	utility threads: */

	srv_active_wake_master_thread();

	if (fail) {
		for (inplace_alter_handler_ctx** pctx = ctx_array;
		     *pctx; pctx++) {
			ha_innobase_inplace_ctx*	ctx
				= static_cast<ha_innobase_inplace_ctx*>
				(*pctx);
			DBUG_ASSERT(ctx->need_rebuild() == new_clustered);

			ut_d(dict_table_check_for_dup_indexes(
				     ctx->old_table,
				     CHECK_ABORTED_OK));
			ut_a(fts_check_cached_index(ctx->old_table));
			DBUG_INJECT_CRASH("ib_commit_inplace_crash_fail",
					  crash_fail_inject_count++);
		}

		row_mysql_unlock_data_dictionary(trx);
		trx_free_for_mysql(trx);
		DBUG_RETURN(true);
	}

	if (ctx0->num_to_drop_vcol || ctx0->num_to_add_vcol) {

		if (ctx0->old_table->get_ref_count() > 1) {

			row_mysql_unlock_data_dictionary(trx);
			trx_free_for_mysql(trx);
			my_error(ER_TABLE_REFERENCED,MYF(0));
			DBUG_RETURN(true);
		}

		trx_commit_for_mysql(m_prebuilt->trx);

		if (btr_search_enabled) {
			btr_search_disable(false);
			btr_search_enable();
		}

		char	tb_name[FN_REFLEN];
		ut_strcpy(tb_name, m_prebuilt->table->name.m_name);

		tb_name[strlen(m_prebuilt->table->name.m_name)] = 0;

		dict_table_close(m_prebuilt->table, true, false);
		dict_table_remove_from_cache(m_prebuilt->table);
		m_prebuilt->table = dict_table_open_on_name(
			tb_name, TRUE, TRUE, DICT_ERR_IGNORE_NONE);

		/* Drop outdated table stats. */
		char	errstr[1024];
		if (dict_stats_drop_table(
			    m_prebuilt->table->name.m_name,
			    errstr, sizeof(errstr))
		    != DB_SUCCESS) {
			push_warning_printf(
				m_user_thd,
				Sql_condition::SL_WARNING,
				ER_ALTER_INFO,
				"Deleting persistent statistics"
				" for table '%s' in"
				" InnoDB failed: %s",
				table->s->table_name.str,
				errstr);
		}

		row_mysql_unlock_data_dictionary(trx);
		trx_free_for_mysql(trx);
		MONITOR_ATOMIC_DEC(MONITOR_PENDING_ALTER_TABLE);
		DBUG_RETURN(false);
	}

	/* Release the table locks. */
	trx_commit_for_mysql(m_prebuilt->trx);

	DBUG_EXECUTE_IF("ib_ddl_crash_after_user_trx_commit", DBUG_SUICIDE(););

	for (inplace_alter_handler_ctx** pctx = ctx_array;
	     *pctx; pctx++) {
		ha_innobase_inplace_ctx*	ctx
			= static_cast<ha_innobase_inplace_ctx*>
			(*pctx);
		DBUG_ASSERT(ctx->need_rebuild() == new_clustered);

		if (altered_table->found_next_number_field) {
			dict_table_t* t = ctx->new_table;

			dict_table_autoinc_lock(t);
			dict_table_autoinc_initialize(t, ctx->max_autoinc);
			dict_table_autoinc_unlock(t);
		}

		bool	add_fts	= false;

		/* Publish the created fulltext index, if any.
		Note that a fulltext index can be created without
		creating the clustered index, if there already exists
		a suitable FTS_DOC_ID column. If not, one will be
		created, implying new_clustered */
		for (ulint i = 0; i < ctx->num_to_add_index; i++) {
			dict_index_t*	index = ctx->add_index[i];

			if (index->type & DICT_FTS) {
				DBUG_ASSERT(index->type == DICT_FTS);
				/* We reset DICT_TF2_FTS here because the bit
				is left unset when a drop proceeds the add. */
				DICT_TF2_FLAG_SET(ctx->new_table, DICT_TF2_FTS);
				fts_add_index(index, ctx->new_table);
				add_fts = true;
			}
		}

		ut_d(dict_table_check_for_dup_indexes(
			     ctx->new_table, CHECK_ALL_COMPLETE));

		if (add_fts) {
			fts_optimize_add_table(ctx->new_table);
		}

		ut_d(dict_table_check_for_dup_indexes(
			     ctx->new_table, CHECK_ABORTED_OK));
		ut_a(fts_check_cached_index(ctx->new_table));

		if (new_clustered) {
			/* Since the table has been rebuilt, we remove
			all persistent statistics corresponding to the
			old copy of the table (which was renamed to
			ctx->tmp_name). */

			char	errstr[1024];

			DBUG_ASSERT(0 == strcmp(ctx->old_table->name.m_name,
						ctx->tmp_name));

			DBUG_EXECUTE_IF(
				"ib_rename_index_fail3",
				DBUG_SET("+d,innodb_report_deadlock");
			);

			if (dict_stats_drop_table(
				    ctx->new_table->name.m_name,
				    errstr, sizeof(errstr))
			    != DB_SUCCESS) {
				push_warning_printf(
					m_user_thd,
					Sql_condition::SL_WARNING,
					ER_ALTER_INFO,
					"Deleting persistent statistics"
					" for rebuilt table '%s' in"
					" InnoDB failed: %s",
					table->s->table_name.str,
					errstr);
			}

			DBUG_EXECUTE_IF(
				"ib_rename_index_fail3",
				DBUG_SET("-d,innodb_report_deadlock");
			);

			DBUG_EXECUTE_IF("ib_ddl_crash_before_commit",
					DBUG_SUICIDE(););

			ut_ad(m_prebuilt != ctx->prebuilt
			      || ctx == ctx0);
			bool update_own_prebuilt =
				(m_prebuilt == ctx->prebuilt);
			trx_t* const	user_trx = m_prebuilt->trx;

			row_prebuilt_free(ctx->prebuilt, TRUE);

			/* Drop the copy of the old table, which was
			renamed to ctx->tmp_name at the atomic DDL
			transaction commit.  If the system crashes
			before this is completed, some orphan tables
			with ctx->tmp_name may be recovered. */
			trx_start_for_ddl(trx, TRX_DICT_OP_TABLE);
			row_merge_drop_table(trx, ctx->old_table);
			trx_commit_for_mysql(trx);

			/* Rebuild the prebuilt object. */
			ctx->prebuilt = row_create_prebuilt(
				ctx->new_table, altered_table->s->reclength);
			if (update_own_prebuilt) {
				m_prebuilt = ctx->prebuilt;
			}
			trx_start_if_not_started(user_trx, true);
			user_trx->will_lock++;
			m_prebuilt->trx = user_trx;
		}
		DBUG_INJECT_CRASH("ib_commit_inplace_crash",
				  crash_inject_count++);
	}

	row_mysql_unlock_data_dictionary(trx);
	trx_free_for_mysql(trx);

	/* TODO: The following code could be executed
	while allowing concurrent access to the table
	(MDL downgrade). */

	if (new_clustered) {
		for (inplace_alter_handler_ctx** pctx = ctx_array;
		     *pctx; pctx++) {
			ha_innobase_inplace_ctx*	ctx
				= static_cast<ha_innobase_inplace_ctx*>
				(*pctx);
			DBUG_ASSERT(ctx->need_rebuild());

			alter_stats_rebuild(
				ctx->new_table, table->s->table_name.str,
				m_user_thd);
			DBUG_INJECT_CRASH("ib_commit_inplace_crash",
					  crash_inject_count++);
		}
	} else {
		for (inplace_alter_handler_ctx** pctx = ctx_array;
		     *pctx; pctx++) {
			ha_innobase_inplace_ctx*	ctx
				= static_cast<ha_innobase_inplace_ctx*>
				(*pctx);
			DBUG_ASSERT(!ctx->need_rebuild());

			alter_stats_norebuild(
				ha_alter_info, ctx, altered_table,
				table->s->table_name.str, m_user_thd);
			DBUG_INJECT_CRASH("ib_commit_inplace_crash",
					  crash_inject_count++);
		}
	}

	/* We don't support compression for the system tablespace nor
	the temporary tablespace. Only because they are shared tablespaces.
	There is no other technical reason. */

	innobase_parse_hint_from_comment(
		m_user_thd, m_prebuilt->table, altered_table->s);

	/* TODO: Also perform DROP TABLE and DROP INDEX after
	the MDL downgrade. */

#ifndef DBUG_OFF
	dict_index_t* clust_index = dict_table_get_first_index(
		ctx0->prebuilt->table);
	DBUG_ASSERT(!clust_index->online_log);
	DBUG_ASSERT(dict_index_get_online_status(clust_index)
		    == ONLINE_INDEX_COMPLETE);

	for (dict_index_t* index = clust_index;
	     index;
	     index = dict_table_get_next_index(index)) {
		DBUG_ASSERT(!index->to_be_dropped);
	}
#endif /* DBUG_OFF */
	MONITOR_ATOMIC_DEC(MONITOR_PENDING_ALTER_TABLE);
	DBUG_RETURN(false);
}


/** Helper class for in-place alter, see handler.h */
class ha_innopart_inplace_ctx : public inplace_alter_handler_ctx
{
/* Only used locally in this file, so have everything public for
conveniance. */
public:
	/** Total number of partitions. */
	uint				m_tot_parts;
	/** Array of inplace contexts for all partitions. */
	inplace_alter_handler_ctx**	ctx_array;
	/** Array of prebuilt for all partitions. */
	row_prebuilt_t**		prebuilt_array;

	ha_innopart_inplace_ctx(THD *thd, uint tot_parts)
		: inplace_alter_handler_ctx(),
		m_tot_parts(tot_parts),
		ctx_array(),
		prebuilt_array()
	{}

	~ha_innopart_inplace_ctx()
	{
		if (ctx_array) {
			for (uint i = 0; i < m_tot_parts; i++) {
				delete ctx_array[i];
			}
			ut_free(ctx_array);
		}
		if (prebuilt_array) {
			/* First entry is the original prebuilt! */
			for (uint i = 1; i < m_tot_parts; i++) {
				/* Don't close the tables. */
				prebuilt_array[i]->table = NULL;
				row_prebuilt_free(prebuilt_array[i], false);
			}
			ut_free(prebuilt_array);
		}
	}
};

/** Check if supported inplace alter table.
@param[in]	altered_table	Altered MySQL table.
@param[in]	ha_alter_info	Information about inplace operations to do.
@return	Lock level, not supported or error */
enum_alter_inplace_result
ha_innopart::check_if_supported_inplace_alter(
	TABLE*			altered_table,
	Alter_inplace_info*	ha_alter_info)
{
	DBUG_ENTER("ha_innopart::check_if_supported_inplace_alter");
	DBUG_ASSERT(ha_alter_info->handler_ctx == NULL);

	/* Not supporting these for partitioned tables yet! */

	/* FK not yet supported. */
	if (ha_alter_info->handler_flags
		& (Alter_inplace_info::ADD_FOREIGN_KEY
			| Alter_inplace_info::DROP_FOREIGN_KEY)) {

		ha_alter_info->unsupported_reason = innobase_get_err_msg(
			ER_FOREIGN_KEY_ON_PARTITIONED);
		DBUG_RETURN(HA_ALTER_INPLACE_NOT_SUPPORTED);
	}
	/* FTS not yet supported either. */
	if ((ha_alter_info->handler_flags
		    & Alter_inplace_info::ADD_INDEX)) {

		for (uint i = 0; i < ha_alter_info->index_add_count; i++) {
			const KEY* key =
				&ha_alter_info->key_info_buffer[
					ha_alter_info->index_add_buffer[i]];
			if (key->flags & HA_FULLTEXT) {
				DBUG_ASSERT(!(key->flags & HA_KEYFLAG_MASK
					      & ~(HA_FULLTEXT
						  | HA_PACK_KEY
						  | HA_GENERATED_KEY
						  | HA_BINARY_PACK_KEY)));
				ha_alter_info->unsupported_reason =
					innobase_get_err_msg(
					ER_FULLTEXT_NOT_SUPPORTED_WITH_PARTITIONING);
				DBUG_RETURN(HA_ALTER_INPLACE_NOT_SUPPORTED);
			}
		}
	}
	/* We cannot allow INPLACE to change order of KEY partitioning fields! */
	if ((ha_alter_info->handler_flags
	     & Alter_inplace_info::ALTER_STORED_COLUMN_ORDER)
	    && !m_part_info->same_key_column_order(
				&ha_alter_info->alter_info->create_list)) {

		DBUG_RETURN(HA_ALTER_INPLACE_NOT_SUPPORTED);
	}

	/* Cannot allow INPLACE for drop and create PRIMARY KEY if partition is
	on Primary Key - PARTITION BY KEY() */
	if ((ha_alter_info->handler_flags
	     & (Alter_inplace_info::ADD_PK_INDEX
		| Alter_inplace_info::DROP_PK_INDEX))) {

		/* Check partition by key(). */
		if ((m_part_info->part_type == HASH_PARTITION)
		    && m_part_info->list_of_part_fields
		    && m_part_info->part_field_list.is_empty()) {

			DBUG_RETURN(HA_ALTER_INPLACE_NOT_SUPPORTED);
		}

		/* Check sub-partition by key(). */
		if ((m_part_info->subpart_type == HASH_PARTITION)
		    && m_part_info->list_of_subpart_fields
		    && m_part_info->subpart_field_list.is_empty()) {

			DBUG_RETURN(HA_ALTER_INPLACE_NOT_SUPPORTED);
		}
	}

	/* Check for PK and UNIQUE should already be done when creating the
	new table metadata.
	(fix_partition_info/check_primary_key+check_unique_key) */

	set_partition(0);
	DBUG_RETURN(ha_innobase::check_if_supported_inplace_alter(altered_table,
							ha_alter_info));
}

/** Prepare inplace alter table.
Allows InnoDB to update internal structures with concurrent
writes blocked (provided that check_if_supported_inplace_alter()
did not return HA_ALTER_INPLACE_NO_LOCK).
This will be invoked before inplace_alter_table().
@param[in]	altered_table	TABLE object for new version of table.
@param[in]	ha_alter_info	Structure describing changes to be done
by ALTER TABLE and holding data used during in-place alter.
@retval true Failure.
@retval false Success. */
bool
ha_innopart::prepare_inplace_alter_table(
	TABLE*			altered_table,
	Alter_inplace_info*	ha_alter_info)
{
	THD* thd;
	ha_innopart_inplace_ctx* ctx_parts;
	bool res = true;
	DBUG_ENTER("ha_innopart::prepare_inplace_alter_table");
	DBUG_ASSERT(ha_alter_info->handler_ctx == NULL);

	thd = ha_thd();

	/* Clean up all ins/upd nodes. */
	clear_ins_upd_nodes();
	/* Based on Sql_alloc class, return NULL for new on failure. */
	ctx_parts = new ha_innopart_inplace_ctx(thd, m_tot_parts);
	if (!ctx_parts) {
		DBUG_RETURN(HA_ALTER_ERROR);
	}

	uint ctx_array_size = sizeof(inplace_alter_handler_ctx*)
				* (m_tot_parts + 1);
	ctx_parts->ctx_array =
		static_cast<inplace_alter_handler_ctx**>(
					ut_malloc(ctx_array_size,
					mem_key_partitioning));
	if (!ctx_parts->ctx_array) {
		DBUG_RETURN(HA_ALTER_ERROR);
	}

	/* Set all to NULL, including the terminating one. */
	memset(ctx_parts->ctx_array, 0, ctx_array_size);

	ctx_parts->prebuilt_array = static_cast<row_prebuilt_t**>(
					ut_malloc(sizeof(row_prebuilt_t*)
							* m_tot_parts,
					mem_key_partitioning));
	if (!ctx_parts->prebuilt_array) {
		DBUG_RETURN(HA_ALTER_ERROR);
	}
	/* For the first partition use the current prebuilt. */
	ctx_parts->prebuilt_array[0] = m_prebuilt;
	/* Create new prebuilt for the rest of the partitions.
	It is needed for the current implementation of
	ha_innobase::commit_inplace_alter_table(). */
	for (uint i = 1; i < m_tot_parts; i++) {
		row_prebuilt_t* tmp_prebuilt;
		tmp_prebuilt = row_create_prebuilt(
					m_part_share->get_table_part(i),
					table_share->reclength);
		/* Use same trx as original prebuilt. */
		tmp_prebuilt->trx = m_prebuilt->trx;
		ctx_parts->prebuilt_array[i] = tmp_prebuilt;
	}

	const char*	save_tablespace =
		ha_alter_info->create_info->tablespace;

	const char*	save_data_file_name =
		ha_alter_info->create_info->data_file_name;

	for (uint i = 0; i < m_tot_parts; i++) {
		m_prebuilt = ctx_parts->prebuilt_array[i];
		m_prebuilt_ptr = ctx_parts->prebuilt_array + i;
		ha_alter_info->handler_ctx = ctx_parts->ctx_array[i];
		set_partition(i);

		/* Set the tablespace and data_file_name value of the
		alter_info to the tablespace value and data_file_name
		value that was existing for the partition originally,
		so that for ALTER TABLE the tablespace clause in create
		option is ignored for existing partitions, and later
		set it back to its old value */

		ha_alter_info->create_info->tablespace =
			m_prebuilt->table->tablespace;
		ha_alter_info->create_info->data_file_name =
			m_prebuilt->table->data_dir_path;

		res = ha_innobase::prepare_inplace_alter_table(altered_table,
							ha_alter_info);
		update_partition(i);
		ctx_parts->ctx_array[i] = ha_alter_info->handler_ctx;
		if (res) {
			break;
		}
	}
	m_prebuilt = ctx_parts->prebuilt_array[0];
	m_prebuilt_ptr = &m_prebuilt;
	ha_alter_info->handler_ctx = ctx_parts;
	ha_alter_info->group_commit_ctx = ctx_parts->ctx_array;
	ha_alter_info->create_info->tablespace = save_tablespace;
	ha_alter_info->create_info->data_file_name = save_data_file_name;
	DBUG_RETURN(res);
}

/** Inplace alter table.
Alter the table structure in-place with operations
specified using Alter_inplace_info.
The level of concurrency allowed during this operation depends
on the return value from check_if_supported_inplace_alter().
@param[in]	altered_table	TABLE object for new version of table.
@param[in]	ha_alter_info	Structure describing changes to be done
by ALTER TABLE and holding data used during in-place alter.
@retval true Failure.
@retval false Success. */
bool
ha_innopart::inplace_alter_table(
	TABLE*			altered_table,
	Alter_inplace_info*	ha_alter_info)
{
	bool res = true;
	ha_innopart_inplace_ctx* ctx_parts;

	ctx_parts = static_cast<ha_innopart_inplace_ctx*>(
					ha_alter_info->handler_ctx);
	for (uint i = 0; i < m_tot_parts; i++) {
		m_prebuilt = ctx_parts->prebuilt_array[i];
		ha_alter_info->handler_ctx = ctx_parts->ctx_array[i];
		set_partition(i);
		res = ha_innobase::inplace_alter_table(altered_table,
						ha_alter_info);
		ut_ad(ctx_parts->ctx_array[i] == ha_alter_info->handler_ctx);
		ctx_parts->ctx_array[i] = ha_alter_info->handler_ctx;
		if (res) {
			break;
		}
	}
	m_prebuilt = ctx_parts->prebuilt_array[0];
	ha_alter_info->handler_ctx = ctx_parts;
	return(res);
}

/** Commit or rollback inplace alter table.
Commit or rollback the changes made during
prepare_inplace_alter_table() and inplace_alter_table() inside
the storage engine. Note that the allowed level of concurrency
during this operation will be the same as for
inplace_alter_table() and thus might be higher than during
prepare_inplace_alter_table(). (E.g concurrent writes were
blocked during prepare, but might not be during commit).
@param[in]	altered_table	TABLE object for new version of table.
@param[in]	ha_alter_info	Structure describing changes to be done
by ALTER TABLE and holding data used during in-place alter.
@param[in]	commit		true => Commit, false => Rollback.
@retval true Failure.
@retval false Success. */
bool
ha_innopart::commit_inplace_alter_table(
	TABLE*			altered_table,
	Alter_inplace_info*	ha_alter_info,
	bool			commit)
{
	bool res = false;
	ha_innopart_inplace_ctx* ctx_parts;

	ctx_parts = static_cast<ha_innopart_inplace_ctx*>(
					ha_alter_info->handler_ctx);
	ut_ad(ctx_parts);
	ut_ad(ctx_parts->prebuilt_array);
	ut_ad(ctx_parts->prebuilt_array[0] == m_prebuilt);
	if (commit) {
		/* Commit is done through first partition (group commit). */
		ut_ad(ha_alter_info->group_commit_ctx == ctx_parts->ctx_array);
		ha_alter_info->handler_ctx = ctx_parts->ctx_array[0];
		set_partition(0);
		res = ha_innobase::commit_inplace_alter_table(altered_table,
							ha_alter_info,
							commit);
		ut_ad(res || !ha_alter_info->group_commit_ctx);
		goto end;
	}
	/* Rollback is done for each partition. */
	for (uint i = 0; i < m_tot_parts; i++) {
		m_prebuilt = ctx_parts->prebuilt_array[i];
		ha_alter_info->handler_ctx = ctx_parts->ctx_array[i];
		set_partition(i);
		if (ha_innobase::commit_inplace_alter_table(altered_table,
						ha_alter_info, commit)) {
			res = true;
		}
		ut_ad(ctx_parts->ctx_array[i] == ha_alter_info->handler_ctx);
		ctx_parts->ctx_array[i] = ha_alter_info->handler_ctx;
	}
end:
	/* Move the ownership of the new tables back to
	the m_part_share. */
	ha_innobase_inplace_ctx*	ctx;
	for (uint i = 0; i < m_tot_parts; i++) {
		/* TODO: Fix to only use one prebuilt (i.e. make inplace
		alter partition aware instead of using multiple prebuilt
		copies... */
		ctx = static_cast<ha_innobase_inplace_ctx*>(
					ctx_parts->ctx_array[i]);
		if (ctx) {
			m_part_share->set_table_part(i, ctx->prebuilt->table);
			ctx->prebuilt->table = NULL;
			ctx_parts->prebuilt_array[i] = ctx->prebuilt;
		}
	}
	/* The above juggling of prebuilt must be reset here. */
	m_prebuilt = ctx_parts->prebuilt_array[0];
	m_prebuilt->table = m_part_share->get_table_part(0);
	ha_alter_info->handler_ctx = ctx_parts;
	return(res);
}

/** Notify the storage engine that the table structure (.frm) has
been updated.

ha_partition allows inplace operations that also upgrades the engine
if it supports partitioning natively. So if this is the case then
we will remove the .par file since it is not used with ha_innopart
(we use the internal data dictionary instead). */
void
ha_innopart::notify_table_changed()
{
	char	tmp_par_path[FN_REFLEN + 1];
	strxnmov(tmp_par_path, FN_REFLEN, table->s->normalized_path.str,
		".par", NullS);

	if (my_access(tmp_par_path, W_OK) == 0)
	{
		my_delete(tmp_par_path, MYF(0));
	}
}

/**
@param thd the session
@param start_value the lower bound
@param max_value the upper bound (inclusive) */

ib_sequence_t::ib_sequence_t(
	THD*		thd,
	ulonglong	start_value,
	ulonglong	max_value)
	:
	m_max_value(max_value),
	m_increment(0),
	m_offset(0),
	m_next_value(start_value),
	m_eof(false)
{
	if (thd != 0 && m_max_value > 0) {

		thd_get_autoinc(thd, &m_offset, &m_increment);

		if (m_increment > 1 || m_offset > 1) {

			/* If there is an offset or increment specified
			then we need to work out the exact next value. */

			m_next_value = innobase_next_autoinc(
				start_value, 1,
				m_increment, m_offset, m_max_value);

		} else if (start_value == 0) {
			/* The next value can never be 0. */
			m_next_value = 1;
		}
	} else {
		m_eof = true;
	}
}

/**
Postfix increment
@return the next value to insert */

ulonglong
ib_sequence_t::operator++(int) UNIV_NOTHROW
{
	ulonglong	current = m_next_value;

	ut_ad(!m_eof);
	ut_ad(m_max_value > 0);

	m_next_value = innobase_next_autoinc(
		current, 1, m_increment, m_offset, m_max_value);

	if (m_next_value == m_max_value && current == m_next_value) {
		m_eof = true;
	}

	return(current);
}<|MERGE_RESOLUTION|>--- conflicted
+++ resolved
@@ -6058,7 +6058,6 @@
 			    add_fts_doc_id_idx));
 }
 
-<<<<<<< HEAD
 /** Check that the column is part of a virtual index(index contains
 virtual column) in the table
 @param[in]	table		Table containing column
@@ -6124,8 +6123,6 @@
 	return(false);
 }
 
-
-=======
 /** Get the name of an erroneous key.
 @param[in]	error_key_num	InnoDB number of the erroneus key
 @param[in]	ha_alter_info	changes that were being performed
@@ -6147,7 +6144,6 @@
 	}
 }
 
->>>>>>> f9bad332
 /** Alter the table structure in-place with operations
 specified using Alter_inplace_info.
 The level of concurrency allowed during this operation depends
@@ -6346,27 +6342,13 @@
 	case DB_ONLINE_LOG_TOO_BIG:
 		DBUG_ASSERT(ctx->online);
 		my_error(ER_INNODB_ONLINE_LOG_TOO_BIG, MYF(0),
-<<<<<<< HEAD
-			 (m_prebuilt->trx->error_key_num == ULINT_UNDEFINED)
-			 ? FTS_DOC_ID_INDEX_NAME
-			 : ha_alter_info->key_info_buffer[
-				 m_prebuilt->trx->error_key_num].name);
+			 get_error_key_name(m_prebuilt->trx->error_key_num,
+					    ha_alter_info, m_prebuilt->table));
 		break;
 	case DB_INDEX_CORRUPT:
 		my_error(ER_INDEX_CORRUPT, MYF(0),
-			 (m_prebuilt->trx->error_key_num == ULINT_UNDEFINED)
-			 ? FTS_DOC_ID_INDEX_NAME
-			 : ha_alter_info->key_info_buffer[
-				 m_prebuilt->trx->error_key_num].name);
-=======
-			 get_error_key_name(prebuilt->trx->error_key_num,
-					    ha_alter_info, prebuilt->table));
-		break;
-	case DB_INDEX_CORRUPT:
-		my_error(ER_INDEX_CORRUPT, MYF(0),
-			 get_error_key_name(prebuilt->trx->error_key_num,
-					    ha_alter_info, prebuilt->table));
->>>>>>> f9bad332
+			 get_error_key_name(m_prebuilt->trx->error_key_num,
+					    ha_alter_info, m_prebuilt->table));
 		break;
 	default:
 		my_error_innodb(error,
@@ -7416,7 +7398,6 @@
 				ER_ALTER_INFO,
 				"Foreign key constraints for table '%s'"
 				" are loaded with charset check off",
-<<<<<<< HEAD
 				user_table->name.m_name);
 		}
 	}
@@ -7438,9 +7419,6 @@
 				<< "' which has a foreign key constraint with"
 				<< " table '" << user_table->name << "'.";
 			break;
-=======
-				user_table->name);
->>>>>>> f9bad332
 		}
 
 		fk_tables.pop_front();
