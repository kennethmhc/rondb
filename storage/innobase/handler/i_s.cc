/*****************************************************************************

Copyright (c) 2007, 2012, Oracle and/or its affiliates. All Rights Reserved.

This program is free software; you can redistribute it and/or modify it under
the terms of the GNU General Public License as published by the Free Software
Foundation; version 2 of the License.

This program is distributed in the hope that it will be useful, but WITHOUT
ANY WARRANTY; without even the implied warranty of MERCHANTABILITY or FITNESS
FOR A PARTICULAR PURPOSE. See the GNU General Public License for more details.

You should have received a copy of the GNU General Public License along with
this program; if not, write to the Free Software Foundation, Inc.,
51 Franklin Street, Suite 500, Boston, MA 02110-1335 USA

*****************************************************************************/

/**************************************************//**
@file handler/i_s.cc
InnoDB INFORMATION SCHEMA tables interface to MySQL.

Created July 18, 2007 Vasil Dimov
*******************************************************/

#include <mysqld_error.h>
#include <sql_acl.h>				// PROCESS_ACL

#include <m_ctype.h>
#include <hash.h>
#include <myisampack.h>
#include <mysys_err.h>
#include <my_sys.h>
#include "i_s.h"
#include <sql_plugin.h>
#include <mysql/innodb_priv.h>

#include "btr0pcur.h"	/* for file sys_tables related info. */
#include "btr0types.h"
#include "buf0buddy.h"	/* for i_s_cmpmem */
#include "buf0buf.h"	/* for buf_pool */
#include "dict0dict.h"	/* for dict_table_stats_lock() */
#include "dict0load.h"	/* for file sys_tables related info. */
#include "dict0mem.h"
#include "dict0types.h"
#include "ha_prototypes.h" /* for innobase_convert_name() */
#include "srv0start.h"	/* for srv_was_started */
#include "trx0i_s.h"
#include "trx0trx.h"	/* for TRX_QUE_STATE_STR_MAX_LEN */
#include "srv0mon.h"
#include "fut0fut.h"
#include "pars0pars.h"
#include "fts0types.h"
#include "fts0opt.h"
#include "fts0priv.h"
#include "btr0btr.h"
#include "page0zip.h"

/** structure associates a name string with a file page type and/or buffer
page state. */
<<<<<<< HEAD
struct buffer_page_desc_str_struct{
=======
struct buf_page_desc_t{
>>>>>>> 069ed1a4
	const char*	type_str;	/*!< String explain the page
					type/state */
	ulint		type_value;	/*!< Page type or page state */
};

<<<<<<< HEAD
typedef struct buffer_page_desc_str_struct	buf_page_desc_str_t;

=======
>>>>>>> 069ed1a4
/** Any states greater than FIL_PAGE_TYPE_LAST would be treated as unknown. */
#define	I_S_PAGE_TYPE_UNKNOWN		(FIL_PAGE_TYPE_LAST + 1)

/** We also define I_S_PAGE_TYPE_INDEX as the Index Page's position
in i_s_page_type[] array */
#define I_S_PAGE_TYPE_INDEX		1

/** Name string for File Page Types */
<<<<<<< HEAD
static buf_page_desc_str_t	i_s_page_type[] = {
=======
static buf_page_desc_t	i_s_page_type[] = {
>>>>>>> 069ed1a4
	{"ALLOCATED", FIL_PAGE_TYPE_ALLOCATED},
	{"INDEX", FIL_PAGE_INDEX},
	{"UNDO_LOG", FIL_PAGE_UNDO_LOG},
	{"INODE", FIL_PAGE_INODE},
	{"IBUF_FREE_LIST", FIL_PAGE_IBUF_FREE_LIST},
	{"IBUF_BITMAP", FIL_PAGE_IBUF_BITMAP},
	{"SYSTEM", FIL_PAGE_TYPE_SYS},
	{"TRX_SYSTEM", FIL_PAGE_TYPE_TRX_SYS},
	{"FILE_SPACE_HEADER", FIL_PAGE_TYPE_FSP_HDR},
	{"EXTENT_DESCRIPTOR", FIL_PAGE_TYPE_XDES},
	{"BLOB", FIL_PAGE_TYPE_BLOB},
	{"COMPRESSED_BLOB", FIL_PAGE_TYPE_ZBLOB},
	{"COMPRESSED_BLOB2", FIL_PAGE_TYPE_ZBLOB2},
	{"UNKNOWN", I_S_PAGE_TYPE_UNKNOWN}
};

/* Check if we can hold all page type in a 4 bit value */
#if I_S_PAGE_TYPE_UNKNOWN > 1<<4
# error "i_s_page_type[] is too large"
#endif

/** This structure defines information we will fetch from pages
currently cached in the buffer pool. It will be used to populate
table INFORMATION_SCHEMA.INNODB_BUFFER_PAGE */
<<<<<<< HEAD
struct buffer_page_info_struct{
=======
struct buf_page_info_t{
>>>>>>> 069ed1a4
	ulint		block_id;	/*!< Buffer Pool block ID */
	unsigned	space_id:32;	/*!< Tablespace ID */
	unsigned	page_num:32;	/*!< Page number/offset */
	unsigned	access_time:32;	/*!< Time of first access */
	unsigned	pool_id:MAX_BUFFER_POOLS_BITS;
					/*!< Buffer Pool ID. Must be less than
					MAX_BUFFER_POOLS */
	unsigned	flush_type:2;	/*!< Flush type */
	unsigned	io_fix:2;	/*!< type of pending I/O operation */
	unsigned	fix_count:19;	/*!< Count of how manyfold this block
					is bufferfixed */
	unsigned	hashed:1;	/*!< Whether hash index has been
					built on this page */
	unsigned	is_old:1;	/*!< TRUE if the block is in the old
					blocks in buf_pool->LRU_old */
	unsigned	freed_page_clock:31; /*!< the value of
					buf_pool->freed_page_clock */
	unsigned	zip_ssize:PAGE_ZIP_SSIZE_BITS;
					/*!< Compressed page size */
	unsigned	page_state:BUF_PAGE_STATE_BITS; /*!< Page state */
	unsigned	page_type:4;	/*!< Page type */
	unsigned	num_recs:UNIV_PAGE_SIZE_SHIFT_MAX-2;
					/*!< Number of records on Page */
	unsigned	data_size:UNIV_PAGE_SIZE_SHIFT_MAX;
					/*!< Sum of the sizes of the records */
	lsn_t		newest_mod;	/*!< Log sequence number of
					the youngest modification */
	lsn_t		oldest_mod;	/*!< Log sequence number of
					the oldest modification */
	index_id_t	index_id;	/*!< Index ID if a index page */
};

<<<<<<< HEAD
typedef struct buffer_page_info_struct	buf_page_info_t;

=======
>>>>>>> 069ed1a4
/** maximum number of buffer page info we would cache. */
#define MAX_BUF_INFO_CACHED		10000

#define OK(expr)		\
	if ((expr) != 0) {	\
		DBUG_RETURN(1);	\
	}

#define RETURN_IF_INNODB_NOT_STARTED(plugin_name)			\
do {									\
	if (!srv_was_started) {						\
		push_warning_printf(thd, Sql_condition::WARN_LEVEL_WARN,	\
				    ER_CANT_FIND_SYSTEM_REC,		\
				    "InnoDB: SELECTing from "		\
				    "INFORMATION_SCHEMA.%s but "	\
				    "the InnoDB storage engine "	\
				    "is not installed", plugin_name);	\
		DBUG_RETURN(0);						\
	}								\
} while (0)

#if !defined __STRICT_ANSI__ && defined __GNUC__ && (__GNUC__) > 2 &&	\
	!defined __INTEL_COMPILER && !defined __clang__
#define STRUCT_FLD(name, value)	name: value
#else
#define STRUCT_FLD(name, value)	value
#endif

/* Don't use a static const variable here, as some C++ compilers (notably
HPUX aCC: HP ANSI C++ B3910B A.03.65) can't handle it. */
#define END_OF_ST_FIELD_INFO \
	{STRUCT_FLD(field_name,		NULL), \
	 STRUCT_FLD(field_length,	0), \
	 STRUCT_FLD(field_type,		MYSQL_TYPE_NULL), \
	 STRUCT_FLD(value,		0), \
	 STRUCT_FLD(field_flags,	0), \
	 STRUCT_FLD(old_name,		""), \
	 STRUCT_FLD(open_method,	SKIP_OPEN_TABLE)}

/*
Use the following types mapping:

C type	ST_FIELD_INFO::field_type
---------------------------------
long			MYSQL_TYPE_LONGLONG
(field_length=MY_INT64_NUM_DECIMAL_DIGITS)

long unsigned		MYSQL_TYPE_LONGLONG
(field_length=MY_INT64_NUM_DECIMAL_DIGITS, field_flags=MY_I_S_UNSIGNED)

char*			MYSQL_TYPE_STRING
(field_length=n)

float			MYSQL_TYPE_FLOAT
(field_length=0 is ignored)

void*			MYSQL_TYPE_LONGLONG
(field_length=MY_INT64_NUM_DECIMAL_DIGITS, field_flags=MY_I_S_UNSIGNED)

boolean (if else)	MYSQL_TYPE_LONG
(field_length=1)

time_t			MYSQL_TYPE_DATETIME
(field_length=0 ignored)
---------------------------------
*/

/*******************************************************************//**
Common function to fill any of the dynamic tables:
INFORMATION_SCHEMA.innodb_trx
INFORMATION_SCHEMA.innodb_locks
INFORMATION_SCHEMA.innodb_lock_waits
@return	0 on success */
static
int
trx_i_s_common_fill_table(
/*======================*/
	THD*		thd,	/*!< in: thread */
	TABLE_LIST*	tables,	/*!< in/out: tables to fill */
	Item*		);	/*!< in: condition (not used) */

/*******************************************************************//**
Unbind a dynamic INFORMATION_SCHEMA table.
@return	0 on success */
static
int
i_s_common_deinit(
/*==============*/
	void*	p);	/*!< in/out: table schema object */
/*******************************************************************//**
Auxiliary function to store time_t value in MYSQL_TYPE_DATETIME
field.
@return	0 on success */
static
int
field_store_time_t(
/*===============*/
	Field*	field,	/*!< in/out: target field for storage */
	time_t	time)	/*!< in: value to store */
{
	MYSQL_TIME	my_time;
	struct tm	tm_time;

	if (time) {
#if 0
		/* use this if you are sure that `variables' and `time_zone'
		are always initialized */
		thd->variables.time_zone->gmt_sec_to_TIME(
			&my_time, (my_time_t) time);
#else
		localtime_r(&time, &tm_time);
		localtime_to_TIME(&my_time, &tm_time);
		my_time.time_type = MYSQL_TIMESTAMP_DATETIME;
#endif
	} else {
		memset(&my_time, 0, sizeof(my_time));
	}

	return(field->store_time(&my_time, MYSQL_TIMESTAMP_DATETIME));
}

/*******************************************************************//**
Auxiliary function to store char* value in MYSQL_TYPE_STRING field.
@return	0 on success */
static
int
field_store_string(
/*===============*/
	Field*		field,	/*!< in/out: target field for storage */
	const char*	str)	/*!< in: NUL-terminated utf-8 string,
				or NULL */
{
	int	ret;

	if (str != NULL) {

		ret = field->store(str, strlen(str),
				   system_charset_info);
		field->set_notnull();
	} else {

		ret = 0; /* success */
		field->set_null();
	}

	return(ret);
}

/*******************************************************************//**
Auxiliary function to store ulint value in MYSQL_TYPE_LONGLONG field.
If the value is ULINT_UNDEFINED then the field it set to NULL.
@return	0 on success */
static
int
field_store_ulint(
/*==============*/
	Field*	field,	/*!< in/out: target field for storage */
	ulint	n)	/*!< in: value to store */
{
	int	ret;

	if (n != ULINT_UNDEFINED) {

		ret = field->store(n);
		field->set_notnull();
	} else {

		ret = 0; /* success */
		field->set_null();
	}

	return(ret);
}

/* Fields of the dynamic table INFORMATION_SCHEMA.innodb_trx */
static ST_FIELD_INFO	innodb_trx_fields_info[] =
{
#define IDX_TRX_ID		0
	{STRUCT_FLD(field_name,		"trx_id"),
	 STRUCT_FLD(field_length,	TRX_ID_MAX_LEN + 1),
	 STRUCT_FLD(field_type,		MYSQL_TYPE_STRING),
	 STRUCT_FLD(value,		0),
	 STRUCT_FLD(field_flags,	0),
	 STRUCT_FLD(old_name,		""),
	 STRUCT_FLD(open_method,	SKIP_OPEN_TABLE)},

#define IDX_TRX_STATE		1
	{STRUCT_FLD(field_name,		"trx_state"),
	 STRUCT_FLD(field_length,	TRX_QUE_STATE_STR_MAX_LEN + 1),
	 STRUCT_FLD(field_type,		MYSQL_TYPE_STRING),
	 STRUCT_FLD(value,		0),
	 STRUCT_FLD(field_flags,	0),
	 STRUCT_FLD(old_name,		""),
	 STRUCT_FLD(open_method,	SKIP_OPEN_TABLE)},

#define IDX_TRX_STARTED		2
	{STRUCT_FLD(field_name,		"trx_started"),
	 STRUCT_FLD(field_length,	0),
	 STRUCT_FLD(field_type,		MYSQL_TYPE_DATETIME),
	 STRUCT_FLD(value,		0),
	 STRUCT_FLD(field_flags,	0),
	 STRUCT_FLD(old_name,		""),
	 STRUCT_FLD(open_method,	SKIP_OPEN_TABLE)},

#define IDX_TRX_REQUESTED_LOCK_ID	3
	{STRUCT_FLD(field_name,		"trx_requested_lock_id"),
	 STRUCT_FLD(field_length,	TRX_I_S_LOCK_ID_MAX_LEN + 1),
	 STRUCT_FLD(field_type,		MYSQL_TYPE_STRING),
	 STRUCT_FLD(value,		0),
	 STRUCT_FLD(field_flags,	MY_I_S_MAYBE_NULL),
	 STRUCT_FLD(old_name,		""),
	 STRUCT_FLD(open_method,	SKIP_OPEN_TABLE)},

#define IDX_TRX_WAIT_STARTED	4
	{STRUCT_FLD(field_name,		"trx_wait_started"),
	 STRUCT_FLD(field_length,	0),
	 STRUCT_FLD(field_type,		MYSQL_TYPE_DATETIME),
	 STRUCT_FLD(value,		0),
	 STRUCT_FLD(field_flags,	MY_I_S_MAYBE_NULL),
	 STRUCT_FLD(old_name,		""),
	 STRUCT_FLD(open_method,	SKIP_OPEN_TABLE)},

#define IDX_TRX_WEIGHT		5
	{STRUCT_FLD(field_name,		"trx_weight"),
	 STRUCT_FLD(field_length,	MY_INT64_NUM_DECIMAL_DIGITS),
	 STRUCT_FLD(field_type,		MYSQL_TYPE_LONGLONG),
	 STRUCT_FLD(value,		0),
	 STRUCT_FLD(field_flags,	MY_I_S_UNSIGNED),
	 STRUCT_FLD(old_name,		""),
	 STRUCT_FLD(open_method,	SKIP_OPEN_TABLE)},

#define IDX_TRX_MYSQL_THREAD_ID	6
	{STRUCT_FLD(field_name,		"trx_mysql_thread_id"),
	 STRUCT_FLD(field_length,	MY_INT64_NUM_DECIMAL_DIGITS),
	 STRUCT_FLD(field_type,		MYSQL_TYPE_LONGLONG),
	 STRUCT_FLD(value,		0),
	 STRUCT_FLD(field_flags,	MY_I_S_UNSIGNED),
	 STRUCT_FLD(old_name,		""),
	 STRUCT_FLD(open_method,	SKIP_OPEN_TABLE)},

#define IDX_TRX_QUERY		7
	{STRUCT_FLD(field_name,		"trx_query"),
	 STRUCT_FLD(field_length,	TRX_I_S_TRX_QUERY_MAX_LEN),
	 STRUCT_FLD(field_type,		MYSQL_TYPE_STRING),
	 STRUCT_FLD(value,		0),
	 STRUCT_FLD(field_flags,	MY_I_S_MAYBE_NULL),
	 STRUCT_FLD(old_name,		""),
	 STRUCT_FLD(open_method,	SKIP_OPEN_TABLE)},

#define IDX_TRX_OPERATION_STATE	8
	{STRUCT_FLD(field_name,		"trx_operation_state"),
	 STRUCT_FLD(field_length,	TRX_I_S_TRX_OP_STATE_MAX_LEN),
	 STRUCT_FLD(field_type,		MYSQL_TYPE_STRING),
	 STRUCT_FLD(value,		0),
	 STRUCT_FLD(field_flags,	MY_I_S_MAYBE_NULL),
	 STRUCT_FLD(old_name,		""),
	 STRUCT_FLD(open_method,	SKIP_OPEN_TABLE)},

#define IDX_TRX_TABLES_IN_USE	9
	{STRUCT_FLD(field_name,		"trx_tables_in_use"),
	 STRUCT_FLD(field_length,	MY_INT64_NUM_DECIMAL_DIGITS),
	 STRUCT_FLD(field_type,		MYSQL_TYPE_LONGLONG),
	 STRUCT_FLD(value,		0),
	 STRUCT_FLD(field_flags,	MY_I_S_UNSIGNED),
	 STRUCT_FLD(old_name,		""),
	 STRUCT_FLD(open_method,	SKIP_OPEN_TABLE)},

#define IDX_TRX_TABLES_LOCKED	10
	{STRUCT_FLD(field_name,		"trx_tables_locked"),
	 STRUCT_FLD(field_length,	MY_INT64_NUM_DECIMAL_DIGITS),
	 STRUCT_FLD(field_type,		MYSQL_TYPE_LONGLONG),
	 STRUCT_FLD(value,		0),
	 STRUCT_FLD(field_flags,	MY_I_S_UNSIGNED),
	 STRUCT_FLD(old_name,		""),
	 STRUCT_FLD(open_method,	SKIP_OPEN_TABLE)},

#define IDX_TRX_LOCK_STRUCTS	11
	{STRUCT_FLD(field_name,		"trx_lock_structs"),
	 STRUCT_FLD(field_length,	MY_INT64_NUM_DECIMAL_DIGITS),
	 STRUCT_FLD(field_type,		MYSQL_TYPE_LONGLONG),
	 STRUCT_FLD(value,		0),
	 STRUCT_FLD(field_flags,	MY_I_S_UNSIGNED),
	 STRUCT_FLD(old_name,		""),
	 STRUCT_FLD(open_method,	SKIP_OPEN_TABLE)},

#define IDX_TRX_LOCK_MEMORY_BYTES	12
	{STRUCT_FLD(field_name,		"trx_lock_memory_bytes"),
	 STRUCT_FLD(field_length,	MY_INT64_NUM_DECIMAL_DIGITS),
	 STRUCT_FLD(field_type,		MYSQL_TYPE_LONGLONG),
	 STRUCT_FLD(value,		0),
	 STRUCT_FLD(field_flags,	MY_I_S_UNSIGNED),
	 STRUCT_FLD(old_name,		""),
	 STRUCT_FLD(open_method,	SKIP_OPEN_TABLE)},

#define IDX_TRX_ROWS_LOCKED	13
	{STRUCT_FLD(field_name,		"trx_rows_locked"),
	 STRUCT_FLD(field_length,	MY_INT64_NUM_DECIMAL_DIGITS),
	 STRUCT_FLD(field_type,		MYSQL_TYPE_LONGLONG),
	 STRUCT_FLD(value,		0),
	 STRUCT_FLD(field_flags,	MY_I_S_UNSIGNED),
	 STRUCT_FLD(old_name,		""),
	 STRUCT_FLD(open_method,	SKIP_OPEN_TABLE)},

#define IDX_TRX_ROWS_MODIFIED		14
	{STRUCT_FLD(field_name,		"trx_rows_modified"),
	 STRUCT_FLD(field_length,	MY_INT64_NUM_DECIMAL_DIGITS),
	 STRUCT_FLD(field_type,		MYSQL_TYPE_LONGLONG),
	 STRUCT_FLD(value,		0),
	 STRUCT_FLD(field_flags,	MY_I_S_UNSIGNED),
	 STRUCT_FLD(old_name,		""),
	 STRUCT_FLD(open_method,	SKIP_OPEN_TABLE)},

#define IDX_TRX_CONNCURRENCY_TICKETS	15
	{STRUCT_FLD(field_name,		"trx_concurrency_tickets"),
	 STRUCT_FLD(field_length,	MY_INT64_NUM_DECIMAL_DIGITS),
	 STRUCT_FLD(field_type,		MYSQL_TYPE_LONGLONG),
	 STRUCT_FLD(value,		0),
	 STRUCT_FLD(field_flags,	MY_I_S_UNSIGNED),
	 STRUCT_FLD(old_name,		""),
	 STRUCT_FLD(open_method,	SKIP_OPEN_TABLE)},

#define IDX_TRX_ISOLATION_LEVEL	16
	{STRUCT_FLD(field_name,		"trx_isolation_level"),
	 STRUCT_FLD(field_length,	TRX_I_S_TRX_ISOLATION_LEVEL_MAX_LEN),
	 STRUCT_FLD(field_type,		MYSQL_TYPE_STRING),
	 STRUCT_FLD(value,		0),
	 STRUCT_FLD(field_flags,	0),
	 STRUCT_FLD(old_name,		""),
	 STRUCT_FLD(open_method,	SKIP_OPEN_TABLE)},

#define IDX_TRX_UNIQUE_CHECKS	17
	{STRUCT_FLD(field_name,		"trx_unique_checks"),
	 STRUCT_FLD(field_length,	1),
	 STRUCT_FLD(field_type,		MYSQL_TYPE_LONG),
	 STRUCT_FLD(value,		1),
	 STRUCT_FLD(field_flags,	0),
	 STRUCT_FLD(old_name,		""),
	 STRUCT_FLD(open_method,	SKIP_OPEN_TABLE)},

#define IDX_TRX_FOREIGN_KEY_CHECKS	18
	{STRUCT_FLD(field_name,		"trx_foreign_key_checks"),
	 STRUCT_FLD(field_length,	1),
	 STRUCT_FLD(field_type,		MYSQL_TYPE_LONG),
	 STRUCT_FLD(value,		1),
	 STRUCT_FLD(field_flags,	0),
	 STRUCT_FLD(old_name,		""),
	 STRUCT_FLD(open_method,	SKIP_OPEN_TABLE)},

#define IDX_TRX_LAST_FOREIGN_KEY_ERROR	19
	{STRUCT_FLD(field_name,		"trx_last_foreign_key_error"),
	 STRUCT_FLD(field_length,	TRX_I_S_TRX_FK_ERROR_MAX_LEN),
	 STRUCT_FLD(field_type,		MYSQL_TYPE_STRING),
	 STRUCT_FLD(value,		0),
	 STRUCT_FLD(field_flags,	MY_I_S_MAYBE_NULL),
	 STRUCT_FLD(old_name,		""),
	 STRUCT_FLD(open_method,	SKIP_OPEN_TABLE)},

#define IDX_TRX_ADAPTIVE_HASH_LATCHED	20
	{STRUCT_FLD(field_name,		"trx_adaptive_hash_latched"),
	 STRUCT_FLD(field_length,	1),
	 STRUCT_FLD(field_type,		MYSQL_TYPE_LONG),
	 STRUCT_FLD(value,		0),
	 STRUCT_FLD(field_flags,	0),
	 STRUCT_FLD(old_name,		""),
	 STRUCT_FLD(open_method,	SKIP_OPEN_TABLE)},

#define IDX_TRX_ADAPTIVE_HASH_TIMEOUT	21
	{STRUCT_FLD(field_name,		"trx_adaptive_hash_timeout"),
	 STRUCT_FLD(field_length,	MY_INT64_NUM_DECIMAL_DIGITS),
	 STRUCT_FLD(field_type,		MYSQL_TYPE_LONGLONG),
	 STRUCT_FLD(value,		0),
	 STRUCT_FLD(field_flags,	MY_I_S_UNSIGNED),
	 STRUCT_FLD(old_name,		""),
	 STRUCT_FLD(open_method,	SKIP_OPEN_TABLE)},

#define IDX_TRX_READ_ONLY		22
	{STRUCT_FLD(field_name,		"trx_is_read_only"),
	 STRUCT_FLD(field_length,	1),
	 STRUCT_FLD(field_type,		MYSQL_TYPE_LONG),
	 STRUCT_FLD(value,		0),
	 STRUCT_FLD(field_flags,	0),
	 STRUCT_FLD(old_name,		""),
	 STRUCT_FLD(open_method,	SKIP_OPEN_TABLE)},

#define IDX_TRX_AUTOCOMMIT_NON_LOCKING	23
	{STRUCT_FLD(field_name,		"trx_autocommit_non_locking"),
	 STRUCT_FLD(field_length,	1),
	 STRUCT_FLD(field_type,		MYSQL_TYPE_LONG),
	 STRUCT_FLD(value,		0),
	 STRUCT_FLD(field_flags,	0),
	 STRUCT_FLD(old_name,		""),
	 STRUCT_FLD(open_method,	SKIP_OPEN_TABLE)},

	END_OF_ST_FIELD_INFO
};

/*******************************************************************//**
Read data from cache buffer and fill the INFORMATION_SCHEMA.innodb_trx
table with it.
@return	0 on success */
static
int
fill_innodb_trx_from_cache(
/*=======================*/
	trx_i_s_cache_t*	cache,	/*!< in: cache to read from */
	THD*			thd,	/*!< in: used to call
					schema_table_store_record() */
	TABLE*			table)	/*!< in/out: fill this table */
{
	Field**	fields;
	ulint	rows_num;
	char	lock_id[TRX_I_S_LOCK_ID_MAX_LEN + 1];
	ulint	i;

	DBUG_ENTER("fill_innodb_trx_from_cache");

	fields = table->field;

	rows_num = trx_i_s_cache_get_rows_used(cache,
					       I_S_INNODB_TRX);

	for (i = 0; i < rows_num; i++) {

		i_s_trx_row_t*	row;
		char		trx_id[TRX_ID_MAX_LEN + 1];

		row = (i_s_trx_row_t*)
			trx_i_s_cache_get_nth_row(
				cache, I_S_INNODB_TRX, i);

		/* trx_id */
		ut_snprintf(trx_id, sizeof(trx_id), TRX_ID_FMT, row->trx_id);
		OK(field_store_string(fields[IDX_TRX_ID], trx_id));

		/* trx_state */
		OK(field_store_string(fields[IDX_TRX_STATE],
				      row->trx_state));

		/* trx_started */
		OK(field_store_time_t(fields[IDX_TRX_STARTED],
				      (time_t) row->trx_started));

		/* trx_requested_lock_id */
		/* trx_wait_started */
		if (row->trx_wait_started != 0) {

			OK(field_store_string(
				   fields[IDX_TRX_REQUESTED_LOCK_ID],
				   trx_i_s_create_lock_id(
					   row->requested_lock_row,
					   lock_id, sizeof(lock_id))));
			/* field_store_string() sets it no notnull */

			OK(field_store_time_t(
				   fields[IDX_TRX_WAIT_STARTED],
				   (time_t) row->trx_wait_started));
			fields[IDX_TRX_WAIT_STARTED]->set_notnull();
		} else {

			fields[IDX_TRX_REQUESTED_LOCK_ID]->set_null();
			fields[IDX_TRX_WAIT_STARTED]->set_null();
		}

		/* trx_weight */
		OK(fields[IDX_TRX_WEIGHT]->store((longlong) row->trx_weight,
						 true));

		/* trx_mysql_thread_id */
		OK(fields[IDX_TRX_MYSQL_THREAD_ID]->store(
			   row->trx_mysql_thread_id));

		/* trx_query */
		if (row->trx_query) {
			/* store will do appropriate character set
			conversion check */
			fields[IDX_TRX_QUERY]->store(
				row->trx_query, strlen(row->trx_query),
				row->trx_query_cs);
			fields[IDX_TRX_QUERY]->set_notnull();
		} else {
			fields[IDX_TRX_QUERY]->set_null();
		}

		/* trx_operation_state */
		OK(field_store_string(fields[IDX_TRX_OPERATION_STATE],
				      row->trx_operation_state));

		/* trx_tables_in_use */
		OK(fields[IDX_TRX_TABLES_IN_USE]->store(
			   (longlong) row->trx_tables_in_use, true));

		/* trx_tables_locked */
		OK(fields[IDX_TRX_TABLES_LOCKED]->store(
			   (longlong) row->trx_tables_locked, true));

		/* trx_lock_structs */
		OK(fields[IDX_TRX_LOCK_STRUCTS]->store(
			   (longlong) row->trx_lock_structs, true));

		/* trx_lock_memory_bytes */
		OK(fields[IDX_TRX_LOCK_MEMORY_BYTES]->store(
			   (longlong) row->trx_lock_memory_bytes, true));

		/* trx_rows_locked */
		OK(fields[IDX_TRX_ROWS_LOCKED]->store(
			   (longlong) row->trx_rows_locked, true));

		/* trx_rows_modified */
		OK(fields[IDX_TRX_ROWS_MODIFIED]->store(
			   (longlong) row->trx_rows_modified, true));

		/* trx_concurrency_tickets */
		OK(fields[IDX_TRX_CONNCURRENCY_TICKETS]->store(
			   (longlong) row->trx_concurrency_tickets, true));

		/* trx_isolation_level */
		OK(field_store_string(fields[IDX_TRX_ISOLATION_LEVEL],
				      row->trx_isolation_level));

		/* trx_unique_checks */
		OK(fields[IDX_TRX_UNIQUE_CHECKS]->store(
			   row->trx_unique_checks));

		/* trx_foreign_key_checks */
		OK(fields[IDX_TRX_FOREIGN_KEY_CHECKS]->store(
			   row->trx_foreign_key_checks));

		/* trx_last_foreign_key_error */
		OK(field_store_string(fields[IDX_TRX_LAST_FOREIGN_KEY_ERROR],
				      row->trx_foreign_key_error));

		/* trx_adaptive_hash_latched */
		OK(fields[IDX_TRX_ADAPTIVE_HASH_LATCHED]->store(
			   row->trx_has_search_latch));

		/* trx_adaptive_hash_timeout */
		OK(fields[IDX_TRX_ADAPTIVE_HASH_TIMEOUT]->store(
			   (longlong) row->trx_search_latch_timeout, true));

		/* trx_is_read_only*/
		OK(fields[IDX_TRX_READ_ONLY]->store(
				(long) row->trx_is_read_only, true));

		/* trx_is_autocommit_non_locking */
		OK(fields[IDX_TRX_AUTOCOMMIT_NON_LOCKING]->store(
				(long) row->trx_is_autocommit_non_locking,
				true));

		OK(schema_table_store_record(thd, table));
	}

	DBUG_RETURN(0);
}

/*******************************************************************//**
Bind the dynamic table INFORMATION_SCHEMA.innodb_trx
@return	0 on success */
static
int
innodb_trx_init(
/*============*/
	void*	p)	/*!< in/out: table schema object */
{
	ST_SCHEMA_TABLE*	schema;

	DBUG_ENTER("innodb_trx_init");

	schema = (ST_SCHEMA_TABLE*) p;

	schema->fields_info = innodb_trx_fields_info;
	schema->fill_table = trx_i_s_common_fill_table;

	DBUG_RETURN(0);
}

static struct st_mysql_information_schema	i_s_info =
{
	MYSQL_INFORMATION_SCHEMA_INTERFACE_VERSION
};

UNIV_INTERN struct st_mysql_plugin	i_s_innodb_trx =
{
	/* the plugin type (a MYSQL_XXX_PLUGIN value) */
	/* int */
	STRUCT_FLD(type, MYSQL_INFORMATION_SCHEMA_PLUGIN),

	/* pointer to type-specific plugin descriptor */
	/* void* */
	STRUCT_FLD(info, &i_s_info),

	/* plugin name */
	/* const char* */
	STRUCT_FLD(name, "INNODB_TRX"),

	/* plugin author (for SHOW PLUGINS) */
	/* const char* */
	STRUCT_FLD(author, plugin_author),

	/* general descriptive text (for SHOW PLUGINS) */
	/* const char* */
	STRUCT_FLD(descr, "InnoDB transactions"),

	/* the plugin license (PLUGIN_LICENSE_XXX) */
	/* int */
	STRUCT_FLD(license, PLUGIN_LICENSE_GPL),

	/* the function to invoke when plugin is loaded */
	/* int (*)(void*); */
	STRUCT_FLD(init, innodb_trx_init),

	/* the function to invoke when plugin is unloaded */
	/* int (*)(void*); */
	STRUCT_FLD(deinit, i_s_common_deinit),

	/* plugin version (for SHOW PLUGINS) */
	/* unsigned int */
	STRUCT_FLD(version, INNODB_VERSION_SHORT),

	/* struct st_mysql_show_var* */
	STRUCT_FLD(status_vars, NULL),

	/* struct st_mysql_sys_var** */
	STRUCT_FLD(system_vars, NULL),

	/* reserved for dependency checking */
	/* void* */
	STRUCT_FLD(__reserved1, NULL),

	/* Plugin flags */
	/* unsigned long */
	STRUCT_FLD(flags, 0UL),
};

/* Fields of the dynamic table INFORMATION_SCHEMA.innodb_locks */
static ST_FIELD_INFO	innodb_locks_fields_info[] =
{
#define IDX_LOCK_ID		0
	{STRUCT_FLD(field_name,		"lock_id"),
	 STRUCT_FLD(field_length,	TRX_I_S_LOCK_ID_MAX_LEN + 1),
	 STRUCT_FLD(field_type,		MYSQL_TYPE_STRING),
	 STRUCT_FLD(value,		0),
	 STRUCT_FLD(field_flags,	0),
	 STRUCT_FLD(old_name,		""),
	 STRUCT_FLD(open_method,	SKIP_OPEN_TABLE)},

#define IDX_LOCK_TRX_ID		1
	{STRUCT_FLD(field_name,		"lock_trx_id"),
	 STRUCT_FLD(field_length,	TRX_ID_MAX_LEN + 1),
	 STRUCT_FLD(field_type,		MYSQL_TYPE_STRING),
	 STRUCT_FLD(value,		0),
	 STRUCT_FLD(field_flags,	0),
	 STRUCT_FLD(old_name,		""),
	 STRUCT_FLD(open_method,	SKIP_OPEN_TABLE)},

#define IDX_LOCK_MODE		2
	{STRUCT_FLD(field_name,		"lock_mode"),
	 /* S[,GAP] X[,GAP] IS[,GAP] IX[,GAP] AUTO_INC UNKNOWN */
	 STRUCT_FLD(field_length,	32),
	 STRUCT_FLD(field_type,		MYSQL_TYPE_STRING),
	 STRUCT_FLD(value,		0),
	 STRUCT_FLD(field_flags,	0),
	 STRUCT_FLD(old_name,		""),
	 STRUCT_FLD(open_method,	SKIP_OPEN_TABLE)},

#define IDX_LOCK_TYPE		3
	{STRUCT_FLD(field_name,		"lock_type"),
	 STRUCT_FLD(field_length,	32 /* RECORD|TABLE|UNKNOWN */),
	 STRUCT_FLD(field_type,		MYSQL_TYPE_STRING),
	 STRUCT_FLD(value,		0),
	 STRUCT_FLD(field_flags,	0),
	 STRUCT_FLD(old_name,		""),
	 STRUCT_FLD(open_method,	SKIP_OPEN_TABLE)},

#define IDX_LOCK_TABLE		4
	{STRUCT_FLD(field_name,		"lock_table"),
	 STRUCT_FLD(field_length,	1024),
	 STRUCT_FLD(field_type,		MYSQL_TYPE_STRING),
	 STRUCT_FLD(value,		0),
	 STRUCT_FLD(field_flags,	0),
	 STRUCT_FLD(old_name,		""),
	 STRUCT_FLD(open_method,	SKIP_OPEN_TABLE)},

#define IDX_LOCK_INDEX		5
	{STRUCT_FLD(field_name,		"lock_index"),
	 STRUCT_FLD(field_length,	1024),
	 STRUCT_FLD(field_type,		MYSQL_TYPE_STRING),
	 STRUCT_FLD(value,		0),
	 STRUCT_FLD(field_flags,	MY_I_S_MAYBE_NULL),
	 STRUCT_FLD(old_name,		""),
	 STRUCT_FLD(open_method,	SKIP_OPEN_TABLE)},

#define IDX_LOCK_SPACE		6
	{STRUCT_FLD(field_name,		"lock_space"),
	 STRUCT_FLD(field_length,	MY_INT64_NUM_DECIMAL_DIGITS),
	 STRUCT_FLD(field_type,		MYSQL_TYPE_LONGLONG),
	 STRUCT_FLD(value,		0),
	 STRUCT_FLD(field_flags,	MY_I_S_UNSIGNED | MY_I_S_MAYBE_NULL),
	 STRUCT_FLD(old_name,		""),
	 STRUCT_FLD(open_method,	SKIP_OPEN_TABLE)},

#define IDX_LOCK_PAGE		7
	{STRUCT_FLD(field_name,		"lock_page"),
	 STRUCT_FLD(field_length,	MY_INT64_NUM_DECIMAL_DIGITS),
	 STRUCT_FLD(field_type,		MYSQL_TYPE_LONGLONG),
	 STRUCT_FLD(value,		0),
	 STRUCT_FLD(field_flags,	MY_I_S_UNSIGNED | MY_I_S_MAYBE_NULL),
	 STRUCT_FLD(old_name,		""),
	 STRUCT_FLD(open_method,	SKIP_OPEN_TABLE)},

#define IDX_LOCK_REC		8
	{STRUCT_FLD(field_name,		"lock_rec"),
	 STRUCT_FLD(field_length,	MY_INT64_NUM_DECIMAL_DIGITS),
	 STRUCT_FLD(field_type,		MYSQL_TYPE_LONGLONG),
	 STRUCT_FLD(value,		0),
	 STRUCT_FLD(field_flags,	MY_I_S_UNSIGNED | MY_I_S_MAYBE_NULL),
	 STRUCT_FLD(old_name,		""),
	 STRUCT_FLD(open_method,	SKIP_OPEN_TABLE)},

#define IDX_LOCK_DATA		9
	{STRUCT_FLD(field_name,		"lock_data"),
	 STRUCT_FLD(field_length,	TRX_I_S_LOCK_DATA_MAX_LEN),
	 STRUCT_FLD(field_type,		MYSQL_TYPE_STRING),
	 STRUCT_FLD(value,		0),
	 STRUCT_FLD(field_flags,	MY_I_S_MAYBE_NULL),
	 STRUCT_FLD(old_name,		""),
	 STRUCT_FLD(open_method,	SKIP_OPEN_TABLE)},

	END_OF_ST_FIELD_INFO
};

/*******************************************************************//**
Read data from cache buffer and fill the INFORMATION_SCHEMA.innodb_locks
table with it.
@return	0 on success */
static
int
fill_innodb_locks_from_cache(
/*=========================*/
	trx_i_s_cache_t*	cache,	/*!< in: cache to read from */
	THD*			thd,	/*!< in: MySQL client connection */
	TABLE*			table)	/*!< in/out: fill this table */
{
	Field**	fields;
	ulint	rows_num;
	char	lock_id[TRX_I_S_LOCK_ID_MAX_LEN + 1];
	ulint	i;

	DBUG_ENTER("fill_innodb_locks_from_cache");

	fields = table->field;

	rows_num = trx_i_s_cache_get_rows_used(cache,
					       I_S_INNODB_LOCKS);

	for (i = 0; i < rows_num; i++) {

		i_s_locks_row_t*	row;
		char			buf[MAX_FULL_NAME_LEN + 1];
		const char*		bufend;

		char			lock_trx_id[TRX_ID_MAX_LEN + 1];

		row = (i_s_locks_row_t*)
			trx_i_s_cache_get_nth_row(
				cache, I_S_INNODB_LOCKS, i);

		/* lock_id */
		trx_i_s_create_lock_id(row, lock_id, sizeof(lock_id));
		OK(field_store_string(fields[IDX_LOCK_ID],
				      lock_id));

		/* lock_trx_id */
		ut_snprintf(lock_trx_id, sizeof(lock_trx_id),
			    TRX_ID_FMT, row->lock_trx_id);
		OK(field_store_string(fields[IDX_LOCK_TRX_ID], lock_trx_id));

		/* lock_mode */
		OK(field_store_string(fields[IDX_LOCK_MODE],
				      row->lock_mode));

		/* lock_type */
		OK(field_store_string(fields[IDX_LOCK_TYPE],
				      row->lock_type));

		/* lock_table */
		bufend = innobase_convert_name(buf, sizeof(buf),
					       row->lock_table,
					       strlen(row->lock_table),
					       thd, TRUE);
		OK(fields[IDX_LOCK_TABLE]->store(buf, bufend - buf,
						 system_charset_info));

		/* lock_index */
		if (row->lock_index != NULL) {

			bufend = innobase_convert_name(buf, sizeof(buf),
						       row->lock_index,
						       strlen(row->lock_index),
						       thd, FALSE);
			OK(fields[IDX_LOCK_INDEX]->store(buf, bufend - buf,
							 system_charset_info));
			fields[IDX_LOCK_INDEX]->set_notnull();
		} else {

			fields[IDX_LOCK_INDEX]->set_null();
		}

		/* lock_space */
		OK(field_store_ulint(fields[IDX_LOCK_SPACE],
				     row->lock_space));

		/* lock_page */
		OK(field_store_ulint(fields[IDX_LOCK_PAGE],
				     row->lock_page));

		/* lock_rec */
		OK(field_store_ulint(fields[IDX_LOCK_REC],
				     row->lock_rec));

		/* lock_data */
		OK(field_store_string(fields[IDX_LOCK_DATA],
				      row->lock_data));

		OK(schema_table_store_record(thd, table));
	}

	DBUG_RETURN(0);
}

/*******************************************************************//**
Bind the dynamic table INFORMATION_SCHEMA.innodb_locks
@return	0 on success */
static
int
innodb_locks_init(
/*==============*/
	void*	p)	/*!< in/out: table schema object */
{
	ST_SCHEMA_TABLE*	schema;

	DBUG_ENTER("innodb_locks_init");

	schema = (ST_SCHEMA_TABLE*) p;

	schema->fields_info = innodb_locks_fields_info;
	schema->fill_table = trx_i_s_common_fill_table;

	DBUG_RETURN(0);
}

UNIV_INTERN struct st_mysql_plugin	i_s_innodb_locks =
{
	/* the plugin type (a MYSQL_XXX_PLUGIN value) */
	/* int */
	STRUCT_FLD(type, MYSQL_INFORMATION_SCHEMA_PLUGIN),

	/* pointer to type-specific plugin descriptor */
	/* void* */
	STRUCT_FLD(info, &i_s_info),

	/* plugin name */
	/* const char* */
	STRUCT_FLD(name, "INNODB_LOCKS"),

	/* plugin author (for SHOW PLUGINS) */
	/* const char* */
	STRUCT_FLD(author, plugin_author),

	/* general descriptive text (for SHOW PLUGINS) */
	/* const char* */
	STRUCT_FLD(descr, "InnoDB conflicting locks"),

	/* the plugin license (PLUGIN_LICENSE_XXX) */
	/* int */
	STRUCT_FLD(license, PLUGIN_LICENSE_GPL),

	/* the function to invoke when plugin is loaded */
	/* int (*)(void*); */
	STRUCT_FLD(init, innodb_locks_init),

	/* the function to invoke when plugin is unloaded */
	/* int (*)(void*); */
	STRUCT_FLD(deinit, i_s_common_deinit),

	/* plugin version (for SHOW PLUGINS) */
	/* unsigned int */
	STRUCT_FLD(version, INNODB_VERSION_SHORT),

	/* struct st_mysql_show_var* */
	STRUCT_FLD(status_vars, NULL),

	/* struct st_mysql_sys_var** */
	STRUCT_FLD(system_vars, NULL),

	/* reserved for dependency checking */
	/* void* */
	STRUCT_FLD(__reserved1, NULL),

	/* Plugin flags */
	/* unsigned long */
	STRUCT_FLD(flags, 0UL),
};

/* Fields of the dynamic table INFORMATION_SCHEMA.innodb_lock_waits */
static ST_FIELD_INFO	innodb_lock_waits_fields_info[] =
{
#define IDX_REQUESTING_TRX_ID	0
	{STRUCT_FLD(field_name,		"requesting_trx_id"),
	 STRUCT_FLD(field_length,	TRX_ID_MAX_LEN + 1),
	 STRUCT_FLD(field_type,		MYSQL_TYPE_STRING),
	 STRUCT_FLD(value,		0),
	 STRUCT_FLD(field_flags,	0),
	 STRUCT_FLD(old_name,		""),
	 STRUCT_FLD(open_method,	SKIP_OPEN_TABLE)},

#define IDX_REQUESTED_LOCK_ID	1
	{STRUCT_FLD(field_name,		"requested_lock_id"),
	 STRUCT_FLD(field_length,	TRX_I_S_LOCK_ID_MAX_LEN + 1),
	 STRUCT_FLD(field_type,		MYSQL_TYPE_STRING),
	 STRUCT_FLD(value,		0),
	 STRUCT_FLD(field_flags,	0),
	 STRUCT_FLD(old_name,		""),
	 STRUCT_FLD(open_method,	SKIP_OPEN_TABLE)},

#define IDX_BLOCKING_TRX_ID	2
	{STRUCT_FLD(field_name,		"blocking_trx_id"),
	 STRUCT_FLD(field_length,	TRX_ID_MAX_LEN + 1),
	 STRUCT_FLD(field_type,		MYSQL_TYPE_STRING),
	 STRUCT_FLD(value,		0),
	 STRUCT_FLD(field_flags,	0),
	 STRUCT_FLD(old_name,		""),
	 STRUCT_FLD(open_method,	SKIP_OPEN_TABLE)},

#define IDX_BLOCKING_LOCK_ID	3
	{STRUCT_FLD(field_name,		"blocking_lock_id"),
	 STRUCT_FLD(field_length,	TRX_I_S_LOCK_ID_MAX_LEN + 1),
	 STRUCT_FLD(field_type,		MYSQL_TYPE_STRING),
	 STRUCT_FLD(value,		0),
	 STRUCT_FLD(field_flags,	0),
	 STRUCT_FLD(old_name,		""),
	 STRUCT_FLD(open_method,	SKIP_OPEN_TABLE)},

	END_OF_ST_FIELD_INFO
};

/*******************************************************************//**
Read data from cache buffer and fill the
INFORMATION_SCHEMA.innodb_lock_waits table with it.
@return	0 on success */
static
int
fill_innodb_lock_waits_from_cache(
/*==============================*/
	trx_i_s_cache_t*	cache,	/*!< in: cache to read from */
	THD*			thd,	/*!< in: used to call
					schema_table_store_record() */
	TABLE*			table)	/*!< in/out: fill this table */
{
	Field**	fields;
	ulint	rows_num;
	char	requested_lock_id[TRX_I_S_LOCK_ID_MAX_LEN + 1];
	char	blocking_lock_id[TRX_I_S_LOCK_ID_MAX_LEN + 1];
	ulint	i;

	DBUG_ENTER("fill_innodb_lock_waits_from_cache");

	fields = table->field;

	rows_num = trx_i_s_cache_get_rows_used(cache,
					       I_S_INNODB_LOCK_WAITS);

	for (i = 0; i < rows_num; i++) {

		i_s_lock_waits_row_t*	row;

		char	requesting_trx_id[TRX_ID_MAX_LEN + 1];
		char	blocking_trx_id[TRX_ID_MAX_LEN + 1];

		row = (i_s_lock_waits_row_t*)
			trx_i_s_cache_get_nth_row(
				cache, I_S_INNODB_LOCK_WAITS, i);

		/* requesting_trx_id */
		ut_snprintf(requesting_trx_id, sizeof(requesting_trx_id),
			    TRX_ID_FMT, row->requested_lock_row->lock_trx_id);
		OK(field_store_string(fields[IDX_REQUESTING_TRX_ID],
				      requesting_trx_id));

		/* requested_lock_id */
		OK(field_store_string(
			   fields[IDX_REQUESTED_LOCK_ID],
			   trx_i_s_create_lock_id(
				   row->requested_lock_row,
				   requested_lock_id,
				   sizeof(requested_lock_id))));

		/* blocking_trx_id */
		ut_snprintf(blocking_trx_id, sizeof(blocking_trx_id),
			    TRX_ID_FMT, row->blocking_lock_row->lock_trx_id);
		OK(field_store_string(fields[IDX_BLOCKING_TRX_ID],
				      blocking_trx_id));

		/* blocking_lock_id */
		OK(field_store_string(
			   fields[IDX_BLOCKING_LOCK_ID],
			   trx_i_s_create_lock_id(
				   row->blocking_lock_row,
				   blocking_lock_id,
				   sizeof(blocking_lock_id))));

		OK(schema_table_store_record(thd, table));
	}

	DBUG_RETURN(0);
}

/*******************************************************************//**
Bind the dynamic table INFORMATION_SCHEMA.innodb_lock_waits
@return	0 on success */
static
int
innodb_lock_waits_init(
/*===================*/
	void*	p)	/*!< in/out: table schema object */
{
	ST_SCHEMA_TABLE*	schema;

	DBUG_ENTER("innodb_lock_waits_init");

	schema = (ST_SCHEMA_TABLE*) p;

	schema->fields_info = innodb_lock_waits_fields_info;
	schema->fill_table = trx_i_s_common_fill_table;

	DBUG_RETURN(0);
}

UNIV_INTERN struct st_mysql_plugin	i_s_innodb_lock_waits =
{
	/* the plugin type (a MYSQL_XXX_PLUGIN value) */
	/* int */
	STRUCT_FLD(type, MYSQL_INFORMATION_SCHEMA_PLUGIN),

	/* pointer to type-specific plugin descriptor */
	/* void* */
	STRUCT_FLD(info, &i_s_info),

	/* plugin name */
	/* const char* */
	STRUCT_FLD(name, "INNODB_LOCK_WAITS"),

	/* plugin author (for SHOW PLUGINS) */
	/* const char* */
	STRUCT_FLD(author, plugin_author),

	/* general descriptive text (for SHOW PLUGINS) */
	/* const char* */
	STRUCT_FLD(descr, "InnoDB which lock is blocking which"),

	/* the plugin license (PLUGIN_LICENSE_XXX) */
	/* int */
	STRUCT_FLD(license, PLUGIN_LICENSE_GPL),

	/* the function to invoke when plugin is loaded */
	/* int (*)(void*); */
	STRUCT_FLD(init, innodb_lock_waits_init),

	/* the function to invoke when plugin is unloaded */
	/* int (*)(void*); */
	STRUCT_FLD(deinit, i_s_common_deinit),

	/* plugin version (for SHOW PLUGINS) */
	/* unsigned int */
	STRUCT_FLD(version, INNODB_VERSION_SHORT),

	/* struct st_mysql_show_var* */
	STRUCT_FLD(status_vars, NULL),

	/* struct st_mysql_sys_var** */
	STRUCT_FLD(system_vars, NULL),

	/* reserved for dependency checking */
	/* void* */
	STRUCT_FLD(__reserved1, NULL),

	/* Plugin flags */
	/* unsigned long */
	STRUCT_FLD(flags, 0UL),
};

/*******************************************************************//**
Common function to fill any of the dynamic tables:
INFORMATION_SCHEMA.innodb_trx
INFORMATION_SCHEMA.innodb_locks
INFORMATION_SCHEMA.innodb_lock_waits
@return	0 on success */
static
int
trx_i_s_common_fill_table(
/*======================*/
	THD*		thd,	/*!< in: thread */
	TABLE_LIST*	tables,	/*!< in/out: tables to fill */
	Item*		)	/*!< in: condition (not used) */
{
	const char*		table_name;
	int			ret;
	trx_i_s_cache_t*	cache;

	DBUG_ENTER("trx_i_s_common_fill_table");

	/* deny access to non-superusers */
	if (check_global_access(thd, PROCESS_ACL)) {

		DBUG_RETURN(0);
	}

	/* minimize the number of places where global variables are
	referenced */
	cache = trx_i_s_cache;

	/* which table we have to fill? */
	table_name = tables->schema_table_name;
	/* or table_name = tables->schema_table->table_name; */

	RETURN_IF_INNODB_NOT_STARTED(table_name);

	/* update the cache */
	trx_i_s_cache_start_write(cache);
	trx_i_s_possibly_fetch_data_into_cache(cache);
	trx_i_s_cache_end_write(cache);

	if (trx_i_s_cache_is_truncated(cache)) {

		/* XXX show warning to user if possible */
		fprintf(stderr, "Warning: data in %s truncated due to "
			"memory limit of %d bytes\n", table_name,
			TRX_I_S_MEM_LIMIT);
	}

	ret = 0;

	trx_i_s_cache_start_read(cache);

	if (innobase_strcasecmp(table_name, "innodb_trx") == 0) {

		if (fill_innodb_trx_from_cache(
			cache, thd, tables->table) != 0) {

			ret = 1;
		}

	} else if (innobase_strcasecmp(table_name, "innodb_locks") == 0) {

		if (fill_innodb_locks_from_cache(
			cache, thd, tables->table) != 0) {

			ret = 1;
		}

	} else if (innobase_strcasecmp(table_name, "innodb_lock_waits") == 0) {

		if (fill_innodb_lock_waits_from_cache(
			cache, thd, tables->table) != 0) {

			ret = 1;
		}

	} else {

		/* huh! what happened!? */
		fprintf(stderr,
			"InnoDB: trx_i_s_common_fill_table() was "
			"called to fill unknown table: %s.\n"
			"This function only knows how to fill "
			"innodb_trx, innodb_locks and "
			"innodb_lock_waits tables.\n", table_name);

		ret = 1;
	}

	trx_i_s_cache_end_read(cache);

#if 0
	DBUG_RETURN(ret);
#else
	/* if this function returns something else than 0 then a
	deadlock occurs between the mysqld server and mysql client,
	see http://bugs.mysql.com/29900 ; when that bug is resolved
	we can enable the DBUG_RETURN(ret) above */
	ret++;  // silence a gcc46 warning
	DBUG_RETURN(0);
#endif
}

/* Fields of the dynamic table information_schema.innodb_cmp. */
static ST_FIELD_INFO	i_s_cmp_fields_info[] =
{
	{STRUCT_FLD(field_name,		"page_size"),
	 STRUCT_FLD(field_length,	5),
	 STRUCT_FLD(field_type,		MYSQL_TYPE_LONG),
	 STRUCT_FLD(value,		0),
	 STRUCT_FLD(field_flags,	0),
	 STRUCT_FLD(old_name,		"Compressed Page Size"),
	 STRUCT_FLD(open_method,	SKIP_OPEN_TABLE)},

	{STRUCT_FLD(field_name,		"compress_ops"),
	 STRUCT_FLD(field_length,	MY_INT32_NUM_DECIMAL_DIGITS),
	 STRUCT_FLD(field_type,		MYSQL_TYPE_LONG),
	 STRUCT_FLD(value,		0),
	 STRUCT_FLD(field_flags,	0),
	 STRUCT_FLD(old_name,		"Total Number of Compressions"),
	 STRUCT_FLD(open_method,	SKIP_OPEN_TABLE)},

	{STRUCT_FLD(field_name,		"compress_ops_ok"),
	 STRUCT_FLD(field_length,	MY_INT32_NUM_DECIMAL_DIGITS),
	 STRUCT_FLD(field_type,		MYSQL_TYPE_LONG),
	 STRUCT_FLD(value,		0),
	 STRUCT_FLD(field_flags,	0),
	 STRUCT_FLD(old_name,		"Total Number of"
					" Successful Compressions"),
	 STRUCT_FLD(open_method,	SKIP_OPEN_TABLE)},

	{STRUCT_FLD(field_name,		"compress_time"),
	 STRUCT_FLD(field_length,	MY_INT32_NUM_DECIMAL_DIGITS),
	 STRUCT_FLD(field_type,		MYSQL_TYPE_LONG),
	 STRUCT_FLD(value,		0),
	 STRUCT_FLD(field_flags,	0),
	 STRUCT_FLD(old_name,		"Total Duration of Compressions,"
		    " in Seconds"),
	 STRUCT_FLD(open_method,	SKIP_OPEN_TABLE)},

	{STRUCT_FLD(field_name,		"uncompress_ops"),
	 STRUCT_FLD(field_length,	MY_INT32_NUM_DECIMAL_DIGITS),
	 STRUCT_FLD(field_type,		MYSQL_TYPE_LONG),
	 STRUCT_FLD(value,		0),
	 STRUCT_FLD(field_flags,	0),
	 STRUCT_FLD(old_name,		"Total Number of Decompressions"),
	 STRUCT_FLD(open_method,	SKIP_OPEN_TABLE)},

	{STRUCT_FLD(field_name,		"uncompress_time"),
	 STRUCT_FLD(field_length,	MY_INT32_NUM_DECIMAL_DIGITS),
	 STRUCT_FLD(field_type,		MYSQL_TYPE_LONG),
	 STRUCT_FLD(value,		0),
	 STRUCT_FLD(field_flags,	0),
	 STRUCT_FLD(old_name,		"Total Duration of Decompressions,"
		    " in Seconds"),
	 STRUCT_FLD(open_method,	SKIP_OPEN_TABLE)},

	END_OF_ST_FIELD_INFO
};


/*******************************************************************//**
Fill the dynamic table information_schema.innodb_cmp or
innodb_cmp_reset.
@return	0 on success, 1 on failure */
static
int
i_s_cmp_fill_low(
/*=============*/
	THD*		thd,	/*!< in: thread */
	TABLE_LIST*	tables,	/*!< in/out: tables to fill */
	Item*		,	/*!< in: condition (ignored) */
	ibool		reset)	/*!< in: TRUE=reset cumulated counts */
{
	TABLE*	table	= (TABLE*) tables->table;
	int	status	= 0;

	DBUG_ENTER("i_s_cmp_fill_low");

	/* deny access to non-superusers */
	if (check_global_access(thd, PROCESS_ACL)) {

		DBUG_RETURN(0);
	}

	RETURN_IF_INNODB_NOT_STARTED(tables->schema_table_name);

	for (uint i = 0; i < PAGE_ZIP_SSIZE_MAX; i++) {
		page_zip_stat_t*	zip_stat = &page_zip_stat[i];

		table->field[0]->store(UNIV_ZIP_SIZE_MIN << i);

		/* The cumulated counts are not protected by any
		mutex.  Thus, some operation in page0zip.cc could
		increment a counter between the time we read it and
		clear it.  We could introduce mutex protection, but it
		could cause a measureable performance hit in
		page0zip.cc. */
		table->field[1]->store(zip_stat->compressed);
		table->field[2]->store(zip_stat->compressed_ok);
		table->field[3]->store(
			(ulong) (zip_stat->compressed_usec / 1000000));
		table->field[4]->store(zip_stat->decompressed);
		table->field[5]->store(
			(ulong) (zip_stat->decompressed_usec / 1000000));

		if (reset) {
			memset(zip_stat, 0, sizeof *zip_stat);
		}

		if (schema_table_store_record(thd, table)) {
			status = 1;
			break;
		}
	}

	DBUG_RETURN(status);
}

/*******************************************************************//**
Fill the dynamic table information_schema.innodb_cmp.
@return	0 on success, 1 on failure */
static
int
i_s_cmp_fill(
/*=========*/
	THD*		thd,	/*!< in: thread */
	TABLE_LIST*	tables,	/*!< in/out: tables to fill */
	Item*		cond)	/*!< in: condition (ignored) */
{
	return(i_s_cmp_fill_low(thd, tables, cond, FALSE));
}

/*******************************************************************//**
Fill the dynamic table information_schema.innodb_cmp_reset.
@return	0 on success, 1 on failure */
static
int
i_s_cmp_reset_fill(
/*===============*/
	THD*		thd,	/*!< in: thread */
	TABLE_LIST*	tables,	/*!< in/out: tables to fill */
	Item*		cond)	/*!< in: condition (ignored) */
{
	return(i_s_cmp_fill_low(thd, tables, cond, TRUE));
}

/*******************************************************************//**
Bind the dynamic table information_schema.innodb_cmp.
@return	0 on success */
static
int
i_s_cmp_init(
/*=========*/
	void*	p)	/*!< in/out: table schema object */
{
	DBUG_ENTER("i_s_cmp_init");
	ST_SCHEMA_TABLE* schema = (ST_SCHEMA_TABLE*) p;

	schema->fields_info = i_s_cmp_fields_info;
	schema->fill_table = i_s_cmp_fill;

	DBUG_RETURN(0);
}

/*******************************************************************//**
Bind the dynamic table information_schema.innodb_cmp_reset.
@return	0 on success */
static
int
i_s_cmp_reset_init(
/*===============*/
	void*	p)	/*!< in/out: table schema object */
{
	DBUG_ENTER("i_s_cmp_reset_init");
	ST_SCHEMA_TABLE* schema = (ST_SCHEMA_TABLE*) p;

	schema->fields_info = i_s_cmp_fields_info;
	schema->fill_table = i_s_cmp_reset_fill;

	DBUG_RETURN(0);
}

UNIV_INTERN struct st_mysql_plugin	i_s_innodb_cmp =
{
	/* the plugin type (a MYSQL_XXX_PLUGIN value) */
	/* int */
	STRUCT_FLD(type, MYSQL_INFORMATION_SCHEMA_PLUGIN),

	/* pointer to type-specific plugin descriptor */
	/* void* */
	STRUCT_FLD(info, &i_s_info),

	/* plugin name */
	/* const char* */
	STRUCT_FLD(name, "INNODB_CMP"),

	/* plugin author (for SHOW PLUGINS) */
	/* const char* */
	STRUCT_FLD(author, plugin_author),

	/* general descriptive text (for SHOW PLUGINS) */
	/* const char* */
	STRUCT_FLD(descr, "Statistics for the InnoDB compression"),

	/* the plugin license (PLUGIN_LICENSE_XXX) */
	/* int */
	STRUCT_FLD(license, PLUGIN_LICENSE_GPL),

	/* the function to invoke when plugin is loaded */
	/* int (*)(void*); */
	STRUCT_FLD(init, i_s_cmp_init),

	/* the function to invoke when plugin is unloaded */
	/* int (*)(void*); */
	STRUCT_FLD(deinit, i_s_common_deinit),

	/* plugin version (for SHOW PLUGINS) */
	/* unsigned int */
	STRUCT_FLD(version, INNODB_VERSION_SHORT),

	/* struct st_mysql_show_var* */
	STRUCT_FLD(status_vars, NULL),

	/* struct st_mysql_sys_var** */
	STRUCT_FLD(system_vars, NULL),

	/* reserved for dependency checking */
	/* void* */
	STRUCT_FLD(__reserved1, NULL),

	/* Plugin flags */
	/* unsigned long */
	STRUCT_FLD(flags, 0UL),
};

UNIV_INTERN struct st_mysql_plugin	i_s_innodb_cmp_reset =
{
	/* the plugin type (a MYSQL_XXX_PLUGIN value) */
	/* int */
	STRUCT_FLD(type, MYSQL_INFORMATION_SCHEMA_PLUGIN),

	/* pointer to type-specific plugin descriptor */
	/* void* */
	STRUCT_FLD(info, &i_s_info),

	/* plugin name */
	/* const char* */
	STRUCT_FLD(name, "INNODB_CMP_RESET"),

	/* plugin author (for SHOW PLUGINS) */
	/* const char* */
	STRUCT_FLD(author, plugin_author),

	/* general descriptive text (for SHOW PLUGINS) */
	/* const char* */
	STRUCT_FLD(descr, "Statistics for the InnoDB compression;"
		   " reset cumulated counts"),

	/* the plugin license (PLUGIN_LICENSE_XXX) */
	/* int */
	STRUCT_FLD(license, PLUGIN_LICENSE_GPL),

	/* the function to invoke when plugin is loaded */
	/* int (*)(void*); */
	STRUCT_FLD(init, i_s_cmp_reset_init),

	/* the function to invoke when plugin is unloaded */
	/* int (*)(void*); */
	STRUCT_FLD(deinit, i_s_common_deinit),

	/* plugin version (for SHOW PLUGINS) */
	/* unsigned int */
	STRUCT_FLD(version, INNODB_VERSION_SHORT),

	/* struct st_mysql_show_var* */
	STRUCT_FLD(status_vars, NULL),

	/* struct st_mysql_sys_var** */
	STRUCT_FLD(system_vars, NULL),

	/* reserved for dependency checking */
	/* void* */
	STRUCT_FLD(__reserved1, NULL),

	/* Plugin flags */
	/* unsigned long */
	STRUCT_FLD(flags, 0UL),
};

/* Fields of the dynamic tables
information_schema.innodb_cmp_per_index and
information_schema.innodb_cmp_per_index_reset. */
static ST_FIELD_INFO	i_s_cmp_per_index_fields_info[] =
{
#define IDX_DATABASE_NAME	0
	{STRUCT_FLD(field_name,		"database_name"),
	 STRUCT_FLD(field_length,	192),
	 STRUCT_FLD(field_type,		MYSQL_TYPE_STRING),
	 STRUCT_FLD(value,		0),
	 STRUCT_FLD(field_flags,	0),
	 STRUCT_FLD(old_name,		""),
	 STRUCT_FLD(open_method,	SKIP_OPEN_TABLE)},

#define IDX_TABLE_NAME		1
	{STRUCT_FLD(field_name,		"table_name"),
	 STRUCT_FLD(field_length,	192),
	 STRUCT_FLD(field_type,		MYSQL_TYPE_STRING),
	 STRUCT_FLD(value,		0),
	 STRUCT_FLD(field_flags,	0),
	 STRUCT_FLD(old_name,		""),
	 STRUCT_FLD(open_method,	SKIP_OPEN_TABLE)},

#define IDX_INDEX_NAME		2
	{STRUCT_FLD(field_name,		"index_name"),
	 STRUCT_FLD(field_length,	192),
	 STRUCT_FLD(field_type,		MYSQL_TYPE_STRING),
	 STRUCT_FLD(value,		0),
	 STRUCT_FLD(field_flags,	0),
	 STRUCT_FLD(old_name,		""),
	 STRUCT_FLD(open_method,	SKIP_OPEN_TABLE)},

#define IDX_COMPRESS_OPS	3
	{STRUCT_FLD(field_name,		"compress_ops"),
	 STRUCT_FLD(field_length,	MY_INT32_NUM_DECIMAL_DIGITS),
	 STRUCT_FLD(field_type,		MYSQL_TYPE_LONG),
	 STRUCT_FLD(value,		0),
	 STRUCT_FLD(field_flags,	0),
	 STRUCT_FLD(old_name,		""),
	 STRUCT_FLD(open_method,	SKIP_OPEN_TABLE)},

#define IDX_COMPRESS_OPS_OK	4
	{STRUCT_FLD(field_name,		"compress_ops_ok"),
	 STRUCT_FLD(field_length,	MY_INT32_NUM_DECIMAL_DIGITS),
	 STRUCT_FLD(field_type,		MYSQL_TYPE_LONG),
	 STRUCT_FLD(value,		0),
	 STRUCT_FLD(field_flags,	0),
	 STRUCT_FLD(old_name,		""),
	 STRUCT_FLD(open_method,	SKIP_OPEN_TABLE)},

#define IDX_COMPRESS_TIME	5
	{STRUCT_FLD(field_name,		"compress_time"),
	 STRUCT_FLD(field_length,	MY_INT32_NUM_DECIMAL_DIGITS),
	 STRUCT_FLD(field_type,		MYSQL_TYPE_LONG),
	 STRUCT_FLD(value,		0),
	 STRUCT_FLD(field_flags,	0),
	 STRUCT_FLD(old_name,		""),
	 STRUCT_FLD(open_method,	SKIP_OPEN_TABLE)},

#define IDX_UNCOMPRESS_OPS	6
	{STRUCT_FLD(field_name,		"uncompress_ops"),
	 STRUCT_FLD(field_length,	MY_INT32_NUM_DECIMAL_DIGITS),
	 STRUCT_FLD(field_type,		MYSQL_TYPE_LONG),
	 STRUCT_FLD(value,		0),
	 STRUCT_FLD(field_flags,	0),
<<<<<<< HEAD
	 STRUCT_FLD(old_name,		"Total Duration of Relocations,"
					" in Seconds"),
=======
	 STRUCT_FLD(old_name,		""),
	 STRUCT_FLD(open_method,	SKIP_OPEN_TABLE)},

#define IDX_UNCOMPRESS_TIME	7
	{STRUCT_FLD(field_name,		"uncompress_time"),
	 STRUCT_FLD(field_length,	MY_INT32_NUM_DECIMAL_DIGITS),
	 STRUCT_FLD(field_type,		MYSQL_TYPE_LONG),
	 STRUCT_FLD(value,		0),
	 STRUCT_FLD(field_flags,	0),
	 STRUCT_FLD(old_name,		""),
>>>>>>> 069ed1a4
	 STRUCT_FLD(open_method,	SKIP_OPEN_TABLE)},

	END_OF_ST_FIELD_INFO
};

/*******************************************************************//**
Fill the dynamic table
information_schema.innodb_cmp_per_index or
information_schema.innodb_cmp_per_index_reset.
@return	0 on success, 1 on failure */
static
int
i_s_cmp_per_index_fill_low(
/*=======================*/
	THD*		thd,	/*!< in: thread */
	TABLE_LIST*	tables,	/*!< in/out: tables to fill */
	Item*		,	/*!< in: condition (ignored) */
	ibool		reset)	/*!< in: TRUE=reset cumulated counts */
{
<<<<<<< HEAD
	int		status = 0;
	TABLE*	table	= (TABLE*) tables->table;
=======
	TABLE*	table = tables->table;
	Field**	fields = table->field;
	int	status = 0;
>>>>>>> 069ed1a4

	DBUG_ENTER("i_s_cmp_per_index_fill_low");

	/* deny access to non-superusers */
	if (check_global_access(thd, PROCESS_ACL)) {

		DBUG_RETURN(0);
	}

	RETURN_IF_INNODB_NOT_STARTED(tables->schema_table_name);

	/* Create a snapshot of the stats so we do not bump into lock
	order violations with dict_sys->mutex below. */
	mutex_enter(&page_zip_stat_per_index_mutex);
	page_zip_stat_per_index_t		snap (page_zip_stat_per_index);
	mutex_exit(&page_zip_stat_per_index_mutex);

	mutex_enter(&dict_sys->mutex);

	page_zip_stat_per_index_t::iterator	iter;
	ulint					i;

	for (iter = snap.begin(), i = 0; iter != snap.end(); iter++, i++) {

		char		name[192];
		dict_index_t*	index = dict_index_find_on_id_low(iter->first);

		if (index != NULL) {
			ut_snprintf(name, sizeof(name), "%.*s",
				    (int) dict_get_db_name_len(index->table_name),
				    index->table_name);
			field_store_string(fields[IDX_DATABASE_NAME],
					   name);
			field_store_string(fields[IDX_TABLE_NAME],
					   dict_remove_db_name(index->table_name));
			field_store_string(fields[IDX_INDEX_NAME],
					   index->name);
		} else {
			/* index not found */
			ut_snprintf(name, sizeof(name),
				    "index_id:" IB_ID_FMT, iter->first);
			field_store_string(fields[IDX_DATABASE_NAME],
					   "unknown");
			field_store_string(fields[IDX_TABLE_NAME],
					   "unknown");
			field_store_string(fields[IDX_INDEX_NAME],
					   name);
		}

		fields[IDX_COMPRESS_OPS]->store(
			iter->second.compressed);

		fields[IDX_COMPRESS_OPS_OK]->store(
			iter->second.compressed_ok);

		fields[IDX_COMPRESS_TIME]->store(
			(long) (iter->second.compressed_usec / 1000000));

		fields[IDX_UNCOMPRESS_OPS]->store(
			iter->second.decompressed);

		fields[IDX_UNCOMPRESS_TIME]->store(
			(long) (iter->second.decompressed_usec / 1000000));

		if (schema_table_store_record(thd, table)) {
			status = 1;
			break;
		}

		/* Release and reacquire the dict mutex to allow other
		threads to proceed. This could eventually result in the
		contents of INFORMATION_SCHEMA.innodb_cmp_per_index being
		inconsistent, but it is an acceptable compromise. */
		if (i % 1000 == 0) {
			mutex_exit(&dict_sys->mutex);
			mutex_enter(&dict_sys->mutex);
		}
	}

	mutex_exit(&dict_sys->mutex);

	if (reset) {
		page_zip_reset_stat_per_index();
	}

	DBUG_RETURN(status);
}

/*******************************************************************//**
Fill the dynamic table information_schema.innodb_cmp_per_index.
@return	0 on success, 1 on failure */
static
int
i_s_cmp_per_index_fill(
/*===================*/
	THD*		thd,	/*!< in: thread */
	TABLE_LIST*	tables,	/*!< in/out: tables to fill */
	Item*		cond)	/*!< in: condition (ignored) */
{
	return(i_s_cmp_per_index_fill_low(thd, tables, cond, FALSE));
}

/*******************************************************************//**
Fill the dynamic table information_schema.innodb_cmp_per_index_reset.
@return	0 on success, 1 on failure */
static
int
i_s_cmp_per_index_reset_fill(
/*=========================*/
	THD*		thd,	/*!< in: thread */
	TABLE_LIST*	tables,	/*!< in/out: tables to fill */
	Item*		cond)	/*!< in: condition (ignored) */
{
	return(i_s_cmp_per_index_fill_low(thd, tables, cond, TRUE));
}

/*******************************************************************//**
Bind the dynamic table information_schema.innodb_cmp_per_index.
@return	0 on success */
static
int
i_s_cmp_per_index_init(
/*===================*/
	void*	p)	/*!< in/out: table schema object */
{
	DBUG_ENTER("i_s_cmp_init");
	ST_SCHEMA_TABLE* schema = (ST_SCHEMA_TABLE*) p;

	schema->fields_info = i_s_cmp_per_index_fields_info;
	schema->fill_table = i_s_cmp_per_index_fill;

	DBUG_RETURN(0);
}

/*******************************************************************//**
Bind the dynamic table information_schema.innodb_cmp_per_index_reset.
@return	0 on success */
static
int
i_s_cmp_per_index_reset_init(
/*=========================*/
	void*	p)	/*!< in/out: table schema object */
{
	DBUG_ENTER("i_s_cmp_reset_init");
	ST_SCHEMA_TABLE* schema = (ST_SCHEMA_TABLE*) p;

	schema->fields_info = i_s_cmp_per_index_fields_info;
	schema->fill_table = i_s_cmp_per_index_reset_fill;

	DBUG_RETURN(0);
}

UNIV_INTERN struct st_mysql_plugin	i_s_innodb_cmp_per_index =
{
	/* the plugin type (a MYSQL_XXX_PLUGIN value) */
	/* int */
	STRUCT_FLD(type, MYSQL_INFORMATION_SCHEMA_PLUGIN),

	/* pointer to type-specific plugin descriptor */
	/* void* */
	STRUCT_FLD(info, &i_s_info),

	/* plugin name */
	/* const char* */
	STRUCT_FLD(name, "INNODB_CMP_PER_INDEX"),

	/* plugin author (for SHOW PLUGINS) */
	/* const char* */
	STRUCT_FLD(author, plugin_author),

	/* general descriptive text (for SHOW PLUGINS) */
	/* const char* */
	STRUCT_FLD(descr, "Statistics for the InnoDB compression (per index)"),

	/* the plugin license (PLUGIN_LICENSE_XXX) */
	/* int */
	STRUCT_FLD(license, PLUGIN_LICENSE_GPL),

	/* the function to invoke when plugin is loaded */
	/* int (*)(void*); */
	STRUCT_FLD(init, i_s_cmp_per_index_init),

	/* the function to invoke when plugin is unloaded */
	/* int (*)(void*); */
	STRUCT_FLD(deinit, i_s_common_deinit),

	/* plugin version (for SHOW PLUGINS) */
	/* unsigned int */
	STRUCT_FLD(version, INNODB_VERSION_SHORT),

	/* struct st_mysql_show_var* */
	STRUCT_FLD(status_vars, NULL),

	/* struct st_mysql_sys_var** */
	STRUCT_FLD(system_vars, NULL),

	/* reserved for dependency checking */
	/* void* */
	STRUCT_FLD(__reserved1, NULL),

	/* Plugin flags */
	/* unsigned long */
	STRUCT_FLD(flags, 0UL),
};

UNIV_INTERN struct st_mysql_plugin	i_s_innodb_cmp_per_index_reset =
{
	/* the plugin type (a MYSQL_XXX_PLUGIN value) */
	/* int */
	STRUCT_FLD(type, MYSQL_INFORMATION_SCHEMA_PLUGIN),

	/* pointer to type-specific plugin descriptor */
	/* void* */
	STRUCT_FLD(info, &i_s_info),

	/* plugin name */
	/* const char* */
	STRUCT_FLD(name, "INNODB_CMP_PER_INDEX_RESET"),

	/* plugin author (for SHOW PLUGINS) */
	/* const char* */
	STRUCT_FLD(author, plugin_author),

	/* general descriptive text (for SHOW PLUGINS) */
	/* const char* */
	STRUCT_FLD(descr, "Statistics for the InnoDB compression (per index);"
		   " reset cumulated counts"),

	/* the plugin license (PLUGIN_LICENSE_XXX) */
	/* int */
	STRUCT_FLD(license, PLUGIN_LICENSE_GPL),

	/* the function to invoke when plugin is loaded */
	/* int (*)(void*); */
	STRUCT_FLD(init, i_s_cmp_per_index_reset_init),

	/* the function to invoke when plugin is unloaded */
	/* int (*)(void*); */
	STRUCT_FLD(deinit, i_s_common_deinit),

	/* plugin version (for SHOW PLUGINS) */
	/* unsigned int */
	STRUCT_FLD(version, INNODB_VERSION_SHORT),

	/* struct st_mysql_show_var* */
	STRUCT_FLD(status_vars, NULL),

	/* struct st_mysql_sys_var** */
	STRUCT_FLD(system_vars, NULL),

	/* reserved for dependency checking */
	/* void* */
	STRUCT_FLD(__reserved1, NULL),

	/* Plugin flags */
	/* unsigned long */
	STRUCT_FLD(flags, 0UL),
};

<<<<<<< HEAD
/* Fields of the dynamic table INFORMATION_SCHEMA.innodb_metrics */
static ST_FIELD_INFO	innodb_metrics_fields_info[] =
{
#define	METRIC_NAME		0
	{STRUCT_FLD(field_name,		"NAME"),
	 STRUCT_FLD(field_length,	NAME_LEN + 1),
	 STRUCT_FLD(field_type,		MYSQL_TYPE_STRING),
	 STRUCT_FLD(value,		0),
	 STRUCT_FLD(field_flags,	0),
	 STRUCT_FLD(old_name,		""),
	 STRUCT_FLD(open_method,	SKIP_OPEN_TABLE)},

#define	METRIC_SUBSYS		1
	{STRUCT_FLD(field_name,		"SUBSYSTEM"),
	 STRUCT_FLD(field_length,	NAME_LEN + 1),
	 STRUCT_FLD(field_type,		MYSQL_TYPE_STRING),
	 STRUCT_FLD(value,		0),
	 STRUCT_FLD(field_flags,	0),
	 STRUCT_FLD(old_name,		""),
	 STRUCT_FLD(open_method,	SKIP_OPEN_TABLE)},

#define	METRIC_VALUE_START	2
	{STRUCT_FLD(field_name,		"COUNT"),
	 STRUCT_FLD(field_length,	MY_INT64_NUM_DECIMAL_DIGITS),
	 STRUCT_FLD(field_type,		MYSQL_TYPE_LONGLONG),
	 STRUCT_FLD(value,		0),
	 STRUCT_FLD(field_flags,	0),
	 STRUCT_FLD(old_name,		""),
	 STRUCT_FLD(open_method,	SKIP_OPEN_TABLE)},

#define	METRIC_MAX_VALUE_START	3
	{STRUCT_FLD(field_name,		"MAX_COUNT"),
	 STRUCT_FLD(field_length,	MY_INT64_NUM_DECIMAL_DIGITS),
	 STRUCT_FLD(field_type,		MYSQL_TYPE_LONGLONG),
	 STRUCT_FLD(value,		0),
	 STRUCT_FLD(field_flags,	MY_I_S_MAYBE_NULL),
	 STRUCT_FLD(old_name,		""),
	 STRUCT_FLD(open_method,	SKIP_OPEN_TABLE)},

#define	METRIC_MIN_VALUE_START	4
	{STRUCT_FLD(field_name,		"MIN_COUNT"),
	 STRUCT_FLD(field_length,	MY_INT64_NUM_DECIMAL_DIGITS),
	 STRUCT_FLD(field_type,		MYSQL_TYPE_LONGLONG),
	 STRUCT_FLD(value,		0),
	 STRUCT_FLD(field_flags,	MY_I_S_MAYBE_NULL),
	 STRUCT_FLD(old_name,		""),
	 STRUCT_FLD(open_method,	SKIP_OPEN_TABLE)},

#define	METRIC_AVG_VALUE_START	5
	{STRUCT_FLD(field_name,		"AVG_COUNT"),
	 STRUCT_FLD(field_length,	MAX_FLOAT_STR_LENGTH),
	 STRUCT_FLD(field_type,		MYSQL_TYPE_FLOAT),
	 STRUCT_FLD(value,		0),
	 STRUCT_FLD(field_flags,	MY_I_S_MAYBE_NULL),
	 STRUCT_FLD(old_name,		""),
	 STRUCT_FLD(open_method,	SKIP_OPEN_TABLE)},

#define	METRIC_VALUE_RESET	6
	{STRUCT_FLD(field_name,		"COUNT_RESET"),
	 STRUCT_FLD(field_length,	MY_INT64_NUM_DECIMAL_DIGITS),
	 STRUCT_FLD(field_type,		MYSQL_TYPE_LONGLONG),
	 STRUCT_FLD(value,		0),
	 STRUCT_FLD(field_flags,	0),
	 STRUCT_FLD(old_name,		""),
	 STRUCT_FLD(open_method,	SKIP_OPEN_TABLE)},

#define	METRIC_MAX_VALUE_RESET	7
	{STRUCT_FLD(field_name,		"MAX_COUNT_RESET"),
	 STRUCT_FLD(field_length,	MY_INT64_NUM_DECIMAL_DIGITS),
	 STRUCT_FLD(field_type,		MYSQL_TYPE_LONGLONG),
	 STRUCT_FLD(value,		0),
	 STRUCT_FLD(field_flags,	MY_I_S_MAYBE_NULL),
	 STRUCT_FLD(old_name,		""),
	 STRUCT_FLD(open_method,	SKIP_OPEN_TABLE)},

#define	METRIC_MIN_VALUE_RESET	8
	{STRUCT_FLD(field_name,		"MIN_COUNT_RESET"),
	 STRUCT_FLD(field_length,	MY_INT64_NUM_DECIMAL_DIGITS),
	 STRUCT_FLD(field_type,		MYSQL_TYPE_LONGLONG),
	 STRUCT_FLD(value,		0),
	 STRUCT_FLD(field_flags,	MY_I_S_MAYBE_NULL),
	 STRUCT_FLD(old_name,		""),
	 STRUCT_FLD(open_method,	SKIP_OPEN_TABLE)},

#define	METRIC_AVG_VALUE_RESET	9
	{STRUCT_FLD(field_name,		"AVG_COUNT_RESET"),
	 STRUCT_FLD(field_length,	MAX_FLOAT_STR_LENGTH),
	 STRUCT_FLD(field_type,		MYSQL_TYPE_FLOAT),
	 STRUCT_FLD(value,		0),
	 STRUCT_FLD(field_flags,	MY_I_S_MAYBE_NULL),
	 STRUCT_FLD(old_name,		""),
	 STRUCT_FLD(open_method,	SKIP_OPEN_TABLE)},

#define	METRIC_START_TIME	10
	{STRUCT_FLD(field_name,		"TIME_ENABLED"),
	 STRUCT_FLD(field_length,	0),
	 STRUCT_FLD(field_type,		MYSQL_TYPE_DATETIME),
	 STRUCT_FLD(value,		0),
	 STRUCT_FLD(field_flags,	MY_I_S_MAYBE_NULL),
	 STRUCT_FLD(old_name,		""),
	 STRUCT_FLD(open_method,	SKIP_OPEN_TABLE)},

#define	METRIC_STOP_TIME	11
	{STRUCT_FLD(field_name,		"TIME_DISABLED"),
	 STRUCT_FLD(field_length,	0),
	 STRUCT_FLD(field_type,		MYSQL_TYPE_DATETIME),
	 STRUCT_FLD(value,		0),
	 STRUCT_FLD(field_flags,	MY_I_S_MAYBE_NULL),
	 STRUCT_FLD(old_name,		""),
	 STRUCT_FLD(open_method,	SKIP_OPEN_TABLE)},

#define	METRIC_TIME_ELAPSED	12
	{STRUCT_FLD(field_name,		"TIME_ELAPSED"),
	 STRUCT_FLD(field_length,	MY_INT64_NUM_DECIMAL_DIGITS),
	 STRUCT_FLD(field_type,		MYSQL_TYPE_LONGLONG),
	 STRUCT_FLD(value,		0),
	 STRUCT_FLD(field_flags,	MY_I_S_MAYBE_NULL),
	 STRUCT_FLD(old_name,		""),
	 STRUCT_FLD(open_method,	SKIP_OPEN_TABLE)},

#define	METRIC_RESET_TIME	13
	{STRUCT_FLD(field_name,		"TIME_RESET"),
	 STRUCT_FLD(field_length,	0),
	 STRUCT_FLD(field_type,		MYSQL_TYPE_DATETIME),
	 STRUCT_FLD(value,		0),
	 STRUCT_FLD(field_flags,	MY_I_S_MAYBE_NULL),
	 STRUCT_FLD(old_name,		""),
	 STRUCT_FLD(open_method,	SKIP_OPEN_TABLE)},

#define	METRIC_STATUS		14
	{STRUCT_FLD(field_name,		"STATUS"),
	 STRUCT_FLD(field_length,	NAME_LEN + 1),
	 STRUCT_FLD(field_type,		MYSQL_TYPE_STRING),
	 STRUCT_FLD(value,		0),
	 STRUCT_FLD(field_flags,	0),
	 STRUCT_FLD(old_name,		""),
	 STRUCT_FLD(open_method,	SKIP_OPEN_TABLE)},

#define	METRIC_TYPE		15
	{STRUCT_FLD(field_name,		"TYPE"),
	 STRUCT_FLD(field_length,	NAME_LEN + 1),
	 STRUCT_FLD(field_type,		MYSQL_TYPE_STRING),
	 STRUCT_FLD(value,		0),
	 STRUCT_FLD(field_flags,	0),
	 STRUCT_FLD(old_name,		""),
	 STRUCT_FLD(open_method,	SKIP_OPEN_TABLE)},

#define	METRIC_DESC		16
	{STRUCT_FLD(field_name,		"COMMENT"),
	 STRUCT_FLD(field_length,	NAME_LEN + 1),
	 STRUCT_FLD(field_type,		MYSQL_TYPE_STRING),
	 STRUCT_FLD(value,		0),
	 STRUCT_FLD(field_flags,	0),
	 STRUCT_FLD(old_name,		""),
=======
/* Fields of the dynamic table information_schema.innodb_cmpmem. */
static ST_FIELD_INFO	i_s_cmpmem_fields_info[] =
{
	{STRUCT_FLD(field_name,		"page_size"),
	 STRUCT_FLD(field_length,	5),
	 STRUCT_FLD(field_type,		MYSQL_TYPE_LONG),
	 STRUCT_FLD(value,		0),
	 STRUCT_FLD(field_flags,	0),
	 STRUCT_FLD(old_name,		"Buddy Block Size"),
	 STRUCT_FLD(open_method,	SKIP_OPEN_TABLE)},

	{STRUCT_FLD(field_name,		"buffer_pool_instance"),
	STRUCT_FLD(field_length,	MY_INT32_NUM_DECIMAL_DIGITS),
	STRUCT_FLD(field_type,		MYSQL_TYPE_LONG),
	STRUCT_FLD(value,		0),
	STRUCT_FLD(field_flags,		0),
	STRUCT_FLD(old_name,		"Buffer Pool Id"),
	STRUCT_FLD(open_method,		SKIP_OPEN_TABLE)},

	{STRUCT_FLD(field_name,		"pages_used"),
	 STRUCT_FLD(field_length,	MY_INT32_NUM_DECIMAL_DIGITS),
	 STRUCT_FLD(field_type,		MYSQL_TYPE_LONG),
	 STRUCT_FLD(value,		0),
	 STRUCT_FLD(field_flags,	0),
	 STRUCT_FLD(old_name,		"Currently in Use"),
	 STRUCT_FLD(open_method,	SKIP_OPEN_TABLE)},

	{STRUCT_FLD(field_name,		"pages_free"),
	 STRUCT_FLD(field_length,	MY_INT32_NUM_DECIMAL_DIGITS),
	 STRUCT_FLD(field_type,		MYSQL_TYPE_LONG),
	 STRUCT_FLD(value,		0),
	 STRUCT_FLD(field_flags,	0),
	 STRUCT_FLD(old_name,		"Currently Available"),
	 STRUCT_FLD(open_method,	SKIP_OPEN_TABLE)},

	{STRUCT_FLD(field_name,		"relocation_ops"),
	 STRUCT_FLD(field_length,	MY_INT64_NUM_DECIMAL_DIGITS),
	 STRUCT_FLD(field_type,		MYSQL_TYPE_LONGLONG),
	 STRUCT_FLD(value,		0),
	 STRUCT_FLD(field_flags,	0),
	 STRUCT_FLD(old_name,		"Total Number of Relocations"),
	 STRUCT_FLD(open_method,	SKIP_OPEN_TABLE)},

	{STRUCT_FLD(field_name,		"relocation_time"),
	 STRUCT_FLD(field_length,	MY_INT32_NUM_DECIMAL_DIGITS),
	 STRUCT_FLD(field_type,		MYSQL_TYPE_LONG),
	 STRUCT_FLD(value,		0),
	 STRUCT_FLD(field_flags,	0),
	 STRUCT_FLD(old_name,		"Total Duration of Relocations,"
					" in Seconds"),
>>>>>>> 069ed1a4
	 STRUCT_FLD(open_method,	SKIP_OPEN_TABLE)},

	END_OF_ST_FIELD_INFO
};

<<<<<<< HEAD
/**********************************************************************//**
Fill the information schema metrics table.
@return	0 on success */
static
int
i_s_metrics_fill(
/*=============*/
	THD*		thd,		/*!< in: thread */
	TABLE*		table_to_fill)	/*!< in/out: fill this table */
{
	int		count;
	Field**		fields;
	double		time_diff = 0;
	monitor_info_t*	monitor_info;
	mon_type_t	min_val;
	mon_type_t	max_val;

	DBUG_ENTER("i_s_metrics_fill");
	fields = table_to_fill->field;

	for (count = 0; count < NUM_MONITOR; count++) {
		monitor_info = srv_mon_get_info((monitor_id_t) count);

		/* A good place to sanity check the Monitor ID */
		ut_a(count == monitor_info->monitor_id);

		/* If the item refers to a Module, nothing to fill,
		continue. */
		if ((monitor_info->monitor_type & MONITOR_MODULE)
		    || (monitor_info->monitor_type & MONITOR_HIDDEN)) {
			continue;
		}

		/* If this is an existing "status variable", and
		its corresponding counter is still on, we need
		to calculate the result from its corresponding
		counter. */
		if (monitor_info->monitor_type & MONITOR_EXISTING
		    && MONITOR_IS_ON(count)) {
			srv_mon_process_existing_counter((monitor_id_t) count,
							 MONITOR_GET_VALUE);
		}

		/* Fill in counter's basic information */
		OK(field_store_string(fields[METRIC_NAME],
				      monitor_info->monitor_name));

		OK(field_store_string(fields[METRIC_SUBSYS],
				      monitor_info->monitor_module));

		OK(field_store_string(fields[METRIC_DESC],
				      monitor_info->monitor_desc));

		/* Fill in counter values */
		OK(fields[METRIC_VALUE_RESET]->store(
			MONITOR_VALUE(count), FALSE));

		OK(fields[METRIC_VALUE_START]->store(
			MONITOR_VALUE_SINCE_START(count), FALSE));

		/* If the max value is MAX_RESERVED, counter max
		value has not been updated. Set the column value
		to NULL. */
		if (MONITOR_MAX_VALUE(count) == MAX_RESERVED
		    || MONITOR_MAX_MIN_NOT_INIT(count)) {
			fields[METRIC_MAX_VALUE_RESET]->set_null();
		} else {
			OK(fields[METRIC_MAX_VALUE_RESET]->store(
				MONITOR_MAX_VALUE(count), FALSE));
			fields[METRIC_MAX_VALUE_RESET]->set_notnull();
		}

		/* If the min value is MAX_RESERVED, counter min
		value has not been updated. Set the column value
		to NULL. */
		if (MONITOR_MIN_VALUE(count) == MIN_RESERVED
		    || MONITOR_MAX_MIN_NOT_INIT(count)) {
			fields[METRIC_MIN_VALUE_RESET]->set_null();
		} else {
			OK(fields[METRIC_MIN_VALUE_RESET]->store(
				MONITOR_MIN_VALUE(count), FALSE));
			fields[METRIC_MIN_VALUE_RESET]->set_notnull();
		}

		/* Calculate the max value since counter started */
		max_val = srv_mon_calc_max_since_start((monitor_id_t) count);

		if (max_val == MAX_RESERVED
		    || MONITOR_MAX_MIN_NOT_INIT(count)) {
			fields[METRIC_MAX_VALUE_START]->set_null();
		} else {
			OK(fields[METRIC_MAX_VALUE_START]->store(
				max_val, FALSE));
			fields[METRIC_MAX_VALUE_START]->set_notnull();
		}

		/* Calculate the min value since counter started */
		min_val = srv_mon_calc_min_since_start((monitor_id_t) count);

		if (min_val == MIN_RESERVED
		    || MONITOR_MAX_MIN_NOT_INIT(count)) {
			fields[METRIC_MIN_VALUE_START]->set_null();
		} else {
			OK(fields[METRIC_MIN_VALUE_START]->store(
				min_val, FALSE));

			fields[METRIC_MIN_VALUE_START]->set_notnull();
		}

		/* If monitor has been enabled (no matter it is disabled
		or not now), fill METRIC_START_TIME and METRIC_TIME_ELAPSED
		field */
		if (MONITOR_FIELD(count, mon_start_time)) {
			OK(field_store_time_t(fields[METRIC_START_TIME],
				(time_t)MONITOR_FIELD(count, mon_start_time)));
			fields[METRIC_START_TIME]->set_notnull();

			/* If monitor is enabled, the TIME_ELAPSED is the
			time difference between current and time when monitor
			is enabled. Otherwise, it is the time difference
			between time when monitor is enabled and time
			when it is disabled */
			if (MONITOR_IS_ON(count)) {
				time_diff = difftime(time(NULL),
					MONITOR_FIELD(count, mon_start_time));
			} else {
				time_diff =  difftime(
					MONITOR_FIELD(count, mon_stop_time),
					MONITOR_FIELD(count, mon_start_time));
			}

			OK(fields[METRIC_TIME_ELAPSED]->store(
				time_diff));
			fields[METRIC_TIME_ELAPSED]->set_notnull();
		} else {
			fields[METRIC_START_TIME]->set_null();
			fields[METRIC_TIME_ELAPSED]->set_null();
			time_diff = 0;
		}

		/* Unless MONITOR__NO_AVERAGE is marked, we will need
		to calculate the average value. If this is a monitor set
		owner marked by MONITOR_SET_OWNER, divide
		the value by another counter (number of calls) designated
		by monitor_info->monitor_related_id.
		Otherwise average the counter value by the time between the
		time that the counter is enabled and time it is disabled
		or time it is sampled. */
		if (!(monitor_info->monitor_type & MONITOR_NO_AVERAGE)
		    && (monitor_info->monitor_type & MONITOR_SET_OWNER)
		    && monitor_info->monitor_related_id) {
			mon_type_t	value_start
				 = MONITOR_VALUE_SINCE_START(
					monitor_info->monitor_related_id);

			if (value_start) {
				OK(fields[METRIC_AVG_VALUE_START]->store(
					MONITOR_VALUE_SINCE_START(count)
					/ value_start, FALSE));

				fields[METRIC_AVG_VALUE_START]->set_notnull();
			} else {
				fields[METRIC_AVG_VALUE_START]->set_null();
			}

			if (MONITOR_VALUE(monitor_info->monitor_related_id)) {
				OK(fields[METRIC_AVG_VALUE_RESET]->store(
					MONITOR_VALUE(count)
					/ MONITOR_VALUE(
					monitor_info->monitor_related_id),
					FALSE));
			} else {
				fields[METRIC_AVG_VALUE_RESET]->set_null();
			}
		} else if (!(monitor_info->monitor_type & MONITOR_NO_AVERAGE)
			   && !(monitor_info->monitor_type
				& MONITOR_DISPLAY_CURRENT)) {
			if (time_diff) {
				OK(fields[METRIC_AVG_VALUE_START]->store(
					(double) MONITOR_VALUE_SINCE_START(
						count) / time_diff));
				fields[METRIC_AVG_VALUE_START]->set_notnull();
			} else {
				fields[METRIC_AVG_VALUE_START]->set_null();
			}

			if (MONITOR_FIELD(count, mon_reset_time)) {
				/* calculate the time difference since last
				reset */
				if (MONITOR_IS_ON(count)) {
					time_diff = difftime(
						time(NULL), MONITOR_FIELD(
							count, mon_reset_time));
				} else {
					time_diff =  difftime(
					MONITOR_FIELD(count, mon_stop_time),
					MONITOR_FIELD(count, mon_reset_time));
				}
			} else {
				time_diff = 0;
			}

			if (time_diff) {
				OK(fields[METRIC_AVG_VALUE_RESET]->store(
					(double )MONITOR_VALUE(count)
					/ time_diff));
				fields[METRIC_AVG_VALUE_RESET]->set_notnull();
			} else {
				fields[METRIC_AVG_VALUE_RESET]->set_null();
			}
		} else {
			fields[METRIC_AVG_VALUE_START]->set_null();
			fields[METRIC_AVG_VALUE_RESET]->set_null();
		}


		if (MONITOR_IS_ON(count)) {
			/* If monitor is on, the stop time will set to NULL */
			fields[METRIC_STOP_TIME]->set_null();

			/* Display latest Monitor Reset Time only if Monitor
			counter is on. */
			if (MONITOR_FIELD(count, mon_reset_time)) {
				OK(field_store_time_t(
					fields[METRIC_RESET_TIME],
					(time_t)MONITOR_FIELD(
						count, mon_reset_time)));
				fields[METRIC_RESET_TIME]->set_notnull();
			} else {
				fields[METRIC_RESET_TIME]->set_null();
			}

			/* Display the monitor status as "enabled" */
			OK(field_store_string(fields[METRIC_STATUS],
					      "enabled"));
		} else {
			if (MONITOR_FIELD(count, mon_stop_time)) {
				OK(field_store_time_t(fields[METRIC_STOP_TIME],
				(time_t)MONITOR_FIELD(count, mon_stop_time)));
				fields[METRIC_STOP_TIME]->set_notnull();
			} else {
				fields[METRIC_STOP_TIME]->set_null();
			}

			fields[METRIC_RESET_TIME]->set_null();

			OK(field_store_string(fields[METRIC_STATUS],
					      "disabled"));
		}

		if (monitor_info->monitor_type & MONITOR_DISPLAY_CURRENT) {
			OK(field_store_string(fields[METRIC_TYPE],
					      "value"));
		} else if (monitor_info->monitor_type & MONITOR_EXISTING) {
			OK(field_store_string(fields[METRIC_TYPE],
					      "status_counter"));
		} else if (monitor_info->monitor_type & MONITOR_SET_OWNER) {
			OK(field_store_string(fields[METRIC_TYPE],
					      "set_owner"));
		} else if ( monitor_info->monitor_type & MONITOR_SET_MEMBER) {
			OK(field_store_string(fields[METRIC_TYPE],
					      "set_member"));
		} else {
			OK(field_store_string(fields[METRIC_TYPE],
					      "counter"));
		}

		OK(schema_table_store_record(thd, table_to_fill));
	}

	DBUG_RETURN(0);
}

/*******************************************************************//**
Function to fill information schema metrics tables.
@return	0 on success */
static
int
i_s_metrics_fill_table(
/*===================*/
	THD*		thd,	/*!< in: thread */
	TABLE_LIST*	tables,	/*!< in/out: tables to fill */
	Item*		)	/*!< in: condition (not used) */
{
	DBUG_ENTER("i_s_metrics_fill_table");

	/* deny access to non-superusers */
	if (check_global_access(thd, PROCESS_ACL)) {
		DBUG_RETURN(0);
	}

	i_s_metrics_fill(thd, tables->table);

	DBUG_RETURN(0);
}
/*******************************************************************//**
Bind the dynamic table INFORMATION_SCHEMA.innodb_metrics
@return	0 on success */
static
int
innodb_metrics_init(
/*================*/
	void*	p)	/*!< in/out: table schema object */
{
	ST_SCHEMA_TABLE*	schema;

	DBUG_ENTER("innodb_metrics_init");

	schema = (ST_SCHEMA_TABLE*) p;

	schema->fields_info = innodb_metrics_fields_info;
	schema->fill_table = i_s_metrics_fill_table;

=======
/*******************************************************************//**
Fill the dynamic table information_schema.innodb_cmpmem or
innodb_cmpmem_reset.
@return	0 on success, 1 on failure */
static
int
i_s_cmpmem_fill_low(
/*================*/
	THD*		thd,	/*!< in: thread */
	TABLE_LIST*	tables,	/*!< in/out: tables to fill */
	Item*		,	/*!< in: condition (ignored) */
	ibool		reset)	/*!< in: TRUE=reset cumulated counts */
{
	int		status = 0;
	TABLE*	table	= (TABLE*) tables->table;

	DBUG_ENTER("i_s_cmpmem_fill_low");

	/* deny access to non-superusers */
	if (check_global_access(thd, PROCESS_ACL)) {

		DBUG_RETURN(0);
	}

	RETURN_IF_INNODB_NOT_STARTED(tables->schema_table_name);

	for (ulint i = 0; i < srv_buf_pool_instances; i++) {
		buf_pool_t*	buf_pool;

		status	= 0;

		buf_pool = buf_pool_from_array(i);

		buf_pool_mutex_enter(buf_pool);

		for (uint x = 0; x <= BUF_BUDDY_SIZES; x++) {
			buf_buddy_stat_t*	buddy_stat;

			buddy_stat = &buf_pool->buddy_stat[x];

			table->field[0]->store(BUF_BUDDY_LOW << x);
			table->field[1]->store(i);
			table->field[2]->store(buddy_stat->used);
			table->field[3]->store(UNIV_LIKELY(x < BUF_BUDDY_SIZES)
				? UT_LIST_GET_LEN(buf_pool->zip_free[x])
				: 0);
			table->field[4]->store(
				(longlong) buddy_stat->relocated, true);
			table->field[5]->store(
				(ulong) (buddy_stat->relocated_usec / 1000000));

			if (reset) {
				/* This is protected by buf_pool->mutex. */
				buddy_stat->relocated = 0;
				buddy_stat->relocated_usec = 0;
			}

			if (schema_table_store_record(thd, table)) {
				status = 1;
				break;
			}
		}

		buf_pool_mutex_exit(buf_pool);

		if (status) {
			break;
		}
	}

	DBUG_RETURN(status);
}

/*******************************************************************//**
Fill the dynamic table information_schema.innodb_cmpmem.
@return	0 on success, 1 on failure */
static
int
i_s_cmpmem_fill(
/*============*/
	THD*		thd,	/*!< in: thread */
	TABLE_LIST*	tables,	/*!< in/out: tables to fill */
	Item*		cond)	/*!< in: condition (ignored) */
{
	return(i_s_cmpmem_fill_low(thd, tables, cond, FALSE));
}

/*******************************************************************//**
Fill the dynamic table information_schema.innodb_cmpmem_reset.
@return	0 on success, 1 on failure */
static
int
i_s_cmpmem_reset_fill(
/*==================*/
	THD*		thd,	/*!< in: thread */
	TABLE_LIST*	tables,	/*!< in/out: tables to fill */
	Item*		cond)	/*!< in: condition (ignored) */
{
	return(i_s_cmpmem_fill_low(thd, tables, cond, TRUE));
}

/*******************************************************************//**
Bind the dynamic table information_schema.innodb_cmpmem.
@return	0 on success */
static
int
i_s_cmpmem_init(
/*============*/
	void*	p)	/*!< in/out: table schema object */
{
	DBUG_ENTER("i_s_cmpmem_init");
	ST_SCHEMA_TABLE* schema = (ST_SCHEMA_TABLE*) p;

	schema->fields_info = i_s_cmpmem_fields_info;
	schema->fill_table = i_s_cmpmem_fill;

	DBUG_RETURN(0);
}

/*******************************************************************//**
Bind the dynamic table information_schema.innodb_cmpmem_reset.
@return	0 on success */
static
int
i_s_cmpmem_reset_init(
/*==================*/
	void*	p)	/*!< in/out: table schema object */
{
	DBUG_ENTER("i_s_cmpmem_reset_init");
	ST_SCHEMA_TABLE* schema = (ST_SCHEMA_TABLE*) p;

	schema->fields_info = i_s_cmpmem_fields_info;
	schema->fill_table = i_s_cmpmem_reset_fill;

	DBUG_RETURN(0);
}

UNIV_INTERN struct st_mysql_plugin	i_s_innodb_cmpmem =
{
	/* the plugin type (a MYSQL_XXX_PLUGIN value) */
	/* int */
	STRUCT_FLD(type, MYSQL_INFORMATION_SCHEMA_PLUGIN),

	/* pointer to type-specific plugin descriptor */
	/* void* */
	STRUCT_FLD(info, &i_s_info),

	/* plugin name */
	/* const char* */
	STRUCT_FLD(name, "INNODB_CMPMEM"),

	/* plugin author (for SHOW PLUGINS) */
	/* const char* */
	STRUCT_FLD(author, plugin_author),

	/* general descriptive text (for SHOW PLUGINS) */
	/* const char* */
	STRUCT_FLD(descr, "Statistics for the InnoDB compressed buffer pool"),

	/* the plugin license (PLUGIN_LICENSE_XXX) */
	/* int */
	STRUCT_FLD(license, PLUGIN_LICENSE_GPL),

	/* the function to invoke when plugin is loaded */
	/* int (*)(void*); */
	STRUCT_FLD(init, i_s_cmpmem_init),

	/* the function to invoke when plugin is unloaded */
	/* int (*)(void*); */
	STRUCT_FLD(deinit, i_s_common_deinit),

	/* plugin version (for SHOW PLUGINS) */
	/* unsigned int */
	STRUCT_FLD(version, INNODB_VERSION_SHORT),

	/* struct st_mysql_show_var* */
	STRUCT_FLD(status_vars, NULL),

	/* struct st_mysql_sys_var** */
	STRUCT_FLD(system_vars, NULL),

	/* reserved for dependency checking */
	/* void* */
	STRUCT_FLD(__reserved1, NULL),

	/* Plugin flags */
	/* unsigned long */
	STRUCT_FLD(flags, 0UL),
};

UNIV_INTERN struct st_mysql_plugin	i_s_innodb_cmpmem_reset =
{
	/* the plugin type (a MYSQL_XXX_PLUGIN value) */
	/* int */
	STRUCT_FLD(type, MYSQL_INFORMATION_SCHEMA_PLUGIN),

	/* pointer to type-specific plugin descriptor */
	/* void* */
	STRUCT_FLD(info, &i_s_info),

	/* plugin name */
	/* const char* */
	STRUCT_FLD(name, "INNODB_CMPMEM_RESET"),

	/* plugin author (for SHOW PLUGINS) */
	/* const char* */
	STRUCT_FLD(author, plugin_author),

	/* general descriptive text (for SHOW PLUGINS) */
	/* const char* */
	STRUCT_FLD(descr, "Statistics for the InnoDB compressed buffer pool;"
		   " reset cumulated counts"),

	/* the plugin license (PLUGIN_LICENSE_XXX) */
	/* int */
	STRUCT_FLD(license, PLUGIN_LICENSE_GPL),

	/* the function to invoke when plugin is loaded */
	/* int (*)(void*); */
	STRUCT_FLD(init, i_s_cmpmem_reset_init),

	/* the function to invoke when plugin is unloaded */
	/* int (*)(void*); */
	STRUCT_FLD(deinit, i_s_common_deinit),

	/* plugin version (for SHOW PLUGINS) */
	/* unsigned int */
	STRUCT_FLD(version, INNODB_VERSION_SHORT),

	/* struct st_mysql_show_var* */
	STRUCT_FLD(status_vars, NULL),

	/* struct st_mysql_sys_var** */
	STRUCT_FLD(system_vars, NULL),

	/* reserved for dependency checking */
	/* void* */
	STRUCT_FLD(__reserved1, NULL),

	/* Plugin flags */
	/* unsigned long */
	STRUCT_FLD(flags, 0UL),
};

/* Fields of the dynamic table INFORMATION_SCHEMA.innodb_metrics */
static ST_FIELD_INFO	innodb_metrics_fields_info[] =
{
#define	METRIC_NAME		0
	{STRUCT_FLD(field_name,		"NAME"),
	 STRUCT_FLD(field_length,	NAME_LEN + 1),
	 STRUCT_FLD(field_type,		MYSQL_TYPE_STRING),
	 STRUCT_FLD(value,		0),
	 STRUCT_FLD(field_flags,	0),
	 STRUCT_FLD(old_name,		""),
	 STRUCT_FLD(open_method,	SKIP_OPEN_TABLE)},

#define	METRIC_SUBSYS		1
	{STRUCT_FLD(field_name,		"SUBSYSTEM"),
	 STRUCT_FLD(field_length,	NAME_LEN + 1),
	 STRUCT_FLD(field_type,		MYSQL_TYPE_STRING),
	 STRUCT_FLD(value,		0),
	 STRUCT_FLD(field_flags,	0),
	 STRUCT_FLD(old_name,		""),
	 STRUCT_FLD(open_method,	SKIP_OPEN_TABLE)},

#define	METRIC_VALUE_START	2
	{STRUCT_FLD(field_name,		"COUNT"),
	 STRUCT_FLD(field_length,	MY_INT64_NUM_DECIMAL_DIGITS),
	 STRUCT_FLD(field_type,		MYSQL_TYPE_LONGLONG),
	 STRUCT_FLD(value,		0),
	 STRUCT_FLD(field_flags,	0),
	 STRUCT_FLD(old_name,		""),
	 STRUCT_FLD(open_method,	SKIP_OPEN_TABLE)},

#define	METRIC_MAX_VALUE_START	3
	{STRUCT_FLD(field_name,		"MAX_COUNT"),
	 STRUCT_FLD(field_length,	MY_INT64_NUM_DECIMAL_DIGITS),
	 STRUCT_FLD(field_type,		MYSQL_TYPE_LONGLONG),
	 STRUCT_FLD(value,		0),
	 STRUCT_FLD(field_flags,	MY_I_S_MAYBE_NULL),
	 STRUCT_FLD(old_name,		""),
	 STRUCT_FLD(open_method,	SKIP_OPEN_TABLE)},

#define	METRIC_MIN_VALUE_START	4
	{STRUCT_FLD(field_name,		"MIN_COUNT"),
	 STRUCT_FLD(field_length,	MY_INT64_NUM_DECIMAL_DIGITS),
	 STRUCT_FLD(field_type,		MYSQL_TYPE_LONGLONG),
	 STRUCT_FLD(value,		0),
	 STRUCT_FLD(field_flags,	MY_I_S_MAYBE_NULL),
	 STRUCT_FLD(old_name,		""),
	 STRUCT_FLD(open_method,	SKIP_OPEN_TABLE)},

#define	METRIC_AVG_VALUE_START	5
	{STRUCT_FLD(field_name,		"AVG_COUNT"),
	 STRUCT_FLD(field_length,	MAX_FLOAT_STR_LENGTH),
	 STRUCT_FLD(field_type,		MYSQL_TYPE_FLOAT),
	 STRUCT_FLD(value,		0),
	 STRUCT_FLD(field_flags,	MY_I_S_MAYBE_NULL),
	 STRUCT_FLD(old_name,		""),
	 STRUCT_FLD(open_method,	SKIP_OPEN_TABLE)},

#define	METRIC_VALUE_RESET	6
	{STRUCT_FLD(field_name,		"COUNT_RESET"),
	 STRUCT_FLD(field_length,	MY_INT64_NUM_DECIMAL_DIGITS),
	 STRUCT_FLD(field_type,		MYSQL_TYPE_LONGLONG),
	 STRUCT_FLD(value,		0),
	 STRUCT_FLD(field_flags,	0),
	 STRUCT_FLD(old_name,		""),
	 STRUCT_FLD(open_method,	SKIP_OPEN_TABLE)},

#define	METRIC_MAX_VALUE_RESET	7
	{STRUCT_FLD(field_name,		"MAX_COUNT_RESET"),
	 STRUCT_FLD(field_length,	MY_INT64_NUM_DECIMAL_DIGITS),
	 STRUCT_FLD(field_type,		MYSQL_TYPE_LONGLONG),
	 STRUCT_FLD(value,		0),
	 STRUCT_FLD(field_flags,	MY_I_S_MAYBE_NULL),
	 STRUCT_FLD(old_name,		""),
	 STRUCT_FLD(open_method,	SKIP_OPEN_TABLE)},

#define	METRIC_MIN_VALUE_RESET	8
	{STRUCT_FLD(field_name,		"MIN_COUNT_RESET"),
	 STRUCT_FLD(field_length,	MY_INT64_NUM_DECIMAL_DIGITS),
	 STRUCT_FLD(field_type,		MYSQL_TYPE_LONGLONG),
	 STRUCT_FLD(value,		0),
	 STRUCT_FLD(field_flags,	MY_I_S_MAYBE_NULL),
	 STRUCT_FLD(old_name,		""),
	 STRUCT_FLD(open_method,	SKIP_OPEN_TABLE)},

#define	METRIC_AVG_VALUE_RESET	9
	{STRUCT_FLD(field_name,		"AVG_COUNT_RESET"),
	 STRUCT_FLD(field_length,	MAX_FLOAT_STR_LENGTH),
	 STRUCT_FLD(field_type,		MYSQL_TYPE_FLOAT),
	 STRUCT_FLD(value,		0),
	 STRUCT_FLD(field_flags,	MY_I_S_MAYBE_NULL),
	 STRUCT_FLD(old_name,		""),
	 STRUCT_FLD(open_method,	SKIP_OPEN_TABLE)},

#define	METRIC_START_TIME	10
	{STRUCT_FLD(field_name,		"TIME_ENABLED"),
	 STRUCT_FLD(field_length,	0),
	 STRUCT_FLD(field_type,		MYSQL_TYPE_DATETIME),
	 STRUCT_FLD(value,		0),
	 STRUCT_FLD(field_flags,	MY_I_S_MAYBE_NULL),
	 STRUCT_FLD(old_name,		""),
	 STRUCT_FLD(open_method,	SKIP_OPEN_TABLE)},

#define	METRIC_STOP_TIME	11
	{STRUCT_FLD(field_name,		"TIME_DISABLED"),
	 STRUCT_FLD(field_length,	0),
	 STRUCT_FLD(field_type,		MYSQL_TYPE_DATETIME),
	 STRUCT_FLD(value,		0),
	 STRUCT_FLD(field_flags,	MY_I_S_MAYBE_NULL),
	 STRUCT_FLD(old_name,		""),
	 STRUCT_FLD(open_method,	SKIP_OPEN_TABLE)},

#define	METRIC_TIME_ELAPSED	12
	{STRUCT_FLD(field_name,		"TIME_ELAPSED"),
	 STRUCT_FLD(field_length,	MY_INT64_NUM_DECIMAL_DIGITS),
	 STRUCT_FLD(field_type,		MYSQL_TYPE_LONGLONG),
	 STRUCT_FLD(value,		0),
	 STRUCT_FLD(field_flags,	MY_I_S_MAYBE_NULL),
	 STRUCT_FLD(old_name,		""),
	 STRUCT_FLD(open_method,	SKIP_OPEN_TABLE)},

#define	METRIC_RESET_TIME	13
	{STRUCT_FLD(field_name,		"TIME_RESET"),
	 STRUCT_FLD(field_length,	0),
	 STRUCT_FLD(field_type,		MYSQL_TYPE_DATETIME),
	 STRUCT_FLD(value,		0),
	 STRUCT_FLD(field_flags,	MY_I_S_MAYBE_NULL),
	 STRUCT_FLD(old_name,		""),
	 STRUCT_FLD(open_method,	SKIP_OPEN_TABLE)},

#define	METRIC_STATUS		14
	{STRUCT_FLD(field_name,		"STATUS"),
	 STRUCT_FLD(field_length,	NAME_LEN + 1),
	 STRUCT_FLD(field_type,		MYSQL_TYPE_STRING),
	 STRUCT_FLD(value,		0),
	 STRUCT_FLD(field_flags,	0),
	 STRUCT_FLD(old_name,		""),
	 STRUCT_FLD(open_method,	SKIP_OPEN_TABLE)},

#define	METRIC_TYPE		15
	{STRUCT_FLD(field_name,		"TYPE"),
	 STRUCT_FLD(field_length,	NAME_LEN + 1),
	 STRUCT_FLD(field_type,		MYSQL_TYPE_STRING),
	 STRUCT_FLD(value,		0),
	 STRUCT_FLD(field_flags,	0),
	 STRUCT_FLD(old_name,		""),
	 STRUCT_FLD(open_method,	SKIP_OPEN_TABLE)},

#define	METRIC_DESC		16
	{STRUCT_FLD(field_name,		"COMMENT"),
	 STRUCT_FLD(field_length,	NAME_LEN + 1),
	 STRUCT_FLD(field_type,		MYSQL_TYPE_STRING),
	 STRUCT_FLD(value,		0),
	 STRUCT_FLD(field_flags,	0),
	 STRUCT_FLD(old_name,		""),
	 STRUCT_FLD(open_method,	SKIP_OPEN_TABLE)},

	END_OF_ST_FIELD_INFO
};

/**********************************************************************//**
Fill the information schema metrics table.
@return	0 on success */
static
int
i_s_metrics_fill(
/*=============*/
	THD*		thd,		/*!< in: thread */
	TABLE*		table_to_fill)	/*!< in/out: fill this table */
{
	int		count;
	Field**		fields;
	double		time_diff = 0;
	monitor_info_t*	monitor_info;
	mon_type_t	min_val;
	mon_type_t	max_val;

	DBUG_ENTER("i_s_metrics_fill");
	fields = table_to_fill->field;

	for (count = 0; count < NUM_MONITOR; count++) {
		monitor_info = srv_mon_get_info((monitor_id_t) count);

		/* A good place to sanity check the Monitor ID */
		ut_a(count == monitor_info->monitor_id);

		/* If the item refers to a Module, nothing to fill,
		continue. */
		if ((monitor_info->monitor_type & MONITOR_MODULE)
		    || (monitor_info->monitor_type & MONITOR_HIDDEN)) {
			continue;
		}

		/* If this is an existing "status variable", and
		its corresponding counter is still on, we need
		to calculate the result from its corresponding
		counter. */
		if (monitor_info->monitor_type & MONITOR_EXISTING
		    && MONITOR_IS_ON(count)) {
			srv_mon_process_existing_counter((monitor_id_t) count,
							 MONITOR_GET_VALUE);
		}

		/* Fill in counter's basic information */
		OK(field_store_string(fields[METRIC_NAME],
				      monitor_info->monitor_name));

		OK(field_store_string(fields[METRIC_SUBSYS],
				      monitor_info->monitor_module));

		OK(field_store_string(fields[METRIC_DESC],
				      monitor_info->monitor_desc));

		/* Fill in counter values */
		OK(fields[METRIC_VALUE_RESET]->store(
			MONITOR_VALUE(count), FALSE));

		OK(fields[METRIC_VALUE_START]->store(
			MONITOR_VALUE_SINCE_START(count), FALSE));

		/* If the max value is MAX_RESERVED, counter max
		value has not been updated. Set the column value
		to NULL. */
		if (MONITOR_MAX_VALUE(count) == MAX_RESERVED
		    || MONITOR_MAX_MIN_NOT_INIT(count)) {
			fields[METRIC_MAX_VALUE_RESET]->set_null();
		} else {
			OK(fields[METRIC_MAX_VALUE_RESET]->store(
				MONITOR_MAX_VALUE(count), FALSE));
			fields[METRIC_MAX_VALUE_RESET]->set_notnull();
		}

		/* If the min value is MAX_RESERVED, counter min
		value has not been updated. Set the column value
		to NULL. */
		if (MONITOR_MIN_VALUE(count) == MIN_RESERVED
		    || MONITOR_MAX_MIN_NOT_INIT(count)) {
			fields[METRIC_MIN_VALUE_RESET]->set_null();
		} else {
			OK(fields[METRIC_MIN_VALUE_RESET]->store(
				MONITOR_MIN_VALUE(count), FALSE));
			fields[METRIC_MIN_VALUE_RESET]->set_notnull();
		}

		/* Calculate the max value since counter started */
		max_val = srv_mon_calc_max_since_start((monitor_id_t) count);

		if (max_val == MAX_RESERVED
		    || MONITOR_MAX_MIN_NOT_INIT(count)) {
			fields[METRIC_MAX_VALUE_START]->set_null();
		} else {
			OK(fields[METRIC_MAX_VALUE_START]->store(
				max_val, FALSE));
			fields[METRIC_MAX_VALUE_START]->set_notnull();
		}

		/* Calculate the min value since counter started */
		min_val = srv_mon_calc_min_since_start((monitor_id_t) count);

		if (min_val == MIN_RESERVED
		    || MONITOR_MAX_MIN_NOT_INIT(count)) {
			fields[METRIC_MIN_VALUE_START]->set_null();
		} else {
			OK(fields[METRIC_MIN_VALUE_START]->store(
				min_val, FALSE));

			fields[METRIC_MIN_VALUE_START]->set_notnull();
		}

		/* If monitor has been enabled (no matter it is disabled
		or not now), fill METRIC_START_TIME and METRIC_TIME_ELAPSED
		field */
		if (MONITOR_FIELD(count, mon_start_time)) {
			OK(field_store_time_t(fields[METRIC_START_TIME],
				(time_t)MONITOR_FIELD(count, mon_start_time)));
			fields[METRIC_START_TIME]->set_notnull();

			/* If monitor is enabled, the TIME_ELAPSED is the
			time difference between current and time when monitor
			is enabled. Otherwise, it is the time difference
			between time when monitor is enabled and time
			when it is disabled */
			if (MONITOR_IS_ON(count)) {
				time_diff = difftime(time(NULL),
					MONITOR_FIELD(count, mon_start_time));
			} else {
				time_diff =  difftime(
					MONITOR_FIELD(count, mon_stop_time),
					MONITOR_FIELD(count, mon_start_time));
			}

			OK(fields[METRIC_TIME_ELAPSED]->store(
				time_diff));
			fields[METRIC_TIME_ELAPSED]->set_notnull();
		} else {
			fields[METRIC_START_TIME]->set_null();
			fields[METRIC_TIME_ELAPSED]->set_null();
			time_diff = 0;
		}

		/* Unless MONITOR__NO_AVERAGE is marked, we will need
		to calculate the average value. If this is a monitor set
		owner marked by MONITOR_SET_OWNER, divide
		the value by another counter (number of calls) designated
		by monitor_info->monitor_related_id.
		Otherwise average the counter value by the time between the
		time that the counter is enabled and time it is disabled
		or time it is sampled. */
		if (!(monitor_info->monitor_type & MONITOR_NO_AVERAGE)
		    && (monitor_info->monitor_type & MONITOR_SET_OWNER)
		    && monitor_info->monitor_related_id) {
			mon_type_t	value_start
				 = MONITOR_VALUE_SINCE_START(
					monitor_info->monitor_related_id);

			if (value_start) {
				OK(fields[METRIC_AVG_VALUE_START]->store(
					MONITOR_VALUE_SINCE_START(count)
					/ value_start, FALSE));

				fields[METRIC_AVG_VALUE_START]->set_notnull();
			} else {
				fields[METRIC_AVG_VALUE_START]->set_null();
			}

			if (MONITOR_VALUE(monitor_info->monitor_related_id)) {
				OK(fields[METRIC_AVG_VALUE_RESET]->store(
					MONITOR_VALUE(count)
					/ MONITOR_VALUE(
					monitor_info->monitor_related_id),
					FALSE));
			} else {
				fields[METRIC_AVG_VALUE_RESET]->set_null();
			}
		} else if (!(monitor_info->monitor_type & MONITOR_NO_AVERAGE)
			   && !(monitor_info->monitor_type
				& MONITOR_DISPLAY_CURRENT)) {
			if (time_diff) {
				OK(fields[METRIC_AVG_VALUE_START]->store(
					(double) MONITOR_VALUE_SINCE_START(
						count) / time_diff));
				fields[METRIC_AVG_VALUE_START]->set_notnull();
			} else {
				fields[METRIC_AVG_VALUE_START]->set_null();
			}

			if (MONITOR_FIELD(count, mon_reset_time)) {
				/* calculate the time difference since last
				reset */
				if (MONITOR_IS_ON(count)) {
					time_diff = difftime(
						time(NULL), MONITOR_FIELD(
							count, mon_reset_time));
				} else {
					time_diff =  difftime(
					MONITOR_FIELD(count, mon_stop_time),
					MONITOR_FIELD(count, mon_reset_time));
				}
			} else {
				time_diff = 0;
			}

			if (time_diff) {
				OK(fields[METRIC_AVG_VALUE_RESET]->store(
					(double )MONITOR_VALUE(count)
					/ time_diff));
				fields[METRIC_AVG_VALUE_RESET]->set_notnull();
			} else {
				fields[METRIC_AVG_VALUE_RESET]->set_null();
			}
		} else {
			fields[METRIC_AVG_VALUE_START]->set_null();
			fields[METRIC_AVG_VALUE_RESET]->set_null();
		}


		if (MONITOR_IS_ON(count)) {
			/* If monitor is on, the stop time will set to NULL */
			fields[METRIC_STOP_TIME]->set_null();

			/* Display latest Monitor Reset Time only if Monitor
			counter is on. */
			if (MONITOR_FIELD(count, mon_reset_time)) {
				OK(field_store_time_t(
					fields[METRIC_RESET_TIME],
					(time_t)MONITOR_FIELD(
						count, mon_reset_time)));
				fields[METRIC_RESET_TIME]->set_notnull();
			} else {
				fields[METRIC_RESET_TIME]->set_null();
			}

			/* Display the monitor status as "enabled" */
			OK(field_store_string(fields[METRIC_STATUS],
					      "enabled"));
		} else {
			if (MONITOR_FIELD(count, mon_stop_time)) {
				OK(field_store_time_t(fields[METRIC_STOP_TIME],
				(time_t)MONITOR_FIELD(count, mon_stop_time)));
				fields[METRIC_STOP_TIME]->set_notnull();
			} else {
				fields[METRIC_STOP_TIME]->set_null();
			}

			fields[METRIC_RESET_TIME]->set_null();

			OK(field_store_string(fields[METRIC_STATUS],
					      "disabled"));
		}

		if (monitor_info->monitor_type & MONITOR_DISPLAY_CURRENT) {
			OK(field_store_string(fields[METRIC_TYPE],
					      "value"));
		} else if (monitor_info->monitor_type & MONITOR_EXISTING) {
			OK(field_store_string(fields[METRIC_TYPE],
					      "status_counter"));
		} else if (monitor_info->monitor_type & MONITOR_SET_OWNER) {
			OK(field_store_string(fields[METRIC_TYPE],
					      "set_owner"));
		} else if ( monitor_info->monitor_type & MONITOR_SET_MEMBER) {
			OK(field_store_string(fields[METRIC_TYPE],
					      "set_member"));
		} else {
			OK(field_store_string(fields[METRIC_TYPE],
					      "counter"));
		}

		OK(schema_table_store_record(thd, table_to_fill));
	}

	DBUG_RETURN(0);
}

/*******************************************************************//**
Function to fill information schema metrics tables.
@return	0 on success */
static
int
i_s_metrics_fill_table(
/*===================*/
	THD*		thd,	/*!< in: thread */
	TABLE_LIST*	tables,	/*!< in/out: tables to fill */
	Item*		)	/*!< in: condition (not used) */
{
	DBUG_ENTER("i_s_metrics_fill_table");

	/* deny access to non-superusers */
	if (check_global_access(thd, PROCESS_ACL)) {
		DBUG_RETURN(0);
	}

	i_s_metrics_fill(thd, tables->table);

	DBUG_RETURN(0);
}
/*******************************************************************//**
Bind the dynamic table INFORMATION_SCHEMA.innodb_metrics
@return	0 on success */
static
int
innodb_metrics_init(
/*================*/
	void*	p)	/*!< in/out: table schema object */
{
	ST_SCHEMA_TABLE*	schema;

	DBUG_ENTER("innodb_metrics_init");

	schema = (ST_SCHEMA_TABLE*) p;

	schema->fields_info = innodb_metrics_fields_info;
	schema->fill_table = i_s_metrics_fill_table;

>>>>>>> 069ed1a4
	DBUG_RETURN(0);
}

UNIV_INTERN struct st_mysql_plugin	i_s_innodb_metrics =
{
	/* the plugin type (a MYSQL_XXX_PLUGIN value) */
	/* int */
	STRUCT_FLD(type, MYSQL_INFORMATION_SCHEMA_PLUGIN),

	/* pointer to type-specific plugin descriptor */
	/* void* */
	STRUCT_FLD(info, &i_s_info),

	/* plugin name */
	/* const char* */
	STRUCT_FLD(name, "INNODB_METRICS"),

	/* plugin author (for SHOW PLUGINS) */
	/* const char* */
	STRUCT_FLD(author, plugin_author),

	/* general descriptive text (for SHOW PLUGINS) */
	/* const char* */
	STRUCT_FLD(descr, "InnoDB Metrics Info"),

	/* the plugin license (PLUGIN_LICENSE_XXX) */
	/* int */
	STRUCT_FLD(license, PLUGIN_LICENSE_GPL),

	/* the function to invoke when plugin is loaded */
	/* int (*)(void*); */
	STRUCT_FLD(init, innodb_metrics_init),

	/* the function to invoke when plugin is unloaded */
	/* int (*)(void*); */
	STRUCT_FLD(deinit, i_s_common_deinit),

	/* plugin version (for SHOW PLUGINS) */
	/* unsigned int */
	STRUCT_FLD(version, INNODB_VERSION_SHORT),

	/* struct st_mysql_show_var* */
	STRUCT_FLD(status_vars, NULL),

	/* struct st_mysql_sys_var** */
	STRUCT_FLD(system_vars, NULL),

	/* reserved for dependency checking */
	/* void* */
	STRUCT_FLD(__reserved1, NULL),

	/* Plugin flags */
	/* unsigned long */
	STRUCT_FLD(flags, 0UL),
};
/* Fields of the dynamic table INFORMATION_SCHEMA.innodb_ft_default_stopword */
static ST_FIELD_INFO	i_s_stopword_fields_info[] =
{
#define STOPWORD_VALUE	0
	{STRUCT_FLD(field_name,		"value"),
	 STRUCT_FLD(field_length,	TRX_ID_MAX_LEN + 1),
	 STRUCT_FLD(field_type,		MYSQL_TYPE_STRING),
	 STRUCT_FLD(value,		0),
	 STRUCT_FLD(field_flags,	0),
	 STRUCT_FLD(old_name,		""),
	 STRUCT_FLD(open_method,	SKIP_OPEN_TABLE)},

	END_OF_ST_FIELD_INFO
};

/*******************************************************************//**
Fill the dynamic table information_schema.innodb_ft_default_stopword.
@return	0 on success, 1 on failure */
static
int
i_s_stopword_fill(
/*==============*/
	THD*		thd,	/*!< in: thread */
	TABLE_LIST*	tables,	/*!< in/out: tables to fill */
	Item*		)	/*!< in: condition (not used) */
{
	Field**	fields;
	ulint	i = 0;
	TABLE*	table = (TABLE*) tables->table;

	DBUG_ENTER("i_s_stopword_fill");

	fields = table->field;

	/* Fill with server default stopword list in array
	fts_default_stopword */
	while (fts_default_stopword[i]) {
		OK(field_store_string(fields[STOPWORD_VALUE],
				      fts_default_stopword[i]));

		OK(schema_table_store_record(thd, table));
		i++;
	}

	DBUG_RETURN(0);
}

/*******************************************************************//**
Bind the dynamic table information_schema.innodb_ft_default_stopword.
@return	0 on success */
static
int
i_s_stopword_init(
/*==============*/
	void*	p)	/*!< in/out: table schema object */
{
	DBUG_ENTER("i_s_stopword_init");
	ST_SCHEMA_TABLE* schema = (ST_SCHEMA_TABLE*) p;

	schema->fields_info = i_s_stopword_fields_info;
	schema->fill_table = i_s_stopword_fill;

	DBUG_RETURN(0);
}

UNIV_INTERN struct st_mysql_plugin	i_s_innodb_ft_default_stopword =
{
	/* the plugin type (a MYSQL_XXX_PLUGIN value) */
	/* int */
	STRUCT_FLD(type, MYSQL_INFORMATION_SCHEMA_PLUGIN),

	/* pointer to type-specific plugin descriptor */
	/* void* */
	STRUCT_FLD(info, &i_s_stopword_fields_info),

	/* plugin name */
	/* const char* */
	STRUCT_FLD(name, "INNODB_FT_DEFAULT_STOPWORD"),

	/* plugin author (for SHOW PLUGINS) */
	/* const char* */
	STRUCT_FLD(author, plugin_author),

	/* general descriptive text (for SHOW PLUGINS) */
	/* const char* */
	STRUCT_FLD(descr, "Default stopword list for InnDB Full Text Search"),

	/* the plugin license (PLUGIN_LICENSE_XXX) */
	/* int */
	STRUCT_FLD(license, PLUGIN_LICENSE_GPL),

	/* the function to invoke when plugin is loaded */
	/* int (*)(void*); */
	STRUCT_FLD(init, i_s_stopword_init),

	/* the function to invoke when plugin is unloaded */
	/* int (*)(void*); */
	STRUCT_FLD(deinit, i_s_common_deinit),

	/* plugin version (for SHOW PLUGINS) */
	/* unsigned int */
	STRUCT_FLD(version, INNODB_VERSION_SHORT),

	/* struct st_mysql_show_var* */
	STRUCT_FLD(status_vars, NULL),

	/* struct st_mysql_sys_var** */
	STRUCT_FLD(system_vars, NULL),

	/* reserved for dependency checking */
	/* void* */
	STRUCT_FLD(__reserved1, NULL),

	/* Plugin flags */
	/* unsigned long */
	STRUCT_FLD(flags, 0UL),
};

/* Fields of the dynamic table INFORMATION_SCHEMA.INNODB_FT_DELETED
INFORMATION_SCHEMA.INNODB_FT_BEING_DELETED and
INFORMATION_SCHEMA.INNODB_FT_INSERTED */
static ST_FIELD_INFO	i_s_fts_doc_fields_info[] =
{
#define	I_S_FTS_DOC_ID			0
	{STRUCT_FLD(field_name,		"DOC_ID"),
	 STRUCT_FLD(field_length,	MY_INT64_NUM_DECIMAL_DIGITS),
	 STRUCT_FLD(field_type,		MYSQL_TYPE_LONGLONG),
	 STRUCT_FLD(value,		0),
	 STRUCT_FLD(field_flags,	MY_I_S_UNSIGNED),
	 STRUCT_FLD(old_name,		""),
	 STRUCT_FLD(open_method,	SKIP_OPEN_TABLE)},

	END_OF_ST_FIELD_INFO
};

/*******************************************************************//**
Fill the dynamic table INFORMATION_SCHEMA.INNODB_FT_DELETED or
INFORMATION_SCHEMA.INNODB_FT_BEING_DELETED
@return	0 on success, 1 on failure */
static
int
i_s_fts_deleted_generic_fill(
/*=========================*/
	THD*		thd,		/*!< in: thread */
	TABLE_LIST*	tables,		/*!< in/out: tables to fill */
	ibool		being_deleted)	/*!< in: BEING_DELTED table */
{
	Field**			fields;
	TABLE*			table = (TABLE*) tables->table;
	trx_t*			trx;
	fts_table_t		fts_table;
	fts_doc_ids_t*		deleted;
	dict_table_t*		user_table;

	DBUG_ENTER("i_s_fts_deleted_generic_fill");

	/* deny access to non-superusers */
	if (check_global_access(thd, PROCESS_ACL)) {
		DBUG_RETURN(0);
	}

	if (!fts_internal_tbl_name) {
		DBUG_RETURN(0);
	}

	deleted = fts_doc_ids_create();

	user_table = dict_table_open_on_name(
		fts_internal_tbl_name, FALSE, FALSE, DICT_ERR_IGNORE_NONE);

	if (!user_table) {
		DBUG_RETURN(0);
	}

	trx = trx_allocate_for_background();
	trx->op_info = "Select for FTS DELETE TABLE";

	FTS_INIT_FTS_TABLE(&fts_table,
			   (being_deleted) ? "BEING_DELETED" : "DELETED",
			   FTS_COMMON_TABLE, user_table);

	fts_table_fetch_doc_ids(trx, &fts_table, deleted);

	fields = table->field;

	for (ulint j = 0; j < ib_vector_size(deleted->doc_ids); ++j) {
		doc_id_t	doc_id;

		doc_id = *(doc_id_t*) ib_vector_get_const(deleted->doc_ids, j);

		OK(fields[I_S_FTS_DOC_ID]->store((longlong) doc_id, true));

		OK(schema_table_store_record(thd, table));
	}

	trx_free_for_background(trx);

	fts_doc_ids_free(deleted);

	dict_table_close(user_table, FALSE, FALSE);

	DBUG_RETURN(0);
}

/*******************************************************************//**
Fill the dynamic table INFORMATION_SCHEMA.INNODB_FT_DELETED
@return	0 on success, 1 on failure */
static
int
i_s_fts_deleted_fill(
/*=================*/
	THD*		thd,	/*!< in: thread */
	TABLE_LIST*	tables,	/*!< in/out: tables to fill */
	Item*		)	/*!< in: condition (ignored) */
{
	DBUG_ENTER("i_s_fts_deleted_fill");

	DBUG_RETURN(i_s_fts_deleted_generic_fill(thd, tables, FALSE));
}

/*******************************************************************//**
Bind the dynamic table INFORMATION_SCHEMA.INNODB_FT_DELETED
@return	0 on success */
static
int
i_s_fts_deleted_init(
/*=================*/
	void*	p)	/*!< in/out: table schema object */
{
	DBUG_ENTER("i_s_fts_deleted_init");
	ST_SCHEMA_TABLE* schema = (ST_SCHEMA_TABLE*) p;

	schema->fields_info = i_s_fts_doc_fields_info;
	schema->fill_table = i_s_fts_deleted_fill;

	DBUG_RETURN(0);
}

UNIV_INTERN struct st_mysql_plugin	i_s_innodb_ft_deleted =
{
	/* the plugin type (a MYSQL_XXX_PLUGIN value) */
	/* int */
	STRUCT_FLD(type, MYSQL_INFORMATION_SCHEMA_PLUGIN),

	/* pointer to type-specific plugin descriptor */
	/* void* */
	STRUCT_FLD(info, &i_s_fts_doc_fields_info),

	/* plugin name */
	/* const char* */
	STRUCT_FLD(name, "INNODB_FT_DELETED"),

	/* plugin author (for SHOW PLUGINS) */
	/* const char* */
	STRUCT_FLD(author, plugin_author),

	/* general descriptive text (for SHOW PLUGINS) */
	/* const char* */
	STRUCT_FLD(descr, "INNODB AUXILIARY FTS DELETED TABLE"),

	/* the plugin license (PLUGIN_LICENSE_XXX) */
	/* int */
	STRUCT_FLD(license, PLUGIN_LICENSE_GPL),

	/* the function to invoke when plugin is loaded */
	/* int (*)(void*); */
	STRUCT_FLD(init, i_s_fts_deleted_init),

	/* the function to invoke when plugin is unloaded */
	/* int (*)(void*); */
	STRUCT_FLD(deinit, i_s_common_deinit),

	/* plugin version (for SHOW PLUGINS) */
	/* unsigned int */
	STRUCT_FLD(version, INNODB_VERSION_SHORT),

	/* struct st_mysql_show_var* */
	STRUCT_FLD(status_vars, NULL),

	/* struct st_mysql_sys_var** */
	STRUCT_FLD(system_vars, NULL),

	/* reserved for dependency checking */
	/* void* */
	STRUCT_FLD(__reserved1, NULL),

	/* Plugin flags */
	/* unsigned long */
	STRUCT_FLD(flags, 0UL),
};

/*******************************************************************//**
Fill the dynamic table INFORMATION_SCHEMA.INNODB_FT_BEING_DELETED
@return	0 on success, 1 on failure */
static
int
i_s_fts_being_deleted_fill(
/*=======================*/
	THD*		thd,	/*!< in: thread */
	TABLE_LIST*	tables,	/*!< in/out: tables to fill */
	Item*		)	/*!< in: condition (ignored) */
{
	DBUG_ENTER("i_s_fts_being_deleted_fill");

	DBUG_RETURN(i_s_fts_deleted_generic_fill(thd, tables, TRUE));
}

/*******************************************************************//**
Bind the dynamic table INFORMATION_SCHEMA.INNODB_FT_BEING_DELETED
@return	0 on success */
static
int
i_s_fts_being_deleted_init(
/*=======================*/
	void*	p)	/*!< in/out: table schema object */
{
	DBUG_ENTER("i_s_fts_deleted_init");
	ST_SCHEMA_TABLE* schema = (ST_SCHEMA_TABLE*) p;

	schema->fields_info = i_s_fts_doc_fields_info;
	schema->fill_table = i_s_fts_being_deleted_fill;

	DBUG_RETURN(0);
}

UNIV_INTERN struct st_mysql_plugin	i_s_innodb_ft_being_deleted =
{
	/* the plugin type (a MYSQL_XXX_PLUGIN value) */
	/* int */
	STRUCT_FLD(type, MYSQL_INFORMATION_SCHEMA_PLUGIN),

	/* pointer to type-specific plugin descriptor */
	/* void* */
	STRUCT_FLD(info, &i_s_fts_doc_fields_info),

	/* plugin name */
	/* const char* */
	STRUCT_FLD(name, "INNODB_FT_BEING_DELETED"),

	/* plugin author (for SHOW PLUGINS) */
	/* const char* */
	STRUCT_FLD(author, plugin_author),

	/* general descriptive text (for SHOW PLUGINS) */
	/* const char* */
	STRUCT_FLD(descr, "INNODB AUXILIARY FTS BEING DELETED TABLE"),

	/* the plugin license (PLUGIN_LICENSE_XXX) */
	/* int */
	STRUCT_FLD(license, PLUGIN_LICENSE_GPL),

	/* the function to invoke when plugin is loaded */
	/* int (*)(void*); */
	STRUCT_FLD(init, i_s_fts_being_deleted_init),

	/* the function to invoke when plugin is unloaded */
	/* int (*)(void*); */
	STRUCT_FLD(deinit, i_s_common_deinit),

	/* plugin version (for SHOW PLUGINS) */
	/* unsigned int */
	STRUCT_FLD(version, INNODB_VERSION_SHORT),

	/* struct st_mysql_show_var* */
	STRUCT_FLD(status_vars, NULL),

	/* struct st_mysql_sys_var** */
	STRUCT_FLD(system_vars, NULL),

	/* reserved for dependency checking */
	/* void* */
	STRUCT_FLD(__reserved1, NULL),

	/* Plugin flags */
	/* unsigned long */
	STRUCT_FLD(flags, 0UL),
};

/*******************************************************************//**
Fill the dynamic table INFORMATION_SCHEMA.INNODB_FT_INSERTED.
@return	0 on success, 1 on failure */
static
int
i_s_fts_inserted_fill(
/*==================*/
	THD*		thd,	/*!< in: thread */
	TABLE_LIST*	tables,	/*!< in/out: tables to fill */
	Item*		)	/*!< in: condition (ignored) */
{
	Field**			fields;
	TABLE*			table = (TABLE*) tables->table;
	trx_t*			trx;
	fts_table_t		fts_table;
	fts_doc_ids_t*		inserted;
	dict_table_t*		user_table;

	DBUG_ENTER("i_s_fts_inserted_fill");

	/* deny access to non-superusers */
	if (check_global_access(thd, PROCESS_ACL)) {
		DBUG_RETURN(0);
	}

	if (!fts_internal_tbl_name) {
		DBUG_RETURN(0);
	}

	user_table = dict_table_open_on_name(
		fts_internal_tbl_name, FALSE, FALSE, DICT_ERR_IGNORE_NONE);

	if (!user_table) {
		DBUG_RETURN(0);
	}

	inserted = fts_doc_ids_create();

	trx = trx_allocate_for_background();
	trx->op_info = "Select for FTS ADDED Table";

	FTS_INIT_FTS_TABLE(&fts_table, "ADDED", FTS_COMMON_TABLE, user_table);

	fts_table_fetch_doc_ids(trx, &fts_table, inserted);

	fields = table->field;

	for (ulint j = 0; j < ib_vector_size(inserted->doc_ids); ++j) {
		doc_id_t	doc_id;

		doc_id = *(doc_id_t*) ib_vector_get_const(inserted->doc_ids, j);

		OK(fields[I_S_FTS_DOC_ID]->store((longlong) doc_id, true));

		OK(schema_table_store_record(thd, table));
	}

	trx_free_for_background(trx);

	fts_doc_ids_free(inserted);

	dict_table_close(user_table, FALSE, FALSE);

	DBUG_RETURN(0);
}

/*******************************************************************//**
Bind the dynamic table INFORMATION_SCHEMA.INNODB_FT_INSERTED
@return	0 on success */
static
int
i_s_fts_inserted_init(
/*==================*/
	void*	p)	/*!< in/out: table schema object */
{
	DBUG_ENTER("i_s_fts_inserted_init");
	ST_SCHEMA_TABLE* schema = (ST_SCHEMA_TABLE*) p;

	schema->fields_info = i_s_fts_doc_fields_info;
	schema->fill_table = i_s_fts_inserted_fill;

	DBUG_RETURN(0);
}

UNIV_INTERN struct st_mysql_plugin	i_s_innodb_ft_inserted =
{
	/* the plugin type (a MYSQL_XXX_PLUGIN value) */
	/* int */
	STRUCT_FLD(type, MYSQL_INFORMATION_SCHEMA_PLUGIN),

	/* pointer to type-specific plugin descriptor */
	/* void* */
	STRUCT_FLD(info, &i_s_fts_doc_fields_info),

	/* plugin name */
	/* const char* */
	STRUCT_FLD(name, "INNODB_FT_INSERTED"),

	/* plugin author (for SHOW PLUGINS) */
	/* const char* */
	STRUCT_FLD(author, plugin_author),

	/* general descriptive text (for SHOW PLUGINS) */
	/* const char* */
	STRUCT_FLD(descr, "INNODB AUXILIARY FTS INSERTED TABLE"),

	/* the plugin license (PLUGIN_LICENSE_XXX) */
	/* int */
	STRUCT_FLD(license, PLUGIN_LICENSE_GPL),

	/* the function to invoke when plugin is loaded */
	/* int (*)(void*); */
	STRUCT_FLD(init, i_s_fts_inserted_init),

	/* the function to invoke when plugin is unloaded */
	/* int (*)(void*); */
	STRUCT_FLD(deinit, i_s_common_deinit),

	/* plugin version (for SHOW PLUGINS) */
	/* unsigned int */
	STRUCT_FLD(version, INNODB_VERSION_SHORT),

	/* struct st_mysql_show_var* */
	STRUCT_FLD(status_vars, NULL),

	/* struct st_mysql_sys_var** */
	STRUCT_FLD(system_vars, NULL),

	/* reserved for dependency checking */
	/* void* */
	STRUCT_FLD(__reserved1, NULL),

	/* Plugin flags */
	/* unsigned long */
	STRUCT_FLD(flags, 0UL),
};

/* Fields of the dynamic table INFORMATION_SCHEMA.INNODB_FT_INDEX_CACHED and
INFORMATION_SCHEMA.INNODB_FT_INDEX_TABLE */
static ST_FIELD_INFO	i_s_fts_index_fields_info[] =
{
#define	I_S_FTS_WORD			0
	{STRUCT_FLD(field_name,		"WORD"),
	 STRUCT_FLD(field_length,	FTS_MAX_WORD_LEN + 1),
	 STRUCT_FLD(field_type,		MYSQL_TYPE_STRING),
	 STRUCT_FLD(value,		0),
	 STRUCT_FLD(field_flags,	0),
	 STRUCT_FLD(old_name,		""),
	 STRUCT_FLD(open_method,	SKIP_OPEN_TABLE)},

#define	I_S_FTS_FIRST_DOC_ID		1
	{STRUCT_FLD(field_name,		"FIRST_DOC_ID"),
	 STRUCT_FLD(field_length,	MY_INT64_NUM_DECIMAL_DIGITS),
	 STRUCT_FLD(field_type,		MYSQL_TYPE_LONGLONG),
	 STRUCT_FLD(value,		0),
	 STRUCT_FLD(field_flags,	MY_I_S_UNSIGNED),
	 STRUCT_FLD(old_name,		""),
	 STRUCT_FLD(open_method,	SKIP_OPEN_TABLE)},

#define	I_S_FTS_LAST_DOC_ID		2
	{STRUCT_FLD(field_name,		"LAST_DOC_ID"),
	 STRUCT_FLD(field_length,	MY_INT64_NUM_DECIMAL_DIGITS),
	 STRUCT_FLD(field_type,		MYSQL_TYPE_LONGLONG),
	 STRUCT_FLD(value,		0),
	 STRUCT_FLD(field_flags,	MY_I_S_UNSIGNED),
	 STRUCT_FLD(old_name,		""),
	 STRUCT_FLD(open_method,	SKIP_OPEN_TABLE)},

#define	I_S_FTS_DOC_COUNT		3
	{STRUCT_FLD(field_name,		"DOC_COUNT"),
	 STRUCT_FLD(field_length,	MY_INT64_NUM_DECIMAL_DIGITS),
	 STRUCT_FLD(field_type,		MYSQL_TYPE_LONGLONG),
	 STRUCT_FLD(value,		0),
	 STRUCT_FLD(field_flags,	MY_I_S_UNSIGNED),
	 STRUCT_FLD(old_name,		""),
	 STRUCT_FLD(open_method,	SKIP_OPEN_TABLE)},

#define	I_S_FTS_ILIST_DOC_ID		4
	{STRUCT_FLD(field_name,		"DOC_ID"),
	 STRUCT_FLD(field_length,	MY_INT64_NUM_DECIMAL_DIGITS),
	 STRUCT_FLD(field_type,		MYSQL_TYPE_LONGLONG),
	 STRUCT_FLD(value,		0),
	 STRUCT_FLD(field_flags,	MY_I_S_UNSIGNED),
	 STRUCT_FLD(old_name,		""),
	 STRUCT_FLD(open_method,	SKIP_OPEN_TABLE)},

#define	I_S_FTS_ILIST_DOC_POS		5
	{STRUCT_FLD(field_name,		"POSITION"),
	 STRUCT_FLD(field_length,	MY_INT64_NUM_DECIMAL_DIGITS),
	 STRUCT_FLD(field_type,		MYSQL_TYPE_LONGLONG),
	 STRUCT_FLD(value,		0),
	 STRUCT_FLD(field_flags,	MY_I_S_UNSIGNED),
	 STRUCT_FLD(old_name,		""),
	 STRUCT_FLD(open_method,	SKIP_OPEN_TABLE)},

	END_OF_ST_FIELD_INFO
};

/*******************************************************************//**
Go through the Doc Node and its ilist, fill the dynamic table
INFORMATION_SCHEMA.INNODB_FT_INDEX_CACHED for one FTS index on the table.
@return	0 on success, 1 on failure */
static
int
i_s_fts_index_cache_fill_one_index(
/*===============================*/
	fts_index_cache_t*	index_cache,	/*!< in: FTS index cache */
	THD*			thd,		/*!< in: thread */
	TABLE_LIST*		tables)		/*!< in/out: tables to fill */
{
	TABLE*			table = (TABLE*) tables->table;
	Field**			fields;
	const ib_rbt_node_t*	rbt_node;

	DBUG_ENTER("i_s_fts_index_cache_fill_one_index");

	fields = table->field;

	/* Go through each word in the index cache */
	for (rbt_node = rbt_first(index_cache->words);
	     rbt_node;
	     rbt_node = rbt_next(index_cache->words, rbt_node)) {
		doc_id_t	doc_id = 0;

		fts_tokenizer_word_t* word;

		word = rbt_value(fts_tokenizer_word_t, rbt_node);

		/* Decrypt the ilist, and display Dod ID and word position */
		for (ulint i = 0; i < ib_vector_size(word->nodes); i++) {
			fts_node_t*	node;
			byte*		ptr;
			ulint		decoded = 0;

			node = static_cast<fts_node_t*> (ib_vector_get(
				word->nodes, i));

			ptr = node->ilist;

			while (decoded < node->ilist_size) {
				ulint	pos = fts_decode_vlc(&ptr);

				doc_id += pos;

				/* Get position info */
				while (*ptr) {
					pos = fts_decode_vlc(&ptr);

					OK(field_store_string(
						fields[I_S_FTS_WORD],
						reinterpret_cast<const char*>
						(word->text.f_str)));

					OK(fields[I_S_FTS_FIRST_DOC_ID]->store(
						(longlong) node->first_doc_id,
						true));

					OK(fields[I_S_FTS_LAST_DOC_ID]->store(
						(longlong) node->last_doc_id,
						true));

					OK(fields[I_S_FTS_DOC_COUNT]->store(
						node->doc_count));

					OK(fields[I_S_FTS_ILIST_DOC_ID]->store(
						(longlong) doc_id, true));

					OK(fields[I_S_FTS_ILIST_DOC_POS]->store(
						pos));

					OK(schema_table_store_record(
						thd, table));
				}

				++ptr;

				decoded = ptr - (byte*) node->ilist;
			}
		}
	}

	DBUG_RETURN(0);
}
/*******************************************************************//**
Fill the dynamic table INFORMATION_SCHEMA.INNODB_FT_INDEX_CACHED
@return	0 on success, 1 on failure */
static
int
i_s_fts_index_cache_fill(
/*=====================*/
	THD*		thd,	/*!< in: thread */
	TABLE_LIST*	tables,	/*!< in/out: tables to fill */
	Item*		)	/*!< in: condition (ignored) */
{
	dict_table_t*		user_table;
	fts_cache_t*		cache;

	DBUG_ENTER("i_s_fts_index_cache_fill");

	/* deny access to non-superusers */
	if (check_global_access(thd, PROCESS_ACL)) {
		DBUG_RETURN(0);
	}

	if (!fts_internal_tbl_name) {
		DBUG_RETURN(0);
	}

	user_table = dict_table_open_on_name(
		fts_internal_tbl_name, FALSE, FALSE, DICT_ERR_IGNORE_NONE);

	if (!user_table) {
		DBUG_RETURN(0);
	}

	cache = user_table->fts->cache;

	ut_a(cache);

	for (ulint i = 0; i < ib_vector_size(cache->indexes); i++) {
		fts_index_cache_t*      index_cache;

		index_cache = static_cast<fts_index_cache_t*> (
			ib_vector_get(cache->indexes, i));

		i_s_fts_index_cache_fill_one_index(index_cache, thd, tables);
	}

	dict_table_close(user_table, FALSE, FALSE);

	DBUG_RETURN(0);
}

/*******************************************************************//**
Bind the dynamic table INFORMATION_SCHEMA.INNODB_FT_INDEX_CACHE
@return	0 on success */
static
int
i_s_fts_index_cache_init(
/*=====================*/
	void*	p)	/*!< in/out: table schema object */
{
	DBUG_ENTER("i_s_fts_index_cache_init");
	ST_SCHEMA_TABLE* schema = (ST_SCHEMA_TABLE*) p;

	schema->fields_info = i_s_fts_index_fields_info;
	schema->fill_table = i_s_fts_index_cache_fill;

	DBUG_RETURN(0);
}

UNIV_INTERN struct st_mysql_plugin	i_s_innodb_ft_index_cache =
{
	/* the plugin type (a MYSQL_XXX_PLUGIN value) */
	/* int */
	STRUCT_FLD(type, MYSQL_INFORMATION_SCHEMA_PLUGIN),

	/* pointer to type-specific plugin descriptor */
	/* void* */
	STRUCT_FLD(info, &i_s_fts_index_fields_info),

	/* plugin name */
	/* const char* */
	STRUCT_FLD(name, "INNODB_FT_INDEX_CACHE"),

	/* plugin author (for SHOW PLUGINS) */
	/* const char* */
	STRUCT_FLD(author, plugin_author),

	/* general descriptive text (for SHOW PLUGINS) */
	/* const char* */
	STRUCT_FLD(descr, "INNODB AUXILIARY FTS INDEX CACHED"),

	/* the plugin license (PLUGIN_LICENSE_XXX) */
	/* int */
	STRUCT_FLD(license, PLUGIN_LICENSE_GPL),

	/* the function to invoke when plugin is loaded */
	/* int (*)(void*); */
	STRUCT_FLD(init, i_s_fts_index_cache_init),

	/* the function to invoke when plugin is unloaded */
	/* int (*)(void*); */
	STRUCT_FLD(deinit, i_s_common_deinit),

	/* plugin version (for SHOW PLUGINS) */
	/* unsigned int */
	STRUCT_FLD(version, INNODB_VERSION_SHORT),

	/* struct st_mysql_show_var* */
	STRUCT_FLD(status_vars, NULL),

	/* struct st_mysql_sys_var** */
	STRUCT_FLD(system_vars, NULL),

	/* reserved for dependency checking */
	/* void* */
	STRUCT_FLD(__reserved1, NULL),

	/* Plugin flags */
	/* unsigned long */
	STRUCT_FLD(flags, 0UL),
};

/*******************************************************************//**
Go through a FTS index auxiliary table, fetch its rows and fill
FTS word cache structure.
@return	DB_SUCCESS on success, otherwise error code */
static
ulint
i_s_fts_index_table_fill_selected(
/*==============================*/
	dict_index_t*		index,		/*!< in: FTS index */
	ib_vector_t*		words,		/*!< in/out: vector to hold
						fetched words */
	ulint			selected)	/*!< in: selected FTS index */
{
	pars_info_t*		info;
	fts_table_t		fts_table;
	trx_t*			trx;
	que_t*			graph;
	ulint			error;
	fts_fetch_t		fetch;

	info = pars_info_create();

	fetch.read_arg = words;
	fetch.read_record = fts_optimize_index_fetch_node;

	trx = trx_allocate_for_background();

	trx->op_info = "fetching FTS index nodes";

	pars_info_bind_function(info, "my_func", fetch.read_record, &fetch);

	FTS_INIT_INDEX_TABLE(&fts_table, fts_get_suffix(selected),
			     FTS_INDEX_TABLE, index);

	graph = fts_parse_sql(
		&fts_table, info,
		"DECLARE FUNCTION my_func;\n"
		"DECLARE CURSOR c IS"
		" SELECT word, doc_count, first_doc_id, last_doc_id, "
		"ilist\n"
		" FROM %s;\n"
		"BEGIN\n"
		"\n"
		"OPEN c;\n"
		"WHILE 1 = 1 LOOP\n"
		"  FETCH c INTO my_func();\n"
		"  IF c % NOTFOUND THEN\n"
		"    EXIT;\n"
		"  END IF;\n"
		"END LOOP;\n"
		"CLOSE c;");

	for(;;) {
		error = fts_eval_sql(trx, graph);

		if (error == DB_SUCCESS) {
			fts_sql_commit(trx);

			break;
		} else {
			fts_sql_rollback(trx);

			ut_print_timestamp(stderr);

			if (error == DB_LOCK_WAIT_TIMEOUT) {
				fprintf(stderr, "  InnoDB: Warning: "
					"lock wait timeout reading "
					"FTS index.  Retrying!\n");

				trx->error_state = DB_SUCCESS;
			} else {
				fprintf(stderr, "  InnoDB: Error: %lu "
				"while reading FTS index.\n", error);
				break;
			}
		}
	}

	mutex_enter(&dict_sys->mutex);
	que_graph_free(graph);
	mutex_exit(&dict_sys->mutex);

	trx_free_for_background(trx);

	return(error);
}

/*******************************************************************//**
Go through a FTS index and its auxiliary tables, fetch rows in each table
and fill INFORMATION_SCHEMA.INNODB_FT_INDEX_TABLE.
@return	0 on success, 1 on failure */
static
int
i_s_fts_index_table_fill_one_index(
/*===============================*/
	dict_index_t*		index,		/*!< in: FTS index */
	THD*			thd,		/*!< in: thread */
	TABLE_LIST*		tables)		/*!< in/out: tables to fill */
{
	TABLE*			table = (TABLE*) tables->table;
	Field**			fields;
	ib_vector_t*		words;
	mem_heap_t*		heap;
	ulint			num_row_fill;

	DBUG_ENTER("i_s_fts_index_cache_fill_one_index");
	DBUG_ASSERT(!dict_index_is_online_ddl(index));

	heap = mem_heap_create(1024);

	words = ib_vector_create(ib_heap_allocator_create(heap),
				 sizeof(fts_word_t), 256);

	fields = table->field;

	/* Iterate through each auxiliary table as described in
	fts_index_selector */
	for (ulint selected = 0; fts_index_selector[selected].value;
	     selected++) {
		i_s_fts_index_table_fill_selected(index, words, selected);
	}

	num_row_fill = ut_min(ib_vector_size(words), 500000);

	/* Go through each word in the index cache */
	for (ulint i = 0; i < num_row_fill; i++) {
		fts_word_t*	word;

		word = (fts_word_t*) ib_vector_get(words, i);

		word->text.f_str[word->text.f_len] = 0;

		/* Decrypt the ilist, and display Dod ID and word position */
		for (ulint i = 0; i < ib_vector_size(word->nodes); i++) {
			fts_node_t*	node;
			byte*		ptr;
			ulint		decoded = 0;
			doc_id_t	doc_id = 0;

			node = static_cast<fts_node_t*> (ib_vector_get(
				word->nodes, i));

			ptr = node->ilist;

			while (decoded < node->ilist_size) {
				ulint	pos = fts_decode_vlc(&ptr);

				doc_id += pos;

				/* Get position info */
				while (*ptr) {
					pos = fts_decode_vlc(&ptr);

					OK(field_store_string(
						fields[I_S_FTS_WORD],
						reinterpret_cast<const char*>
						(word->text.f_str)));

					OK(fields[I_S_FTS_FIRST_DOC_ID]->store(
						(longlong) node->first_doc_id,
						true));

					OK(fields[I_S_FTS_LAST_DOC_ID]->store(
						(longlong) node->last_doc_id,
						true));

					OK(fields[I_S_FTS_DOC_COUNT]->store(
						node->doc_count));

					OK(fields[I_S_FTS_ILIST_DOC_ID]->store(
						(longlong) doc_id, true));

					OK(fields[I_S_FTS_ILIST_DOC_POS]->store(
						pos));

					OK(schema_table_store_record(
						thd, table));
				}

				++ptr;

				decoded = ptr - (byte*) node->ilist;
			}
		}
	}

	mem_heap_free(heap);

	DBUG_RETURN(0);
}
/*******************************************************************//**
Fill the dynamic table INFORMATION_SCHEMA.INNODB_FT_INDEX_TABLE
@return	0 on success, 1 on failure */
static
int
i_s_fts_index_table_fill(
/*=====================*/
	THD*		thd,	/*!< in: thread */
	TABLE_LIST*	tables,	/*!< in/out: tables to fill */
	Item*		)	/*!< in: condition (ignored) */
{
	dict_table_t*		user_table;
	dict_index_t*		index;

	DBUG_ENTER("i_s_fts_index_table_fill");

	/* deny access to non-superusers */
	if (check_global_access(thd, PROCESS_ACL)) {
		DBUG_RETURN(0);
	}

	if (!fts_internal_tbl_name) {
		DBUG_RETURN(0);
	}

	user_table = dict_table_open_on_name(
		fts_internal_tbl_name, FALSE, FALSE, DICT_ERR_IGNORE_NONE);

	if (!user_table) {
		DBUG_RETURN(0);
	}

	for (index = dict_table_get_first_index(user_table);
	     index; index = dict_table_get_next_index(index)) {
		if (index->type & DICT_FTS) {
			i_s_fts_index_table_fill_one_index(index, thd, tables);
		}
	}

	dict_table_close(user_table, FALSE, FALSE);

	DBUG_RETURN(0);
}

/*******************************************************************//**
Bind the dynamic table INFORMATION_SCHEMA.INNODB_FT_INDEX_TABLE
@return	0 on success */
static
int
i_s_fts_index_table_init(
/*=====================*/
	void*	p)	/*!< in/out: table schema object */
{
	DBUG_ENTER("i_s_fts_index_table_init");
	ST_SCHEMA_TABLE* schema = (ST_SCHEMA_TABLE*) p;

	schema->fields_info = i_s_fts_index_fields_info;
	schema->fill_table = i_s_fts_index_table_fill;

	DBUG_RETURN(0);
}

UNIV_INTERN struct st_mysql_plugin	i_s_innodb_ft_index_table =
{
	/* the plugin type (a MYSQL_XXX_PLUGIN value) */
	/* int */
	STRUCT_FLD(type, MYSQL_INFORMATION_SCHEMA_PLUGIN),

	/* pointer to type-specific plugin descriptor */
	/* void* */
	STRUCT_FLD(info, &i_s_fts_index_fields_info),

	/* plugin name */
	/* const char* */
	STRUCT_FLD(name, "INNODB_FT_INDEX_TABLE"),

	/* plugin author (for SHOW PLUGINS) */
	/* const char* */
	STRUCT_FLD(author, plugin_author),

	/* general descriptive text (for SHOW PLUGINS) */
	/* const char* */
	STRUCT_FLD(descr, "INNODB AUXILIARY FTS INDEX TABLE"),

	/* the plugin license (PLUGIN_LICENSE_XXX) */
	/* int */
	STRUCT_FLD(license, PLUGIN_LICENSE_GPL),

	/* the function to invoke when plugin is loaded */
	/* int (*)(void*); */
	STRUCT_FLD(init, i_s_fts_index_table_init),

	/* the function to invoke when plugin is unloaded */
	/* int (*)(void*); */
	STRUCT_FLD(deinit, i_s_common_deinit),

	/* plugin version (for SHOW PLUGINS) */
	/* unsigned int */
	STRUCT_FLD(version, INNODB_VERSION_SHORT),

	/* struct st_mysql_show_var* */
	STRUCT_FLD(status_vars, NULL),

	/* struct st_mysql_sys_var** */
	STRUCT_FLD(system_vars, NULL),

	/* reserved for dependency checking */
	/* void* */
	STRUCT_FLD(__reserved1, NULL),

	/* Plugin flags */
	/* unsigned long */
	STRUCT_FLD(flags, 0UL),
};

/* Fields of the dynamic table INFORMATION_SCHEMA.INNODB_FT_CONFIG */
static ST_FIELD_INFO	i_s_fts_config_fields_info[] =
{
#define	FTS_CONFIG_KEY			0
	{STRUCT_FLD(field_name,		"KEY"),
	 STRUCT_FLD(field_length,	NAME_LEN + 1),
	 STRUCT_FLD(field_type,		MYSQL_TYPE_STRING),
	 STRUCT_FLD(value,		0),
	 STRUCT_FLD(field_flags,	0),
	 STRUCT_FLD(old_name,		""),
	 STRUCT_FLD(open_method,	SKIP_OPEN_TABLE)},

#define	FTS_CONFIG_VALUE		1
	{STRUCT_FLD(field_name,		"VALUE"),
	 STRUCT_FLD(field_length,	NAME_LEN + 1),
	 STRUCT_FLD(field_type,		MYSQL_TYPE_STRING),
	 STRUCT_FLD(value,		0),
	 STRUCT_FLD(field_flags,	0),
	 STRUCT_FLD(old_name,		""),
	 STRUCT_FLD(open_method,	SKIP_OPEN_TABLE)},

	END_OF_ST_FIELD_INFO
};

static const char* fts_config_key[] = {
	FTS_OPTIMIZE_LIMIT_IN_SECS,
	FTS_SYNCED_DOC_ID,
	FTS_LAST_OPTIMIZED_WORD,
	FTS_TOTAL_DELETED_COUNT,
	FTS_TOTAL_WORD_COUNT,
	FTS_OPTIMIZE_START_TIME,
	FTS_OPTIMIZE_END_TIME,
	FTS_STOPWORD_TABLE_NAME,
	FTS_USE_STOPWORD,
	FTS_TABLE_STATE,
        NULL
};

/*******************************************************************//**
Fill the dynamic table INFORMATION_SCHEMA.INNODB_FT_CONFIG
@return	0 on success, 1 on failure */
static
int
i_s_fts_config_fill(
/*================*/
	THD*		thd,		/*!< in: thread */
	TABLE_LIST*	tables,		/*!< in/out: tables to fill */
	Item*		)	/*!< in: condition (ignored) */
{
	Field**			fields;
	TABLE*			table = (TABLE*) tables->table;
	trx_t*			trx;
	fts_table_t		fts_table;
	dict_table_t*		user_table;
	ulint			i = 0;
	dict_index_t*		index = NULL;
	unsigned char		str[FTS_MAX_CONFIG_VALUE_LEN + 1];

	DBUG_ENTER("i_s_fts_config_fill");

	/* deny access to non-superusers */
	if (check_global_access(thd, PROCESS_ACL)) {
		DBUG_RETURN(0);
	}

	if (!fts_internal_tbl_name) {
		DBUG_RETURN(0);
	}

	fields = table->field;

	user_table = dict_table_open_on_name(
		fts_internal_tbl_name, FALSE, FALSE, DICT_ERR_IGNORE_NONE);

	if (!user_table) {
		DBUG_RETURN(0);
	}

	trx = trx_allocate_for_background();
	trx->op_info = "Select for FTS DELETE TABLE";

	FTS_INIT_FTS_TABLE(&fts_table, "CONFIG", FTS_COMMON_TABLE, user_table);

	if (!ib_vector_is_empty(user_table->fts->indexes)) {
		index = (dict_index_t*) ib_vector_getp_const(
				user_table->fts->indexes, 0);
		DBUG_ASSERT(!dict_index_is_online_ddl(index));
	}

	while (fts_config_key[i]) {
		fts_string_t	value;
		char*		key_name;
		ulint		allocated = FALSE;

		value.f_len = FTS_MAX_CONFIG_VALUE_LEN;

		value.f_str = str;

		if (index
		    && strcmp(fts_config_key[i], FTS_TOTAL_WORD_COUNT) == 0) {
			key_name = fts_config_create_index_param_name(
				fts_config_key[i], index);
			allocated = TRUE;
		} else {
			key_name = (char*) fts_config_key[i];
		}

		fts_config_get_value(trx, &fts_table, key_name, &value);

		if (allocated) {
			ut_free(key_name);
		}

		OK(field_store_string(
                        fields[FTS_CONFIG_KEY], fts_config_key[i]));

		OK(field_store_string(
                        fields[FTS_CONFIG_VALUE], (const char*) value.f_str));

		OK(schema_table_store_record(thd, table));

		i++;
	}

	fts_sql_commit(trx);

	trx_free_for_background(trx);

	dict_table_close(user_table, FALSE, FALSE);

	DBUG_RETURN(0);
}

/*******************************************************************//**
Bind the dynamic table INFORMATION_SCHEMA.INNODB_FT_CONFIG
@return	0 on success */
static
int
i_s_fts_config_init(
/*=================*/
	void*	p)	/*!< in/out: table schema object */
{
	DBUG_ENTER("i_s_fts_config_init");
	ST_SCHEMA_TABLE* schema = (ST_SCHEMA_TABLE*) p;

	schema->fields_info = i_s_fts_config_fields_info;
	schema->fill_table = i_s_fts_config_fill;

	DBUG_RETURN(0);
}

UNIV_INTERN struct st_mysql_plugin	i_s_innodb_ft_config =
{
	/* the plugin type (a MYSQL_XXX_PLUGIN value) */
	/* int */
	STRUCT_FLD(type, MYSQL_INFORMATION_SCHEMA_PLUGIN),

	/* pointer to type-specific plugin descriptor */
	/* void* */
	STRUCT_FLD(info, &i_s_fts_config_fields_info),

	/* plugin name */
	/* const char* */
	STRUCT_FLD(name, "INNODB_FT_CONFIG"),

	/* plugin author (for SHOW PLUGINS) */
	/* const char* */
	STRUCT_FLD(author, plugin_author),

	/* general descriptive text (for SHOW PLUGINS) */
	/* const char* */
	STRUCT_FLD(descr, "INNODB AUXILIARY FTS CONFIG TABLE"),

	/* the plugin license (PLUGIN_LICENSE_XXX) */
	/* int */
	STRUCT_FLD(license, PLUGIN_LICENSE_GPL),

	/* the function to invoke when plugin is loaded */
	/* int (*)(void*); */
	STRUCT_FLD(init, i_s_fts_config_init),

	/* the function to invoke when plugin is unloaded */
	/* int (*)(void*); */
	STRUCT_FLD(deinit, i_s_common_deinit),

	/* plugin version (for SHOW PLUGINS) */
	/* unsigned int */
	STRUCT_FLD(version, INNODB_VERSION_SHORT),

	/* struct st_mysql_show_var* */
	STRUCT_FLD(status_vars, NULL),

	/* struct st_mysql_sys_var** */
	STRUCT_FLD(system_vars, NULL),

	/* reserved for dependency checking */
	/* void* */
	STRUCT_FLD(__reserved1, NULL),

	/* Plugin flags */
	/* unsigned long */
	STRUCT_FLD(flags, 0UL),
};

/* Fields of the dynamic table INNODB_BUFFER_POOL_STATS. */
static ST_FIELD_INFO	i_s_innodb_buffer_stats_fields_info[] =
{
#define IDX_BUF_STATS_POOL_ID		0
	{STRUCT_FLD(field_name,		"POOL_ID"),
	 STRUCT_FLD(field_length,	MY_INT64_NUM_DECIMAL_DIGITS),
	 STRUCT_FLD(field_type,		MYSQL_TYPE_LONGLONG),
	 STRUCT_FLD(value,		0),
	 STRUCT_FLD(field_flags,	MY_I_S_UNSIGNED),
	 STRUCT_FLD(old_name,		""),
	 STRUCT_FLD(open_method,	SKIP_OPEN_TABLE)},

#define IDX_BUF_STATS_POOL_SIZE		1
	{STRUCT_FLD(field_name,		"POOL_SIZE"),
	 STRUCT_FLD(field_length,	MY_INT64_NUM_DECIMAL_DIGITS),
	 STRUCT_FLD(field_type,		MYSQL_TYPE_LONGLONG),
	 STRUCT_FLD(value,		0),
	 STRUCT_FLD(field_flags,	MY_I_S_UNSIGNED),
	 STRUCT_FLD(old_name,		""),
	 STRUCT_FLD(open_method,	SKIP_OPEN_TABLE)},

#define IDX_BUF_STATS_FREE_BUFFERS	2
	{STRUCT_FLD(field_name,		"FREE_BUFFERS"),
	 STRUCT_FLD(field_length,	MY_INT64_NUM_DECIMAL_DIGITS),
	 STRUCT_FLD(field_type,		MYSQL_TYPE_LONGLONG),
	 STRUCT_FLD(value,		0),
	 STRUCT_FLD(field_flags,	MY_I_S_UNSIGNED),
	 STRUCT_FLD(old_name,		""),
	 STRUCT_FLD(open_method,	SKIP_OPEN_TABLE)},

#define IDX_BUF_STATS_LRU_LEN		3
	{STRUCT_FLD(field_name,		"DATABASE_PAGES"),
	 STRUCT_FLD(field_length,	MY_INT64_NUM_DECIMAL_DIGITS),
	 STRUCT_FLD(field_type,		MYSQL_TYPE_LONGLONG),
	 STRUCT_FLD(value,		0),
	 STRUCT_FLD(field_flags,	MY_I_S_UNSIGNED),
	 STRUCT_FLD(old_name,		""),
	 STRUCT_FLD(open_method,	SKIP_OPEN_TABLE)},

#define IDX_BUF_STATS_OLD_LRU_LEN	4
	{STRUCT_FLD(field_name,		"OLD_DATABASE_PAGES"),
	 STRUCT_FLD(field_length,	MY_INT64_NUM_DECIMAL_DIGITS),
	 STRUCT_FLD(field_type,		MYSQL_TYPE_LONGLONG),
	 STRUCT_FLD(value,		0),
	 STRUCT_FLD(field_flags,	MY_I_S_UNSIGNED),
	 STRUCT_FLD(old_name,		""),
	 STRUCT_FLD(open_method,	SKIP_OPEN_TABLE)},

#define IDX_BUF_STATS_FLUSH_LIST_LEN	5
	{STRUCT_FLD(field_name,		"MODIFIED_DATABASE_PAGES"),
	 STRUCT_FLD(field_length,	MY_INT64_NUM_DECIMAL_DIGITS),
	 STRUCT_FLD(field_type,		MYSQL_TYPE_LONGLONG),
	 STRUCT_FLD(value,		0),
	 STRUCT_FLD(field_flags,	MY_I_S_UNSIGNED),
	 STRUCT_FLD(old_name,		""),
	 STRUCT_FLD(open_method,	SKIP_OPEN_TABLE)},

#define IDX_BUF_STATS_PENDING_ZIP	6
	{STRUCT_FLD(field_name,		"PENDING_DECOMPRESS"),
	 STRUCT_FLD(field_length,	MY_INT64_NUM_DECIMAL_DIGITS),
	 STRUCT_FLD(field_type,		MYSQL_TYPE_LONGLONG),
	 STRUCT_FLD(value,		0),
	 STRUCT_FLD(field_flags,	MY_I_S_UNSIGNED),
	 STRUCT_FLD(old_name,		""),
	 STRUCT_FLD(open_method,	SKIP_OPEN_TABLE)},

#define IDX_BUF_STATS_PENDING_READ	7
	{STRUCT_FLD(field_name,		"PENDING_READS"),
	 STRUCT_FLD(field_length,	MY_INT64_NUM_DECIMAL_DIGITS),
	 STRUCT_FLD(field_type,		MYSQL_TYPE_LONGLONG),
	 STRUCT_FLD(value,		0),
	 STRUCT_FLD(field_flags,	MY_I_S_UNSIGNED),
	 STRUCT_FLD(old_name,		""),
	 STRUCT_FLD(open_method,	SKIP_OPEN_TABLE)},

#define IDX_BUF_STATS_FLUSH_LRU		8
	{STRUCT_FLD(field_name,		"PENDING_FLUSH_LRU"),
	 STRUCT_FLD(field_length,	MY_INT64_NUM_DECIMAL_DIGITS),
	 STRUCT_FLD(field_type,		MYSQL_TYPE_LONGLONG),
	 STRUCT_FLD(value,		0),
	 STRUCT_FLD(field_flags,	MY_I_S_UNSIGNED),
	 STRUCT_FLD(old_name,		""),
	 STRUCT_FLD(open_method,	SKIP_OPEN_TABLE)},

#define IDX_BUF_STATS_FLUSH_LIST	9
	{STRUCT_FLD(field_name,		"PENDING_FLUSH_LIST"),
	 STRUCT_FLD(field_length,	MY_INT64_NUM_DECIMAL_DIGITS),
	 STRUCT_FLD(field_type,		MYSQL_TYPE_LONGLONG),
	 STRUCT_FLD(value,		0),
	 STRUCT_FLD(field_flags,	MY_I_S_UNSIGNED),
	 STRUCT_FLD(old_name,		""),
	 STRUCT_FLD(open_method,	SKIP_OPEN_TABLE)},

#define IDX_BUF_STATS_PAGE_YOUNG	10
	{STRUCT_FLD(field_name,		"PAGES_MADE_YOUNG"),
	 STRUCT_FLD(field_length,	MY_INT64_NUM_DECIMAL_DIGITS),
	 STRUCT_FLD(field_type,		MYSQL_TYPE_LONGLONG),
	 STRUCT_FLD(value,		0),
	 STRUCT_FLD(field_flags,	MY_I_S_UNSIGNED),
	 STRUCT_FLD(old_name,		""),
	 STRUCT_FLD(open_method,	SKIP_OPEN_TABLE)},

#define IDX_BUF_STATS_PAGE_NOT_YOUNG	11
	{STRUCT_FLD(field_name,		"PAGES_NOT_MADE_YOUNG"),
	 STRUCT_FLD(field_length,	MY_INT64_NUM_DECIMAL_DIGITS),
	 STRUCT_FLD(field_type,		MYSQL_TYPE_LONGLONG),
	 STRUCT_FLD(value,		0),
	 STRUCT_FLD(field_flags,	MY_I_S_UNSIGNED),
	 STRUCT_FLD(old_name,		""),
	 STRUCT_FLD(open_method,	SKIP_OPEN_TABLE)},

#define	IDX_BUF_STATS_PAGE_YOUNG_RATE	12
	{STRUCT_FLD(field_name,		"PAGES_MADE_YOUNG_RATE"),
	 STRUCT_FLD(field_length,	MAX_FLOAT_STR_LENGTH),
	 STRUCT_FLD(field_type,		MYSQL_TYPE_FLOAT),
	 STRUCT_FLD(value,		0),
	 STRUCT_FLD(field_flags,	0),
	 STRUCT_FLD(old_name,		""),
	 STRUCT_FLD(open_method,	SKIP_OPEN_TABLE)},

#define	IDX_BUF_STATS_PAGE_NOT_YOUNG_RATE 13
	{STRUCT_FLD(field_name,		"PAGES_MADE_NOT_YOUNG_RATE"),
	 STRUCT_FLD(field_length,	MAX_FLOAT_STR_LENGTH),
	 STRUCT_FLD(field_type,		MYSQL_TYPE_FLOAT),
	 STRUCT_FLD(value,		0),
	 STRUCT_FLD(field_flags,	0),
	 STRUCT_FLD(old_name,		""),
	 STRUCT_FLD(open_method,	SKIP_OPEN_TABLE)},

#define IDX_BUF_STATS_PAGE_READ		14
	{STRUCT_FLD(field_name,		"NUMBER_PAGES_READ"),
	 STRUCT_FLD(field_length,	MY_INT64_NUM_DECIMAL_DIGITS),
	 STRUCT_FLD(field_type,		MYSQL_TYPE_LONGLONG),
	 STRUCT_FLD(value,		0),
	 STRUCT_FLD(field_flags,	MY_I_S_UNSIGNED),
	 STRUCT_FLD(old_name,		""),
	 STRUCT_FLD(open_method,	SKIP_OPEN_TABLE)},

#define IDX_BUF_STATS_PAGE_CREATED	15
	{STRUCT_FLD(field_name,		"NUMBER_PAGES_CREATED"),
	 STRUCT_FLD(field_length,	MY_INT64_NUM_DECIMAL_DIGITS),
	 STRUCT_FLD(field_type,		MYSQL_TYPE_LONGLONG),
	 STRUCT_FLD(value,		0),
	 STRUCT_FLD(field_flags,	MY_I_S_UNSIGNED),
	 STRUCT_FLD(old_name,		""),
	 STRUCT_FLD(open_method,	SKIP_OPEN_TABLE)},

#define IDX_BUF_STATS_PAGE_WRITTEN	16
	{STRUCT_FLD(field_name,		"NUMBER_PAGES_WRITTEN"),
	 STRUCT_FLD(field_length,	MY_INT64_NUM_DECIMAL_DIGITS),
	 STRUCT_FLD(field_type,		MYSQL_TYPE_LONGLONG),
	 STRUCT_FLD(value,		0),
	 STRUCT_FLD(field_flags,	MY_I_S_UNSIGNED),
	 STRUCT_FLD(old_name,		""),
	 STRUCT_FLD(open_method,	SKIP_OPEN_TABLE)},

#define	IDX_BUF_STATS_PAGE_READ_RATE	17
	{STRUCT_FLD(field_name,		"PAGES_READ_RATE"),
	 STRUCT_FLD(field_length,	MAX_FLOAT_STR_LENGTH),
	 STRUCT_FLD(field_type,		MYSQL_TYPE_FLOAT),
	 STRUCT_FLD(value,		0),
	 STRUCT_FLD(field_flags,	0),
	 STRUCT_FLD(old_name,		""),
	 STRUCT_FLD(open_method,	SKIP_OPEN_TABLE)},

#define	IDX_BUF_STATS_PAGE_CREATE_RATE	18
	{STRUCT_FLD(field_name,		"PAGES_CREATE_RATE"),
	 STRUCT_FLD(field_length,	MAX_FLOAT_STR_LENGTH),
	 STRUCT_FLD(field_type,		MYSQL_TYPE_FLOAT),
	 STRUCT_FLD(value,		0),
	 STRUCT_FLD(field_flags,	0),
	 STRUCT_FLD(old_name,		""),
	 STRUCT_FLD(open_method,	SKIP_OPEN_TABLE)},

#define	IDX_BUF_STATS_PAGE_WRITTEN_RATE	19
	{STRUCT_FLD(field_name,		"PAGES_WRITTEN_RATE"),
	 STRUCT_FLD(field_length,	MAX_FLOAT_STR_LENGTH),
	 STRUCT_FLD(field_type,		MYSQL_TYPE_FLOAT),
	 STRUCT_FLD(value,		0),
	 STRUCT_FLD(field_flags,	0),
	 STRUCT_FLD(old_name,		""),
	 STRUCT_FLD(open_method,	SKIP_OPEN_TABLE)},

#define IDX_BUF_STATS_GET		20
	{STRUCT_FLD(field_name,		"NUMBER_PAGES_GET"),
	 STRUCT_FLD(field_length,	MY_INT64_NUM_DECIMAL_DIGITS),
	 STRUCT_FLD(field_type,		MYSQL_TYPE_LONGLONG),
	 STRUCT_FLD(value,		0),
	 STRUCT_FLD(field_flags,	MY_I_S_UNSIGNED),
	 STRUCT_FLD(old_name,		""),
	 STRUCT_FLD(open_method,	SKIP_OPEN_TABLE)},

#define IDX_BUF_STATS_HIT_RATE		21
	{STRUCT_FLD(field_name,		"HIT_RATE"),
	 STRUCT_FLD(field_length,	MY_INT64_NUM_DECIMAL_DIGITS),
	 STRUCT_FLD(field_type,		MYSQL_TYPE_LONGLONG),
	 STRUCT_FLD(value,		0),
	 STRUCT_FLD(field_flags,	MY_I_S_UNSIGNED),
	 STRUCT_FLD(old_name,		""),
	 STRUCT_FLD(open_method,	SKIP_OPEN_TABLE)},

#define IDX_BUF_STATS_MADE_YOUNG_PCT	22
	{STRUCT_FLD(field_name,		"YOUNG_MAKE_PER_THOUSAND_GETS"),
	 STRUCT_FLD(field_length,	MY_INT64_NUM_DECIMAL_DIGITS),
	 STRUCT_FLD(field_type,		MYSQL_TYPE_LONGLONG),
	 STRUCT_FLD(value,		0),
	 STRUCT_FLD(field_flags,	MY_I_S_UNSIGNED),
	 STRUCT_FLD(old_name,		""),
	 STRUCT_FLD(open_method,	SKIP_OPEN_TABLE)},

#define IDX_BUF_STATS_NOT_MADE_YOUNG_PCT 23
	{STRUCT_FLD(field_name,		"NOT_YOUNG_MAKE_PER_THOUSAND_GETS"),
	 STRUCT_FLD(field_length,	MY_INT64_NUM_DECIMAL_DIGITS),
	 STRUCT_FLD(field_type,		MYSQL_TYPE_LONGLONG),
	 STRUCT_FLD(value,		0),
	 STRUCT_FLD(field_flags,	MY_I_S_UNSIGNED),
	 STRUCT_FLD(old_name,		""),
	 STRUCT_FLD(open_method,	SKIP_OPEN_TABLE)},

#define IDX_BUF_STATS_READ_AHREAD	24
	{STRUCT_FLD(field_name,		"NUMBER_PAGES_READ_AHEAD"),
	 STRUCT_FLD(field_length,	MY_INT64_NUM_DECIMAL_DIGITS),
	 STRUCT_FLD(field_type,		MYSQL_TYPE_LONGLONG),
	 STRUCT_FLD(value,		0),
	 STRUCT_FLD(field_flags,	MY_I_S_UNSIGNED),
	 STRUCT_FLD(old_name,		""),
	 STRUCT_FLD(open_method,	SKIP_OPEN_TABLE)},

#define IDX_BUF_STATS_READ_AHEAD_EVICTED 25
	{STRUCT_FLD(field_name,		"NUMBER_READ_AHEAD_EVICTED"),
	 STRUCT_FLD(field_length,	MY_INT64_NUM_DECIMAL_DIGITS),
	 STRUCT_FLD(field_type,		MYSQL_TYPE_LONGLONG),
	 STRUCT_FLD(value,		0),
	 STRUCT_FLD(field_flags,	MY_I_S_UNSIGNED),
	 STRUCT_FLD(old_name,		""),
	 STRUCT_FLD(open_method,	SKIP_OPEN_TABLE)},

#define	IDX_BUF_STATS_READ_AHEAD_RATE	26
	{STRUCT_FLD(field_name,		"READ_AHEAD_RATE"),
	 STRUCT_FLD(field_length,	MAX_FLOAT_STR_LENGTH),
	 STRUCT_FLD(field_type,		MYSQL_TYPE_FLOAT),
	 STRUCT_FLD(value,		0),
	 STRUCT_FLD(field_flags,	0),
	 STRUCT_FLD(old_name,		""),
	 STRUCT_FLD(open_method,	SKIP_OPEN_TABLE)},

#define	IDX_BUF_STATS_READ_AHEAD_EVICT_RATE 27
	{STRUCT_FLD(field_name,		"READ_AHEAD_EVICTED_RATE"),
	 STRUCT_FLD(field_length,	MAX_FLOAT_STR_LENGTH),
	 STRUCT_FLD(field_type,		MYSQL_TYPE_FLOAT),
	 STRUCT_FLD(value,		0),
	 STRUCT_FLD(field_flags,	0),
	 STRUCT_FLD(old_name,		""),
	 STRUCT_FLD(open_method,	SKIP_OPEN_TABLE)},

#define IDX_BUF_STATS_LRU_IO_SUM	28
	{STRUCT_FLD(field_name,		"LRU_IO_TOTAL"),
	 STRUCT_FLD(field_length,	MY_INT64_NUM_DECIMAL_DIGITS),
	 STRUCT_FLD(field_type,		MYSQL_TYPE_LONGLONG),
	 STRUCT_FLD(value,		0),
	 STRUCT_FLD(field_flags,	MY_I_S_UNSIGNED),
	 STRUCT_FLD(old_name,		""),
	 STRUCT_FLD(open_method,	SKIP_OPEN_TABLE)},

#define IDX_BUF_STATS_LRU_IO_CUR	29
	{STRUCT_FLD(field_name,		"LRU_IO_CURRENT"),
	 STRUCT_FLD(field_length,	MY_INT64_NUM_DECIMAL_DIGITS),
	 STRUCT_FLD(field_type,		MYSQL_TYPE_LONGLONG),
	 STRUCT_FLD(value,		0),
	 STRUCT_FLD(field_flags,	MY_I_S_UNSIGNED),
	 STRUCT_FLD(old_name,		""),
	 STRUCT_FLD(open_method,	SKIP_OPEN_TABLE)},

#define IDX_BUF_STATS_UNZIP_SUM		30
	{STRUCT_FLD(field_name,		"UNCOMPRESS_TOTAL"),
	 STRUCT_FLD(field_length,	MY_INT64_NUM_DECIMAL_DIGITS),
	 STRUCT_FLD(field_type,		MYSQL_TYPE_LONGLONG),
	 STRUCT_FLD(value,		0),
	 STRUCT_FLD(field_flags,	MY_I_S_UNSIGNED),
	 STRUCT_FLD(old_name,		""),
	 STRUCT_FLD(open_method,	SKIP_OPEN_TABLE)},

#define IDX_BUF_STATS_UNZIP_CUR		31
	{STRUCT_FLD(field_name,		"UNCOMPRESS_CURRENT"),
	 STRUCT_FLD(field_length,	MY_INT64_NUM_DECIMAL_DIGITS),
	 STRUCT_FLD(field_type,		MYSQL_TYPE_LONGLONG),
	 STRUCT_FLD(value,		0),
	 STRUCT_FLD(field_flags,	MY_I_S_UNSIGNED),
	 STRUCT_FLD(old_name,		""),
	 STRUCT_FLD(open_method,	SKIP_OPEN_TABLE)},

	END_OF_ST_FIELD_INFO
};

/*******************************************************************//**
Fill Information Schema table INNODB_BUFFER_POOL_STATS for a particular
buffer pool
@return	0 on success, 1 on failure */
static
int
i_s_innodb_stats_fill(
/*==================*/
	THD*			thd,		/*!< in: thread */
	TABLE_LIST*		tables,		/*!< in/out: tables to fill */
	const buf_pool_info_t*	info)		/*!< in: buffer pool
						information */
{
	TABLE*			table;
	Field**			fields;

	DBUG_ENTER("i_s_innodb_stats_fill");

	table = tables->table;

	fields = table->field;

	OK(fields[IDX_BUF_STATS_POOL_ID]->store(info->pool_unique_id));

	OK(fields[IDX_BUF_STATS_POOL_SIZE]->store(info->pool_size));

	OK(fields[IDX_BUF_STATS_LRU_LEN]->store(info->lru_len));

	OK(fields[IDX_BUF_STATS_OLD_LRU_LEN]->store(info->old_lru_len));

	OK(fields[IDX_BUF_STATS_FREE_BUFFERS]->store(info->free_list_len));

	OK(fields[IDX_BUF_STATS_FLUSH_LIST_LEN]->store(
		info->flush_list_len));

	OK(fields[IDX_BUF_STATS_PENDING_ZIP]->store(info->n_pend_unzip));

	OK(fields[IDX_BUF_STATS_PENDING_READ]->store(info->n_pend_reads));

	OK(fields[IDX_BUF_STATS_FLUSH_LRU]->store(info->n_pending_flush_lru));

	OK(fields[IDX_BUF_STATS_FLUSH_LIST]->store(info->n_pending_flush_list));

	OK(fields[IDX_BUF_STATS_PAGE_YOUNG]->store(info->n_pages_made_young));

	OK(fields[IDX_BUF_STATS_PAGE_NOT_YOUNG]->store(
		info->n_pages_not_made_young));

	OK(fields[IDX_BUF_STATS_PAGE_YOUNG_RATE]->store(
		info->page_made_young_rate));

	OK(fields[IDX_BUF_STATS_PAGE_NOT_YOUNG_RATE]->store(
		info->page_not_made_young_rate));

	OK(fields[IDX_BUF_STATS_PAGE_READ]->store(info->n_pages_read));

	OK(fields[IDX_BUF_STATS_PAGE_CREATED]->store(info->n_pages_created));

	OK(fields[IDX_BUF_STATS_PAGE_WRITTEN]->store(info->n_pages_written));

<<<<<<< HEAD
	OK(fields[IDX_BUF_STATS_PAGE_READ_RATE]->store(info->pages_read_rate));

	OK(fields[IDX_BUF_STATS_PAGE_CREATED]->store(info->pages_created_rate));

	OK(fields[IDX_BUF_STATS_PAGE_WRITTEN]->store(info->pages_written_rate));
=======
	OK(fields[IDX_BUF_STATS_GET]->store(info->n_page_gets));

	OK(fields[IDX_BUF_STATS_PAGE_READ_RATE]->store(info->pages_read_rate));

	OK(fields[IDX_BUF_STATS_PAGE_CREATE_RATE]->store(info->pages_created_rate));

	OK(fields[IDX_BUF_STATS_PAGE_WRITTEN_RATE]->store(info->pages_written_rate));
>>>>>>> 069ed1a4

	if (info->n_page_get_delta) {
		OK(fields[IDX_BUF_STATS_HIT_RATE]->store(
			1000 - (1000 * info->page_read_delta
				/ info->n_page_get_delta)));

		OK(fields[IDX_BUF_STATS_MADE_YOUNG_PCT]->store(
			1000 * info->young_making_delta
			/ info->n_page_get_delta));

		OK(fields[IDX_BUF_STATS_NOT_MADE_YOUNG_PCT]->store(
			1000 * info->not_young_making_delta
			/ info->n_page_get_delta));
	} else {
		OK(fields[IDX_BUF_STATS_HIT_RATE]->store(0));
		OK(fields[IDX_BUF_STATS_MADE_YOUNG_PCT]->store(0));
		OK(fields[IDX_BUF_STATS_NOT_MADE_YOUNG_PCT]->store(0));
	}

	OK(fields[IDX_BUF_STATS_READ_AHREAD]->store(info->n_ra_pages_read));

	OK(fields[IDX_BUF_STATS_READ_AHEAD_EVICTED]->store(
		info->n_ra_pages_evicted));

	OK(fields[IDX_BUF_STATS_READ_AHEAD_RATE]->store(
		info->pages_readahead_rate));

	OK(fields[IDX_BUF_STATS_READ_AHEAD_EVICT_RATE]->store(
		info->pages_evicted_rate));

	OK(fields[IDX_BUF_STATS_LRU_IO_SUM]->store(info->io_sum));

	OK(fields[IDX_BUF_STATS_LRU_IO_CUR]->store(info->io_cur));

	OK(fields[IDX_BUF_STATS_UNZIP_SUM]->store(info->unzip_sum));

	OK(fields[IDX_BUF_STATS_UNZIP_CUR]->store( info->unzip_cur));

	DBUG_RETURN(schema_table_store_record(thd, table));
}

/*******************************************************************//**
This is the function that loops through each buffer pool and fetch buffer
pool stats to information schema  table: I_S_INNODB_BUFFER_POOL_STATS
@return	0 on success, 1 on failure */
static
int
i_s_innodb_buffer_stats_fill_table(
/*===============================*/
	THD*		thd,		/*!< in: thread */
	TABLE_LIST*	tables,		/*!< in/out: tables to fill */
	Item*		)		/*!< in: condition (ignored) */
{
	int			status	= 0;
	buf_pool_info_t*	pool_info;

	DBUG_ENTER("i_s_innodb_buffer_fill_general");

	/* Only allow the PROCESS privilege holder to access the stats */
	if (check_global_access(thd, PROCESS_ACL)) {
		DBUG_RETURN(0);
	}

	pool_info = (buf_pool_info_t*) mem_zalloc(
		srv_buf_pool_instances *  sizeof *pool_info);

	/* Walk through each buffer pool */
	for (ulint i = 0; i < srv_buf_pool_instances; i++) {
		buf_pool_t*		buf_pool;

		buf_pool = buf_pool_from_array(i);

		/* Fetch individual buffer pool info */
		buf_stats_get_pool_info(buf_pool, i, pool_info);

		status = i_s_innodb_stats_fill(thd, tables, &pool_info[i]);

		/* If something goes wrong, break and return */
		if (status) {
			break;
		}
	}

	mem_free(pool_info);

	DBUG_RETURN(status);
}

/*******************************************************************//**
Bind the dynamic table INFORMATION_SCHEMA.INNODB_BUFFER_POOL_STATS.
@return	0 on success, 1 on failure */
static
int
i_s_innodb_buffer_pool_stats_init(
/*==============================*/
	void*	p)	/*!< in/out: table schema object */
{
	ST_SCHEMA_TABLE*	schema;

	DBUG_ENTER("i_s_innodb_buffer_pool_stats_init");

	schema = reinterpret_cast<ST_SCHEMA_TABLE*>(p);

	schema->fields_info = i_s_innodb_buffer_stats_fields_info;
	schema->fill_table = i_s_innodb_buffer_stats_fill_table;

	DBUG_RETURN(0);
}

UNIV_INTERN struct st_mysql_plugin	i_s_innodb_buffer_stats =
{
	/* the plugin type (a MYSQL_XXX_PLUGIN value) */
	/* int */
	STRUCT_FLD(type, MYSQL_INFORMATION_SCHEMA_PLUGIN),

	/* pointer to type-specific plugin descriptor */
	/* void* */
	STRUCT_FLD(info, &i_s_info),

	/* plugin name */
	/* const char* */
	STRUCT_FLD(name, "INNODB_BUFFER_POOL_STATS"),

	/* plugin author (for SHOW PLUGINS) */
	/* const char* */
	STRUCT_FLD(author, plugin_author),

	/* general descriptive text (for SHOW PLUGINS) */
	/* const char* */
	STRUCT_FLD(descr, "InnoDB Buffer Pool Statistics Information "),

	/* the plugin license (PLUGIN_LICENSE_XXX) */
	/* int */
	STRUCT_FLD(license, PLUGIN_LICENSE_GPL),

	/* the function to invoke when plugin is loaded */
	/* int (*)(void*); */
	STRUCT_FLD(init, i_s_innodb_buffer_pool_stats_init),

	/* the function to invoke when plugin is unloaded */
	/* int (*)(void*); */
	STRUCT_FLD(deinit, i_s_common_deinit),

	/* plugin version (for SHOW PLUGINS) */
	/* unsigned int */
	STRUCT_FLD(version, INNODB_VERSION_SHORT),

	/* struct st_mysql_show_var* */
	STRUCT_FLD(status_vars, NULL),

	/* struct st_mysql_sys_var** */
	STRUCT_FLD(system_vars, NULL),

	/* reserved for dependency checking */
	/* void* */
	STRUCT_FLD(__reserved1, NULL),

	/* Plugin flags */
	/* unsigned long */
	STRUCT_FLD(flags, 0UL),
};

/* Fields of the dynamic table INNODB_BUFFER_POOL_PAGE. */
static ST_FIELD_INFO	i_s_innodb_buffer_page_fields_info[] =
{
#define IDX_BUFFER_POOL_ID		0
	{STRUCT_FLD(field_name,		"POOL_ID"),
	 STRUCT_FLD(field_length,	MY_INT64_NUM_DECIMAL_DIGITS),
	 STRUCT_FLD(field_type,		MYSQL_TYPE_LONGLONG),
	 STRUCT_FLD(value,		0),
	 STRUCT_FLD(field_flags,	MY_I_S_UNSIGNED),
	 STRUCT_FLD(old_name,		""),
	 STRUCT_FLD(open_method,	SKIP_OPEN_TABLE)},

#define IDX_BUFFER_BLOCK_ID		1
	{STRUCT_FLD(field_name,		"BLOCK_ID"),
	 STRUCT_FLD(field_length,	MY_INT64_NUM_DECIMAL_DIGITS),
	 STRUCT_FLD(field_type,		MYSQL_TYPE_LONGLONG),
	 STRUCT_FLD(value,		0),
	 STRUCT_FLD(field_flags,	MY_I_S_UNSIGNED),
	 STRUCT_FLD(old_name,		""),
	 STRUCT_FLD(open_method,	SKIP_OPEN_TABLE)},

#define IDX_BUFFER_PAGE_SPACE		2
	{STRUCT_FLD(field_name,		"SPACE"),
	 STRUCT_FLD(field_length,	MY_INT64_NUM_DECIMAL_DIGITS),
	 STRUCT_FLD(field_type,		MYSQL_TYPE_LONGLONG),
	 STRUCT_FLD(value,		0),
	 STRUCT_FLD(field_flags,	MY_I_S_UNSIGNED),
	 STRUCT_FLD(old_name,		""),
	 STRUCT_FLD(open_method,	SKIP_OPEN_TABLE)},

#define IDX_BUFFER_PAGE_NUM		3
	{STRUCT_FLD(field_name,		"PAGE_NUMBER"),
	 STRUCT_FLD(field_length,	MY_INT64_NUM_DECIMAL_DIGITS),
	 STRUCT_FLD(field_type,		MYSQL_TYPE_LONGLONG),
	 STRUCT_FLD(value,		0),
	 STRUCT_FLD(field_flags,	MY_I_S_UNSIGNED),
	 STRUCT_FLD(old_name,		""),
	 STRUCT_FLD(open_method,	SKIP_OPEN_TABLE)},

#define IDX_BUFFER_PAGE_TYPE		4
	{STRUCT_FLD(field_name,		"PAGE_TYPE"),
	 STRUCT_FLD(field_length,	64),
	 STRUCT_FLD(field_type,		MYSQL_TYPE_STRING),
	 STRUCT_FLD(value,		0),
	 STRUCT_FLD(field_flags,	MY_I_S_MAYBE_NULL),
	 STRUCT_FLD(old_name,		""),
	 STRUCT_FLD(open_method,	SKIP_OPEN_TABLE)},

#define IDX_BUFFER_PAGE_FLUSH_TYPE	5
	{STRUCT_FLD(field_name,		"FLUSH_TYPE"),
	 STRUCT_FLD(field_length,	MY_INT64_NUM_DECIMAL_DIGITS),
	 STRUCT_FLD(field_type,		MYSQL_TYPE_LONGLONG),
	 STRUCT_FLD(value,		0),
	 STRUCT_FLD(field_flags,	MY_I_S_UNSIGNED),
	 STRUCT_FLD(old_name,		""),
	 STRUCT_FLD(open_method,	SKIP_OPEN_TABLE)},

#define IDX_BUFFER_PAGE_FIX_COUNT	6
	{STRUCT_FLD(field_name,		"FIX_COUNT"),
	 STRUCT_FLD(field_length,	MY_INT64_NUM_DECIMAL_DIGITS),
	 STRUCT_FLD(field_type,		MYSQL_TYPE_LONGLONG),
	 STRUCT_FLD(value,		0),
	 STRUCT_FLD(field_flags,	MY_I_S_UNSIGNED),
	 STRUCT_FLD(old_name,		""),
	 STRUCT_FLD(open_method,	SKIP_OPEN_TABLE)},

#define IDX_BUFFER_PAGE_HASHED		7
	{STRUCT_FLD(field_name,		"IS_HASHED"),
	 STRUCT_FLD(field_length,	3),
	 STRUCT_FLD(field_type,		MYSQL_TYPE_STRING),
	 STRUCT_FLD(value,		0),
	 STRUCT_FLD(field_flags,	MY_I_S_MAYBE_NULL),
	 STRUCT_FLD(old_name,		""),
	 STRUCT_FLD(open_method,	SKIP_OPEN_TABLE)},

#define IDX_BUFFER_PAGE_NEWEST_MOD	8
	{STRUCT_FLD(field_name,		"NEWEST_MODIFICATION"),
	 STRUCT_FLD(field_length,	MY_INT64_NUM_DECIMAL_DIGITS),
	 STRUCT_FLD(field_type,		MYSQL_TYPE_LONGLONG),
	 STRUCT_FLD(value,		0),
	 STRUCT_FLD(field_flags,	MY_I_S_UNSIGNED),
	 STRUCT_FLD(old_name,		""),
	 STRUCT_FLD(open_method,	SKIP_OPEN_TABLE)},

#define IDX_BUFFER_PAGE_OLDEST_MOD	9
	{STRUCT_FLD(field_name,		"OLDEST_MODIFICATION"),
	 STRUCT_FLD(field_length,	MY_INT64_NUM_DECIMAL_DIGITS),
	 STRUCT_FLD(field_type,		MYSQL_TYPE_LONGLONG),
	 STRUCT_FLD(value,		0),
	 STRUCT_FLD(field_flags,	MY_I_S_UNSIGNED),
	 STRUCT_FLD(old_name,		""),
	 STRUCT_FLD(open_method,	SKIP_OPEN_TABLE)},

#define IDX_BUFFER_PAGE_ACCESS_TIME	10
	{STRUCT_FLD(field_name,		"ACCESS_TIME"),
	 STRUCT_FLD(field_length,	MY_INT64_NUM_DECIMAL_DIGITS),
	 STRUCT_FLD(field_type,		MYSQL_TYPE_LONGLONG),
	 STRUCT_FLD(value,		0),
	 STRUCT_FLD(field_flags,	MY_I_S_UNSIGNED),
	 STRUCT_FLD(old_name,		""),
	 STRUCT_FLD(open_method,	SKIP_OPEN_TABLE)},

#define IDX_BUFFER_PAGE_TABLE_NAME	11
	{STRUCT_FLD(field_name,		"TABLE_NAME"),
	 STRUCT_FLD(field_length,	1024),
	 STRUCT_FLD(field_type,		MYSQL_TYPE_STRING),
	 STRUCT_FLD(value,		0),
	 STRUCT_FLD(field_flags,	MY_I_S_MAYBE_NULL),
	 STRUCT_FLD(old_name,		""),
	 STRUCT_FLD(open_method,	SKIP_OPEN_TABLE)},

#define IDX_BUFFER_PAGE_INDEX_NAME	12
	{STRUCT_FLD(field_name,		"INDEX_NAME"),
	 STRUCT_FLD(field_length,	1024),
	 STRUCT_FLD(field_type,		MYSQL_TYPE_STRING),
	 STRUCT_FLD(value,		0),
	 STRUCT_FLD(field_flags,	MY_I_S_MAYBE_NULL),
	 STRUCT_FLD(old_name,		""),
	 STRUCT_FLD(open_method,	SKIP_OPEN_TABLE)},

#define IDX_BUFFER_PAGE_NUM_RECS	13
	{STRUCT_FLD(field_name,		"NUMBER_RECORDS"),
	 STRUCT_FLD(field_length,	MY_INT64_NUM_DECIMAL_DIGITS),
	 STRUCT_FLD(field_type,		MYSQL_TYPE_LONGLONG),
	 STRUCT_FLD(value,		0),
	 STRUCT_FLD(field_flags,	MY_I_S_UNSIGNED),
	 STRUCT_FLD(old_name,		""),
	 STRUCT_FLD(open_method,	SKIP_OPEN_TABLE)},

#define IDX_BUFFER_PAGE_DATA_SIZE	14
	{STRUCT_FLD(field_name,		"DATA_SIZE"),
	 STRUCT_FLD(field_length,	MY_INT64_NUM_DECIMAL_DIGITS),
	 STRUCT_FLD(field_type,		MYSQL_TYPE_LONGLONG),
	 STRUCT_FLD(value,		0),
	 STRUCT_FLD(field_flags,	MY_I_S_UNSIGNED),
	 STRUCT_FLD(old_name,		""),
	 STRUCT_FLD(open_method,	SKIP_OPEN_TABLE)},

#define IDX_BUFFER_PAGE_ZIP_SIZE	15
	{STRUCT_FLD(field_name,		"COMPRESSED_SIZE"),
	 STRUCT_FLD(field_length,	MY_INT64_NUM_DECIMAL_DIGITS),
	 STRUCT_FLD(field_type,		MYSQL_TYPE_LONGLONG),
	 STRUCT_FLD(value,		0),
	 STRUCT_FLD(field_flags,	MY_I_S_UNSIGNED),
	 STRUCT_FLD(old_name,		""),
	 STRUCT_FLD(open_method,	SKIP_OPEN_TABLE)},

#define IDX_BUFFER_PAGE_STATE		16
	{STRUCT_FLD(field_name,		"PAGE_STATE"),
	 STRUCT_FLD(field_length,	64),
	 STRUCT_FLD(field_type,		MYSQL_TYPE_STRING),
	 STRUCT_FLD(value,		0),
	 STRUCT_FLD(field_flags,	MY_I_S_MAYBE_NULL),
	 STRUCT_FLD(old_name,		""),
	 STRUCT_FLD(open_method,	SKIP_OPEN_TABLE)},

#define IDX_BUFFER_PAGE_IO_FIX		17
	{STRUCT_FLD(field_name,		"IO_FIX"),
	 STRUCT_FLD(field_length,	64),
	 STRUCT_FLD(field_type,		MYSQL_TYPE_STRING),
	 STRUCT_FLD(value,		0),
	 STRUCT_FLD(field_flags,	MY_I_S_MAYBE_NULL),
	 STRUCT_FLD(old_name,		""),
	 STRUCT_FLD(open_method,	SKIP_OPEN_TABLE)},

#define IDX_BUFFER_PAGE_IS_OLD		18
	{STRUCT_FLD(field_name,		"IS_OLD"),
	 STRUCT_FLD(field_length,	3),
	 STRUCT_FLD(field_type,		MYSQL_TYPE_STRING),
	 STRUCT_FLD(value,		0),
	 STRUCT_FLD(field_flags,	MY_I_S_MAYBE_NULL),
	 STRUCT_FLD(old_name,		""),
	 STRUCT_FLD(open_method,	SKIP_OPEN_TABLE)},

#define IDX_BUFFER_PAGE_FREE_CLOCK	19
	{STRUCT_FLD(field_name,		"FREE_PAGE_CLOCK"),
	 STRUCT_FLD(field_length,	MY_INT64_NUM_DECIMAL_DIGITS),
	 STRUCT_FLD(field_type,		MYSQL_TYPE_LONGLONG),
	 STRUCT_FLD(value,		0),
	 STRUCT_FLD(field_flags,	MY_I_S_UNSIGNED),
	 STRUCT_FLD(old_name,		""),
	 STRUCT_FLD(open_method,	SKIP_OPEN_TABLE)},

	END_OF_ST_FIELD_INFO
};

/*******************************************************************//**
Fill Information Schema table INNODB_BUFFER_PAGE with information
cached in the buf_page_info_t array
@return	0 on success, 1 on failure */
static
int
i_s_innodb_buffer_page_fill(
/*========================*/
	THD*			thd,		/*!< in: thread */
	TABLE_LIST*		tables,		/*!< in/out: tables to fill */
	const buf_page_info_t*	info_array,	/*!< in: array cached page
						info */
	ulint			num_page,	/*!< in: number of page info
						 cached */
	mem_heap_t*		heap)		/*!< in: temp heap memory */
{
	TABLE*			table;
	Field**			fields;

	DBUG_ENTER("i_s_innodb_buffer_page_fill");

	table = tables->table;

	fields = table->field;

	/* Iterate through the cached array and fill the I_S table rows */
	for (ulint i = 0; i < num_page; i++) {
		const buf_page_info_t*	page_info;
		const char*		table_name;
		const char*		index_name;
		const char*		state_str;
		enum buf_page_state	state;

		page_info = info_array + i;

		table_name = NULL;
		index_name = NULL;
		state_str = NULL;

		OK(fields[IDX_BUFFER_POOL_ID]->store(page_info->pool_id));

		OK(fields[IDX_BUFFER_BLOCK_ID]->store(page_info->block_id));

		OK(fields[IDX_BUFFER_PAGE_SPACE]->store(page_info->space_id));

		OK(fields[IDX_BUFFER_PAGE_NUM]->store(page_info->page_num));

		OK(field_store_string(
			fields[IDX_BUFFER_PAGE_TYPE],
			i_s_page_type[page_info->page_type].type_str));

		OK(fields[IDX_BUFFER_PAGE_FLUSH_TYPE]->store(
			page_info->flush_type));

		OK(fields[IDX_BUFFER_PAGE_FIX_COUNT]->store(
			page_info->fix_count));

		if (page_info->hashed) {
			OK(field_store_string(
				fields[IDX_BUFFER_PAGE_HASHED], "YES"));
		} else {
			OK(field_store_string(
				fields[IDX_BUFFER_PAGE_HASHED], "NO"));
		}

		OK(fields[IDX_BUFFER_PAGE_NEWEST_MOD]->store(
			(longlong) page_info->newest_mod, true));

		OK(fields[IDX_BUFFER_PAGE_OLDEST_MOD]->store(
			(longlong) page_info->oldest_mod, true));

		OK(fields[IDX_BUFFER_PAGE_ACCESS_TIME]->store(
			page_info->access_time));

		/* If this is an index page, fetch the index name
		and table name */
		if (page_info->page_type == I_S_PAGE_TYPE_INDEX) {
			const dict_index_t*	index;

			mutex_enter(&dict_sys->mutex);
			index = dict_index_get_if_in_cache_low(
				page_info->index_id);

			/* Copy the index/table name under mutex. We
			do not want to hold the InnoDB mutex while
			filling the IS table */
			if (index) {
				const char*	name_ptr = index->name;

				if (name_ptr[0] == TEMP_INDEX_PREFIX) {
					name_ptr++;
				}

				index_name = mem_heap_strdup(heap, name_ptr);

				table_name = mem_heap_strdup(heap,
							     index->table_name);

			}

			mutex_exit(&dict_sys->mutex);
		}

		OK(field_store_string(
			fields[IDX_BUFFER_PAGE_TABLE_NAME], table_name));

		OK(field_store_string(
			fields[IDX_BUFFER_PAGE_INDEX_NAME], index_name));

		OK(fields[IDX_BUFFER_PAGE_NUM_RECS]->store(
			page_info->num_recs));

		OK(fields[IDX_BUFFER_PAGE_DATA_SIZE]->store(
			page_info->data_size));

		OK(fields[IDX_BUFFER_PAGE_ZIP_SIZE]->store(
			page_info->zip_ssize
			? (UNIV_ZIP_SIZE_MIN >> 1) << page_info->zip_ssize
			: 0));

#if BUF_PAGE_STATE_BITS > 3
# error "BUF_PAGE_STATE_BITS > 3, please ensure that all 1<<BUF_PAGE_STATE_BITS values are checked for"
#endif
		state = static_cast<enum buf_page_state>(page_info->page_state);

		switch (state) {
		/* First three states are for compression pages and
		are not states we would get as we scan pages through
		buffer blocks */
		case BUF_BLOCK_ZIP_FREE:
		case BUF_BLOCK_ZIP_PAGE:
		case BUF_BLOCK_ZIP_DIRTY:
			state_str = NULL;
			break;
		case BUF_BLOCK_NOT_USED:
			state_str = "NOT_USED";
			break;
		case BUF_BLOCK_READY_FOR_USE:
			state_str = "READY_FOR_USE";
			break;
		case BUF_BLOCK_FILE_PAGE:
			state_str = "FILE_PAGE";
			break;
		case BUF_BLOCK_MEMORY:
			state_str = "MEMORY";
			break;
		case BUF_BLOCK_REMOVE_HASH:
			state_str = "REMOVE_HASH";
			break;
		};

		OK(field_store_string(fields[IDX_BUFFER_PAGE_STATE],
				      state_str));

		switch (page_info->io_fix) {
		case BUF_IO_NONE:
			OK(field_store_string(fields[IDX_BUFFER_PAGE_IO_FIX],
					      "IO_NONE"));
			break;
		case BUF_IO_READ:
			OK(field_store_string(fields[IDX_BUFFER_PAGE_IO_FIX],
					      "IO_READ"));
			break;
		case BUF_IO_WRITE:
			OK(field_store_string(fields[IDX_BUFFER_PAGE_IO_FIX],
					      "IO_WRITE"));
			break;
		case BUF_IO_PIN:
			OK(field_store_string(fields[IDX_BUFFER_PAGE_IO_FIX],
					      "IO_PIN"));
			break;
		}

		OK(field_store_string(fields[IDX_BUFFER_PAGE_IS_OLD],
				      (page_info->is_old) ? "YES" : "NO"));

		OK(fields[IDX_BUFFER_PAGE_FREE_CLOCK]->store(
			page_info->freed_page_clock));

		if (schema_table_store_record(thd, table)) {
			DBUG_RETURN(1);
		}
	}

	DBUG_RETURN(0);
}

/*******************************************************************//**
Set appropriate page type to a buf_page_info_t structure */
static
void
i_s_innodb_set_page_type(
/*=====================*/
	buf_page_info_t*page_info,	/*!< in/out: structure to fill with
					scanned info */
	ulint		page_type,	/*!< in: page type */
	const byte*	frame)		/*!< in: buffer frame */
{
	if (page_type == FIL_PAGE_INDEX) {
		const page_t*	page = (const page_t*) frame;

		/* FIL_PAGE_INDEX is a bit special, its value
		is defined as 17855, so we cannot use FIL_PAGE_INDEX
		to index into i_s_page_type[] array, its array index
		in the i_s_page_type[] array is I_S_PAGE_TYPE_INDEX
		(1) */
		page_info->page_type = I_S_PAGE_TYPE_INDEX;

		page_info->index_id = btr_page_get_index_id(page);

		page_info->data_size = (ulint)(page_header_get_field(
			page, PAGE_HEAP_TOP) - (page_is_comp(page)
						? PAGE_NEW_SUPREMUM_END
						: PAGE_OLD_SUPREMUM_END)
			- page_header_get_field(page, PAGE_GARBAGE));

		page_info->num_recs = page_get_n_recs(page);
	} else if (page_type >= I_S_PAGE_TYPE_UNKNOWN) {
		/* Encountered an unknown page type */
		page_info->page_type = I_S_PAGE_TYPE_UNKNOWN;
	} else {
		/* Make sure we get the right index into the
		i_s_page_type[] array */
		ut_a(page_type == i_s_page_type[page_type].type_value);

		page_info->page_type = page_type;
	}

	if (page_info->page_type == FIL_PAGE_TYPE_ZBLOB
	    || page_info->page_type == FIL_PAGE_TYPE_ZBLOB2) {
		page_info->page_num = mach_read_from_4(
			frame + FIL_PAGE_OFFSET);
		page_info->space_id = mach_read_from_4(
			frame + FIL_PAGE_ARCH_LOG_NO_OR_SPACE_ID);
	}
}
/*******************************************************************//**
Scans pages in the buffer cache, and collect their general information
into the buf_page_info_t array which is zero-filled. So any fields
that are not initialized in the function will default to 0 */
static
void
i_s_innodb_buffer_page_get_info(
/*============================*/
	const buf_page_t*bpage,		/*!< in: buffer pool page to scan */
	ulint		pool_id,	/*!< in: buffer pool id */
	ulint		pos,		/*!< in: buffer block position in
					buffer pool or in the LRU list */
	buf_page_info_t*page_info)	/*!< in: zero filled info structure;
					out: structure filled with scanned
					info */
{
	ut_ad(pool_id < MAX_BUFFER_POOLS);

	page_info->pool_id = pool_id;

	page_info->block_id = pos;

	page_info->page_state = buf_page_get_state(bpage);

	/* Only fetch information for buffers that map to a tablespace,
	that is, buffer page with state BUF_BLOCK_ZIP_PAGE,
	BUF_BLOCK_ZIP_DIRTY or BUF_BLOCK_FILE_PAGE */
	if (buf_page_in_file(bpage)) {
		const byte*	frame;
		ulint		page_type;

		page_info->space_id = buf_page_get_space(bpage);

		page_info->page_num = buf_page_get_page_no(bpage);

		page_info->flush_type = bpage->flush_type;

		page_info->fix_count = bpage->buf_fix_count;

		page_info->newest_mod = bpage->newest_modification;

		page_info->oldest_mod = bpage->oldest_modification;

		page_info->access_time = bpage->access_time;

		page_info->zip_ssize = bpage->zip.ssize;

		page_info->io_fix = bpage->io_fix;

		page_info->is_old = bpage->old;

		page_info->freed_page_clock = bpage->freed_page_clock;

		if (page_info->page_state == BUF_BLOCK_FILE_PAGE) {
			const buf_block_t*block;

			block = reinterpret_cast<const buf_block_t*>(bpage);
			frame = block->frame;
			page_info->hashed = (block->index != NULL);
		} else {
			ut_ad(page_info->zip_ssize);
			frame = bpage->zip.data;
		}

		page_type = fil_page_get_type(frame);

		i_s_innodb_set_page_type(page_info, page_type, frame);
	} else {
		page_info->page_type = I_S_PAGE_TYPE_UNKNOWN;
	}
}

/*******************************************************************//**
This is the function that goes through each block of the buffer pool
and fetch information to information schema tables: INNODB_BUFFER_PAGE.
@return	0 on success, 1 on failure */
static
int
i_s_innodb_fill_buffer_pool(
/*========================*/
	THD*			thd,		/*!< in: thread */
	TABLE_LIST*		tables,		/*!< in/out: tables to fill */
	buf_pool_t*		buf_pool,	/*!< in: buffer pool to scan */
	const ulint		pool_id)	/*!< in: buffer pool id */
{
	int			status	= 0;
	mem_heap_t*		heap;

	DBUG_ENTER("i_s_innodb_fill_buffer_pool");

	heap = mem_heap_create(10000);

	/* Go through each chunk of buffer pool. Currently, we only
	have one single chunk for each buffer pool */
	for (ulint n = 0; n < buf_pool->n_chunks; n++) {
		const buf_block_t*	block;
		ulint			n_blocks;
		buf_page_info_t*	info_buffer;
		ulint			num_page;
		ulint			mem_size;
		ulint			chunk_size;
		ulint			num_to_process = 0;
		ulint			block_id = 0;

		/* Get buffer block of the nth chunk */
		block = buf_get_nth_chunk_block(buf_pool, n, &chunk_size);
		num_page = 0;

		while (chunk_size > 0) {
			/* we cache maximum MAX_BUF_INFO_CACHED number of
			buffer page info */
			num_to_process = ut_min(chunk_size,
						MAX_BUF_INFO_CACHED);

			mem_size = num_to_process * sizeof(buf_page_info_t);

			/* For each chunk, we'll pre-allocate information
			structures to cache the page information read from
			the buffer pool. Doing so before obtain any mutex */
			info_buffer = (buf_page_info_t*) mem_heap_zalloc(
				heap, mem_size);

			/* Obtain appropriate mutexes. Since this is diagnostic
			buffer pool info printout, we are not required to
			preserve the overall consistency, so we can
			release mutex periodically */
			buf_pool_mutex_enter(buf_pool);

			/* GO through each block in the chunk */
			for (n_blocks = num_to_process; n_blocks--; block++) {
				i_s_innodb_buffer_page_get_info(
					&block->page, pool_id, block_id,
					info_buffer + num_page);
				block_id++;
				num_page++;
			}

			buf_pool_mutex_exit(buf_pool);

			/* Fill in information schema table with information
			just collected from the buffer chunk scan */
			status = i_s_innodb_buffer_page_fill(
				thd, tables, info_buffer,
				num_page, heap);

			/* If something goes wrong, break and return */
			if (status) {
				break;
			}

			mem_heap_empty(heap);
			chunk_size -= num_to_process;
			num_page = 0;
		}
	}

	mem_heap_free(heap);

	DBUG_RETURN(status);
}

/*******************************************************************//**
Fill page information for pages in InnoDB buffer pool to the
dynamic table INFORMATION_SCHEMA.INNODB_BUFFER_PAGE
@return	0 on success, 1 on failure */
static
int
i_s_innodb_buffer_page_fill_table(
/*==============================*/
	THD*		thd,		/*!< in: thread */
	TABLE_LIST*	tables,		/*!< in/out: tables to fill */
	Item*		)		/*!< in: condition (ignored) */
{
	int	status	= 0;

	DBUG_ENTER("i_s_innodb_buffer_page_fill_table");

	/* deny access to user without PROCESS privilege */
	if (check_global_access(thd, PROCESS_ACL)) {
		DBUG_RETURN(0);
	}

	/* Walk through each buffer pool */
	for (ulint i = 0; i < srv_buf_pool_instances; i++) {
		buf_pool_t*	buf_pool;

		buf_pool = buf_pool_from_array(i);

		/* Fetch information from pages in this buffer pool,
		and fill the corresponding I_S table */
		status = i_s_innodb_fill_buffer_pool(thd, tables, buf_pool, i);

		/* If something wrong, break and return */
		if (status) {
			break;
		}
	}

	DBUG_RETURN(status);
}

/*******************************************************************//**
Bind the dynamic table INFORMATION_SCHEMA.INNODB_BUFFER_PAGE.
@return	0 on success, 1 on failure */
static
int
i_s_innodb_buffer_page_init(
/*========================*/
	void*	p)	/*!< in/out: table schema object */
{
	ST_SCHEMA_TABLE*	schema;

	DBUG_ENTER("i_s_innodb_buffer_page_init");

	schema = reinterpret_cast<ST_SCHEMA_TABLE*>(p);

	schema->fields_info = i_s_innodb_buffer_page_fields_info;
	schema->fill_table = i_s_innodb_buffer_page_fill_table;

	DBUG_RETURN(0);
}

UNIV_INTERN struct st_mysql_plugin	i_s_innodb_buffer_page =
{
	/* the plugin type (a MYSQL_XXX_PLUGIN value) */
	/* int */
	STRUCT_FLD(type, MYSQL_INFORMATION_SCHEMA_PLUGIN),

	/* pointer to type-specific plugin descriptor */
	/* void* */
	STRUCT_FLD(info, &i_s_info),

	/* plugin name */
	/* const char* */
	STRUCT_FLD(name, "INNODB_BUFFER_PAGE"),

	/* plugin author (for SHOW PLUGINS) */
	/* const char* */
	STRUCT_FLD(author, plugin_author),

	/* general descriptive text (for SHOW PLUGINS) */
	/* const char* */
	STRUCT_FLD(descr, "InnoDB Buffer Page Information"),

	/* the plugin license (PLUGIN_LICENSE_XXX) */
	/* int */
	STRUCT_FLD(license, PLUGIN_LICENSE_GPL),

	/* the function to invoke when plugin is loaded */
	/* int (*)(void*); */
	STRUCT_FLD(init, i_s_innodb_buffer_page_init),

	/* the function to invoke when plugin is unloaded */
	/* int (*)(void*); */
	STRUCT_FLD(deinit, i_s_common_deinit),

	/* plugin version (for SHOW PLUGINS) */
	/* unsigned int */
	STRUCT_FLD(version, INNODB_VERSION_SHORT),

	/* struct st_mysql_show_var* */
	STRUCT_FLD(status_vars, NULL),

	/* struct st_mysql_sys_var** */
	STRUCT_FLD(system_vars, NULL),

	/* reserved for dependency checking */
	/* void* */
	STRUCT_FLD(__reserved1, NULL),

	/* Plugin flags */
	/* unsigned long */
	STRUCT_FLD(flags, 0UL),
};

static ST_FIELD_INFO	i_s_innodb_buf_page_lru_fields_info[] =
{
#define IDX_BUF_LRU_POOL_ID		0
	{STRUCT_FLD(field_name,		"POOL_ID"),
	 STRUCT_FLD(field_length,	MY_INT64_NUM_DECIMAL_DIGITS),
	 STRUCT_FLD(field_type,		MYSQL_TYPE_LONGLONG),
	 STRUCT_FLD(value,		0),
	 STRUCT_FLD(field_flags,	MY_I_S_UNSIGNED),
	 STRUCT_FLD(old_name,		""),
	 STRUCT_FLD(open_method,	SKIP_OPEN_TABLE)},

#define IDX_BUF_LRU_POS			1
	{STRUCT_FLD(field_name,		"LRU_POSITION"),
	 STRUCT_FLD(field_length,	MY_INT64_NUM_DECIMAL_DIGITS),
	 STRUCT_FLD(field_type,		MYSQL_TYPE_LONGLONG),
	 STRUCT_FLD(value,		0),
	 STRUCT_FLD(field_flags,	MY_I_S_UNSIGNED),
	 STRUCT_FLD(old_name,		""),
	 STRUCT_FLD(open_method,	SKIP_OPEN_TABLE)},

#define IDX_BUF_LRU_PAGE_SPACE		2
	{STRUCT_FLD(field_name,		"SPACE"),
	 STRUCT_FLD(field_length,	MY_INT64_NUM_DECIMAL_DIGITS),
	 STRUCT_FLD(field_type,		MYSQL_TYPE_LONGLONG),
	 STRUCT_FLD(value,		0),
	 STRUCT_FLD(field_flags,	MY_I_S_UNSIGNED),
	 STRUCT_FLD(old_name,		""),
	 STRUCT_FLD(open_method,	SKIP_OPEN_TABLE)},

#define IDX_BUF_LRU_PAGE_NUM		3
	{STRUCT_FLD(field_name,		"PAGE_NUMBER"),
	 STRUCT_FLD(field_length,	MY_INT64_NUM_DECIMAL_DIGITS),
	 STRUCT_FLD(field_type,		MYSQL_TYPE_LONGLONG),
	 STRUCT_FLD(value,		0),
	 STRUCT_FLD(field_flags,	MY_I_S_UNSIGNED),
	 STRUCT_FLD(old_name,		""),
	 STRUCT_FLD(open_method,	SKIP_OPEN_TABLE)},

#define IDX_BUF_LRU_PAGE_TYPE		4
	{STRUCT_FLD(field_name,		"PAGE_TYPE"),
	 STRUCT_FLD(field_length,	64),
	 STRUCT_FLD(field_type,		MYSQL_TYPE_STRING),
	 STRUCT_FLD(value,		0),
	 STRUCT_FLD(field_flags,	MY_I_S_MAYBE_NULL),
	 STRUCT_FLD(old_name,		""),
	 STRUCT_FLD(open_method,	SKIP_OPEN_TABLE)},

#define IDX_BUF_LRU_PAGE_FLUSH_TYPE	5
	{STRUCT_FLD(field_name,		"FLUSH_TYPE"),
	 STRUCT_FLD(field_length,	MY_INT64_NUM_DECIMAL_DIGITS),
	 STRUCT_FLD(field_type,		MYSQL_TYPE_LONGLONG),
	 STRUCT_FLD(value,		0),
	 STRUCT_FLD(field_flags,	MY_I_S_UNSIGNED),
	 STRUCT_FLD(old_name,		""),
	 STRUCT_FLD(open_method,	SKIP_OPEN_TABLE)},

#define IDX_BUF_LRU_PAGE_FIX_COUNT	6
	{STRUCT_FLD(field_name,		"FIX_COUNT"),
	 STRUCT_FLD(field_length,	MY_INT64_NUM_DECIMAL_DIGITS),
	 STRUCT_FLD(field_type,		MYSQL_TYPE_LONGLONG),
	 STRUCT_FLD(value,		0),
	 STRUCT_FLD(field_flags,	MY_I_S_UNSIGNED),
	 STRUCT_FLD(old_name,		""),
	 STRUCT_FLD(open_method,	SKIP_OPEN_TABLE)},

#define IDX_BUF_LRU_PAGE_HASHED		7
	{STRUCT_FLD(field_name,		"IS_HASHED"),
	 STRUCT_FLD(field_length,	3),
	 STRUCT_FLD(field_type,		MYSQL_TYPE_STRING),
	 STRUCT_FLD(value,		0),
	 STRUCT_FLD(field_flags,	MY_I_S_MAYBE_NULL),
	 STRUCT_FLD(old_name,		""),
	 STRUCT_FLD(open_method,	SKIP_OPEN_TABLE)},

#define IDX_BUF_LRU_PAGE_NEWEST_MOD	8
	{STRUCT_FLD(field_name,		"NEWEST_MODIFICATION"),
	 STRUCT_FLD(field_length,	MY_INT64_NUM_DECIMAL_DIGITS),
	 STRUCT_FLD(field_type,		MYSQL_TYPE_LONGLONG),
	 STRUCT_FLD(value,		0),
	 STRUCT_FLD(field_flags,	MY_I_S_UNSIGNED),
	 STRUCT_FLD(old_name,		""),
	 STRUCT_FLD(open_method,	SKIP_OPEN_TABLE)},

#define IDX_BUF_LRU_PAGE_OLDEST_MOD	9
	{STRUCT_FLD(field_name,		"OLDEST_MODIFICATION"),
	 STRUCT_FLD(field_length,	MY_INT64_NUM_DECIMAL_DIGITS),
	 STRUCT_FLD(field_type,		MYSQL_TYPE_LONGLONG),
	 STRUCT_FLD(value,		0),
	 STRUCT_FLD(field_flags,	MY_I_S_UNSIGNED),
	 STRUCT_FLD(old_name,		""),
	 STRUCT_FLD(open_method,	SKIP_OPEN_TABLE)},

#define IDX_BUF_LRU_PAGE_ACCESS_TIME	10
	{STRUCT_FLD(field_name,		"ACCESS_TIME"),
	 STRUCT_FLD(field_length,	MY_INT64_NUM_DECIMAL_DIGITS),
	 STRUCT_FLD(field_type,		MYSQL_TYPE_LONGLONG),
	 STRUCT_FLD(value,		0),
	 STRUCT_FLD(field_flags,	MY_I_S_UNSIGNED),
	 STRUCT_FLD(old_name,		""),
	 STRUCT_FLD(open_method,	SKIP_OPEN_TABLE)},

#define IDX_BUF_LRU_PAGE_TABLE_NAME	11
	{STRUCT_FLD(field_name,		"TABLE_NAME"),
	 STRUCT_FLD(field_length,	1024),
	 STRUCT_FLD(field_type,		MYSQL_TYPE_STRING),
	 STRUCT_FLD(value,		0),
	 STRUCT_FLD(field_flags,	MY_I_S_MAYBE_NULL),
	 STRUCT_FLD(old_name,		""),
	 STRUCT_FLD(open_method,	SKIP_OPEN_TABLE)},

#define IDX_BUF_LRU_PAGE_INDEX_NAME	12
	{STRUCT_FLD(field_name,		"INDEX_NAME"),
	 STRUCT_FLD(field_length,	1024),
	 STRUCT_FLD(field_type,		MYSQL_TYPE_STRING),
	 STRUCT_FLD(value,		0),
	 STRUCT_FLD(field_flags,	MY_I_S_MAYBE_NULL),
	 STRUCT_FLD(old_name,		""),
	 STRUCT_FLD(open_method,	SKIP_OPEN_TABLE)},

#define IDX_BUF_LRU_PAGE_NUM_RECS	13
	{STRUCT_FLD(field_name,		"NUMBER_RECORDS"),
	 STRUCT_FLD(field_length,	MY_INT64_NUM_DECIMAL_DIGITS),
	 STRUCT_FLD(field_type,		MYSQL_TYPE_LONGLONG),
	 STRUCT_FLD(value,		0),
	 STRUCT_FLD(field_flags,	MY_I_S_UNSIGNED),
	 STRUCT_FLD(old_name,		""),
	 STRUCT_FLD(open_method,	SKIP_OPEN_TABLE)},

#define IDX_BUF_LRU_PAGE_DATA_SIZE	14
	{STRUCT_FLD(field_name,		"DATA_SIZE"),
	 STRUCT_FLD(field_length,	MY_INT64_NUM_DECIMAL_DIGITS),
	 STRUCT_FLD(field_type,		MYSQL_TYPE_LONGLONG),
	 STRUCT_FLD(value,		0),
	 STRUCT_FLD(field_flags,	MY_I_S_UNSIGNED),
	 STRUCT_FLD(old_name,		""),
	 STRUCT_FLD(open_method,	SKIP_OPEN_TABLE)},

#define IDX_BUF_LRU_PAGE_ZIP_SIZE	15
	{STRUCT_FLD(field_name,		"COMPRESSED_SIZE"),
	 STRUCT_FLD(field_length,	MY_INT64_NUM_DECIMAL_DIGITS),
	 STRUCT_FLD(field_type,		MYSQL_TYPE_LONGLONG),
	 STRUCT_FLD(value,		0),
	 STRUCT_FLD(field_flags,	MY_I_S_UNSIGNED),
	 STRUCT_FLD(old_name,		""),
	 STRUCT_FLD(open_method,	SKIP_OPEN_TABLE)},

#define IDX_BUF_LRU_PAGE_STATE		16
	{STRUCT_FLD(field_name,		"COMPRESSED"),
	 STRUCT_FLD(field_length,	3),
	 STRUCT_FLD(field_type,		MYSQL_TYPE_STRING),
	 STRUCT_FLD(value,		0),
	 STRUCT_FLD(field_flags,	MY_I_S_MAYBE_NULL),
	 STRUCT_FLD(old_name,		""),
	 STRUCT_FLD(open_method,	SKIP_OPEN_TABLE)},

#define IDX_BUF_LRU_PAGE_IO_FIX		17
	{STRUCT_FLD(field_name,		"IO_FIX"),
	 STRUCT_FLD(field_length,	64),
	 STRUCT_FLD(field_type,		MYSQL_TYPE_STRING),
	 STRUCT_FLD(value,		0),
	 STRUCT_FLD(field_flags,	MY_I_S_MAYBE_NULL),
	 STRUCT_FLD(old_name,		""),
	 STRUCT_FLD(open_method,	SKIP_OPEN_TABLE)},

#define IDX_BUF_LRU_PAGE_IS_OLD		18
	{STRUCT_FLD(field_name,		"IS_OLD"),
	 STRUCT_FLD(field_length,	3),
	 STRUCT_FLD(field_type,		MYSQL_TYPE_STRING),
	 STRUCT_FLD(value,		0),
	 STRUCT_FLD(field_flags,	MY_I_S_MAYBE_NULL),
	 STRUCT_FLD(old_name,		""),
	 STRUCT_FLD(open_method,	SKIP_OPEN_TABLE)},

#define IDX_BUF_LRU_PAGE_FREE_CLOCK	19
	{STRUCT_FLD(field_name,		"FREE_PAGE_CLOCK"),
	 STRUCT_FLD(field_length,	MY_INT64_NUM_DECIMAL_DIGITS),
	 STRUCT_FLD(field_type,		MYSQL_TYPE_LONGLONG),
	 STRUCT_FLD(value,		0),
	 STRUCT_FLD(field_flags,	MY_I_S_UNSIGNED),
	 STRUCT_FLD(old_name,		""),
	 STRUCT_FLD(open_method,	SKIP_OPEN_TABLE)},

	END_OF_ST_FIELD_INFO
};

/*******************************************************************//**
Fill Information Schema table INNODB_BUFFER_PAGE_LRU with information
cached in the buf_page_info_t array
@return	0 on success, 1 on failure */
static
int
i_s_innodb_buf_page_lru_fill(
/*=========================*/
	THD*			thd,		/*!< in: thread */
	TABLE_LIST*		tables,		/*!< in/out: tables to fill */
	const buf_page_info_t*	info_array,	/*!< in: array cached page
						info */
	ulint			num_page)	/*!< in: number of page info
						 cached */
{
	TABLE*			table;
	Field**			fields;
	mem_heap_t*		heap;

	DBUG_ENTER("i_s_innodb_buf_page_lru_fill");

	table = tables->table;

	fields = table->field;

	heap = mem_heap_create(1000);

	/* Iterate through the cached array and fill the I_S table rows */
	for (ulint i = 0; i < num_page; i++) {
		const buf_page_info_t*	page_info;
		const char*		table_name;
		const char*		index_name;
		const char*		state_str;
		enum buf_page_state	state;

		table_name = NULL;
		index_name = NULL;
		state_str = NULL;

		page_info = info_array + i;

		OK(fields[IDX_BUF_LRU_POOL_ID]->store(page_info->pool_id));

		OK(fields[IDX_BUF_LRU_POS]->store(page_info->block_id));

		OK(fields[IDX_BUF_LRU_PAGE_SPACE]->store(page_info->space_id));

		OK(fields[IDX_BUF_LRU_PAGE_NUM]->store(page_info->page_num));

		OK(field_store_string(
			fields[IDX_BUF_LRU_PAGE_TYPE],
			i_s_page_type[page_info->page_type].type_str));

		OK(fields[IDX_BUF_LRU_PAGE_FLUSH_TYPE]->store(
			page_info->flush_type));

		OK(fields[IDX_BUF_LRU_PAGE_FIX_COUNT]->store(
			page_info->fix_count));

		if (page_info->hashed) {
			OK(field_store_string(
				fields[IDX_BUF_LRU_PAGE_HASHED], "YES"));
		} else {
			OK(field_store_string(
				fields[IDX_BUF_LRU_PAGE_HASHED], "NO"));
		}

		OK(fields[IDX_BUF_LRU_PAGE_NEWEST_MOD]->store(
			page_info->newest_mod, true));

		OK(fields[IDX_BUF_LRU_PAGE_OLDEST_MOD]->store(
			page_info->oldest_mod, true));

		OK(fields[IDX_BUF_LRU_PAGE_ACCESS_TIME]->store(
			page_info->access_time));

		/* If this is an index page, fetch the index name
		and table name */
		if (page_info->page_type == I_S_PAGE_TYPE_INDEX) {
			const dict_index_t*	index;

			mutex_enter(&dict_sys->mutex);
			index = dict_index_get_if_in_cache_low(
				page_info->index_id);

			/* Copy the index/table name under mutex. We
			do not want to hold the InnoDB mutex while
			filling the IS table */
			if (index) {
				const char*	name_ptr = index->name;

				if (name_ptr[0] == TEMP_INDEX_PREFIX) {
					name_ptr++;
				}

				index_name = mem_heap_strdup(heap, name_ptr);

				table_name = mem_heap_strdup(heap,
							     index->table_name);
			}

			mutex_exit(&dict_sys->mutex);
		}

		OK(field_store_string(
			fields[IDX_BUF_LRU_PAGE_TABLE_NAME], table_name));

		OK(field_store_string(
			fields[IDX_BUF_LRU_PAGE_INDEX_NAME], index_name));
		OK(fields[IDX_BUF_LRU_PAGE_NUM_RECS]->store(
			page_info->num_recs));

		OK(fields[IDX_BUF_LRU_PAGE_DATA_SIZE]->store(
			page_info->data_size));

		OK(fields[IDX_BUF_LRU_PAGE_ZIP_SIZE]->store(
			page_info->zip_ssize ?
				 512 << page_info->zip_ssize : 0));

		state = static_cast<enum buf_page_state>(page_info->page_state);

		switch (state) {
		/* Compressed page */
		case BUF_BLOCK_ZIP_PAGE:
		case BUF_BLOCK_ZIP_DIRTY:
			state_str = "YES";
			break;
		/* Uncompressed page */
		case BUF_BLOCK_FILE_PAGE:
			state_str = "NO";
			break;
		/* We should not see following states */
		case BUF_BLOCK_ZIP_FREE:
		case BUF_BLOCK_READY_FOR_USE:
		case BUF_BLOCK_NOT_USED:
		case BUF_BLOCK_MEMORY:
		case BUF_BLOCK_REMOVE_HASH:
			state_str = NULL;
			break;
		};

		OK(field_store_string(fields[IDX_BUF_LRU_PAGE_STATE],
				      state_str));

		switch (page_info->io_fix) {
		case BUF_IO_NONE:
			OK(field_store_string(fields[IDX_BUF_LRU_PAGE_IO_FIX],
					      "IO_NONE"));
			break;
		case BUF_IO_READ:
			OK(field_store_string(fields[IDX_BUF_LRU_PAGE_IO_FIX],
					      "IO_READ"));
			break;
		case BUF_IO_WRITE:
			OK(field_store_string(fields[IDX_BUF_LRU_PAGE_IO_FIX],
					      "IO_WRITE"));
			break;
		}

		OK(field_store_string(fields[IDX_BUF_LRU_PAGE_IS_OLD],
				      (page_info->is_old) ? "YES" : "NO"));

		OK(fields[IDX_BUF_LRU_PAGE_FREE_CLOCK]->store(
			page_info->freed_page_clock));

		if (schema_table_store_record(thd, table)) {
			mem_heap_free(heap);
			DBUG_RETURN(1);
		}

		mem_heap_empty(heap);
	}

	mem_heap_free(heap);

	DBUG_RETURN(0);
}

/*******************************************************************//**
This is the function that goes through buffer pool's LRU list
and fetch information to INFORMATION_SCHEMA.INNODB_BUFFER_PAGE_LRU.
@return	0 on success, 1 on failure */
static
int
i_s_innodb_fill_buffer_lru(
/*=======================*/
	THD*			thd,		/*!< in: thread */
	TABLE_LIST*		tables,		/*!< in/out: tables to fill */
	buf_pool_t*		buf_pool,	/*!< in: buffer pool to scan */
	const ulint		pool_id)	/*!< in: buffer pool id */
{
	int			status = 0;
	buf_page_info_t*	info_buffer;
	ulint			lru_pos = 0;
	const buf_page_t*	bpage;
	ulint			lru_len;

	DBUG_ENTER("i_s_innodb_fill_buffer_lru");

	/* Obtain buf_pool mutex before allocate info_buffer, since
	UT_LIST_GET_LEN(buf_pool->LRU) could change */
	buf_pool_mutex_enter(buf_pool);

	lru_len = UT_LIST_GET_LEN(buf_pool->LRU);

	/* Print error message if malloc fail */
	info_buffer = (buf_page_info_t*) my_malloc(
		lru_len * sizeof *info_buffer, MYF(MY_WME));

	if (!info_buffer) {
		status = 1;
		goto exit;
	}

	memset(info_buffer, 0, lru_len * sizeof *info_buffer);

	/* Walk through Pool's LRU list and print the buffer page
	information */
	bpage = UT_LIST_GET_LAST(buf_pool->LRU);

	while (bpage != NULL) {
		/* Use the same function that collect buffer info for
		INNODB_BUFFER_PAGE to get buffer page info */
		i_s_innodb_buffer_page_get_info(bpage, pool_id, lru_pos,
						(info_buffer + lru_pos));

		bpage = UT_LIST_GET_PREV(LRU, bpage);

		lru_pos++;
	}

	ut_ad(lru_pos == lru_len);
	ut_ad(lru_pos == UT_LIST_GET_LEN(buf_pool->LRU));

exit:
	buf_pool_mutex_exit(buf_pool);

	if (info_buffer) {
		status = i_s_innodb_buf_page_lru_fill(
			thd, tables, info_buffer, lru_len);

		my_free(info_buffer);
	}

	DBUG_RETURN(status);
}

/*******************************************************************//**
Fill page information for pages in InnoDB buffer pool to the
dynamic table INFORMATION_SCHEMA.INNODB_BUFFER_PAGE_LRU
@return	0 on success, 1 on failure */
static
int
i_s_innodb_buf_page_lru_fill_table(
/*===============================*/
	THD*		thd,		/*!< in: thread */
	TABLE_LIST*	tables,		/*!< in/out: tables to fill */
	Item*		)		/*!< in: condition (ignored) */
{
	int	status	= 0;

	DBUG_ENTER("i_s_innodb_buf_page_lru_fill_table");

	/* deny access to any users that do not hold PROCESS_ACL */
	if (check_global_access(thd, PROCESS_ACL)) {
		DBUG_RETURN(0);
	}

	/* Walk through each buffer pool */
	for (ulint i = 0; i < srv_buf_pool_instances; i++) {
		buf_pool_t*	buf_pool;

		buf_pool = buf_pool_from_array(i);

		/* Fetch information from pages in this buffer pool's LRU list,
		and fill the corresponding I_S table */
		status = i_s_innodb_fill_buffer_lru(thd, tables, buf_pool, i);

		/* If something wrong, break and return */
		if (status) {
			break;
		}
	}

	DBUG_RETURN(status);
}

/*******************************************************************//**
Bind the dynamic table INFORMATION_SCHEMA.INNODB_BUFFER_PAGE_LRU.
@return	0 on success, 1 on failure */
static
int
i_s_innodb_buffer_page_lru_init(
/*============================*/
	void*	p)	/*!< in/out: table schema object */
{
	ST_SCHEMA_TABLE*	schema;

	DBUG_ENTER("i_s_innodb_buffer_page_lru_init");

	schema = reinterpret_cast<ST_SCHEMA_TABLE*>(p);

	schema->fields_info = i_s_innodb_buf_page_lru_fields_info;
	schema->fill_table = i_s_innodb_buf_page_lru_fill_table;

	DBUG_RETURN(0);
}

UNIV_INTERN struct st_mysql_plugin	i_s_innodb_buffer_page_lru =
{
	/* the plugin type (a MYSQL_XXX_PLUGIN value) */
	/* int */
	STRUCT_FLD(type, MYSQL_INFORMATION_SCHEMA_PLUGIN),

	/* pointer to type-specific plugin descriptor */
	/* void* */
	STRUCT_FLD(info, &i_s_info),

	/* plugin name */
	/* const char* */
	STRUCT_FLD(name, "INNODB_BUFFER_PAGE_LRU"),

	/* plugin author (for SHOW PLUGINS) */
	/* const char* */
	STRUCT_FLD(author, plugin_author),

	/* general descriptive text (for SHOW PLUGINS) */
	/* const char* */
	STRUCT_FLD(descr, "InnoDB Buffer Page in LRU"),

	/* the plugin license (PLUGIN_LICENSE_XXX) */
	/* int */
	STRUCT_FLD(license, PLUGIN_LICENSE_GPL),

	/* the function to invoke when plugin is loaded */
	/* int (*)(void*); */
	STRUCT_FLD(init, i_s_innodb_buffer_page_lru_init),

	/* the function to invoke when plugin is unloaded */
	/* int (*)(void*); */
	STRUCT_FLD(deinit, i_s_common_deinit),

	/* plugin version (for SHOW PLUGINS) */
	/* unsigned int */
	STRUCT_FLD(version, INNODB_VERSION_SHORT),

	/* struct st_mysql_show_var* */
	STRUCT_FLD(status_vars, NULL),

	/* struct st_mysql_sys_var** */
	STRUCT_FLD(system_vars, NULL),

	/* reserved for dependency checking */
	/* void* */
	STRUCT_FLD(__reserved1, NULL),

	/* Plugin flags */
	/* unsigned long */
	STRUCT_FLD(flags, 0UL),
};

/*******************************************************************//**
Unbind a dynamic INFORMATION_SCHEMA table.
@return	0 on success */
static
int
i_s_common_deinit(
/*==============*/
	void*	p)	/*!< in/out: table schema object */
{
	DBUG_ENTER("i_s_common_deinit");

	/* Do nothing */

	DBUG_RETURN(0);
}

/**  SYS_TABLES  ***************************************************/
/* Fields of the dynamic table INFORMATION_SCHEMA.SYS_TABLES */
static ST_FIELD_INFO	innodb_sys_tables_fields_info[] =
{
#define SYS_TABLES_ID			0
	{STRUCT_FLD(field_name,		"TABLE_ID"),
	 STRUCT_FLD(field_length,	MY_INT64_NUM_DECIMAL_DIGITS),
	 STRUCT_FLD(field_type,		MYSQL_TYPE_LONGLONG),
	 STRUCT_FLD(value,		0),
	 STRUCT_FLD(field_flags,	MY_I_S_UNSIGNED),
	 STRUCT_FLD(old_name,		""),
	 STRUCT_FLD(open_method,	SKIP_OPEN_TABLE)},

#define SYS_TABLES_NAME			1
	{STRUCT_FLD(field_name,		"NAME"),
	 STRUCT_FLD(field_length,	MAX_FULL_NAME_LEN + 1),
	 STRUCT_FLD(field_type,		MYSQL_TYPE_STRING),
	 STRUCT_FLD(value,		0),
	 STRUCT_FLD(field_flags,	0),
	 STRUCT_FLD(old_name,		""),
	 STRUCT_FLD(open_method,	SKIP_OPEN_TABLE)},

#define SYS_TABLES_FLAG			2
	{STRUCT_FLD(field_name,		"FLAG"),
	 STRUCT_FLD(field_length,	MY_INT32_NUM_DECIMAL_DIGITS),
	 STRUCT_FLD(field_type,		MYSQL_TYPE_LONG),
	 STRUCT_FLD(value,		0),
	 STRUCT_FLD(field_flags,	0),
	 STRUCT_FLD(old_name,		""),
	 STRUCT_FLD(open_method,	SKIP_OPEN_TABLE)},

#define SYS_TABLES_NUM_COLUMN		3
	{STRUCT_FLD(field_name,		"N_COLS"),
	 STRUCT_FLD(field_length,	MY_INT32_NUM_DECIMAL_DIGITS),
	 STRUCT_FLD(field_type,		MYSQL_TYPE_LONG),
	 STRUCT_FLD(value,		0),
	 STRUCT_FLD(field_flags,	0),
	 STRUCT_FLD(old_name,		""),
	 STRUCT_FLD(open_method,	SKIP_OPEN_TABLE)},

#define SYS_TABLES_SPACE		4
	{STRUCT_FLD(field_name,		"SPACE"),
	 STRUCT_FLD(field_length,	MY_INT32_NUM_DECIMAL_DIGITS),
	 STRUCT_FLD(field_type,		MYSQL_TYPE_LONG),
	 STRUCT_FLD(value,		0),
	 STRUCT_FLD(field_flags,	0),
	 STRUCT_FLD(old_name,		""),
	 STRUCT_FLD(open_method,	SKIP_OPEN_TABLE)},

#define SYS_TABLES_FILE_FORMAT		5
	{STRUCT_FLD(field_name,		"FILE_FORMAT"),
	 STRUCT_FLD(field_length,	10),
	 STRUCT_FLD(field_type,		MYSQL_TYPE_STRING),
	 STRUCT_FLD(value,		0),
	 STRUCT_FLD(field_flags,	MY_I_S_MAYBE_NULL),
	 STRUCT_FLD(old_name,		""),
	 STRUCT_FLD(open_method,	SKIP_OPEN_TABLE)},

#define SYS_TABLES_ROW_FORMAT		6
	{STRUCT_FLD(field_name,		"ROW_FORMAT"),
	 STRUCT_FLD(field_length,	12),
	 STRUCT_FLD(field_type,		MYSQL_TYPE_STRING),
	 STRUCT_FLD(value,		0),
	 STRUCT_FLD(field_flags,	MY_I_S_MAYBE_NULL),
	 STRUCT_FLD(old_name,		""),
	 STRUCT_FLD(open_method,	SKIP_OPEN_TABLE)},

#define SYS_TABLES_ZIP_PAGE_SIZE	7
	{STRUCT_FLD(field_name,		"ZIP_PAGE_SIZE"),
	 STRUCT_FLD(field_length,	MY_INT32_NUM_DECIMAL_DIGITS),
	 STRUCT_FLD(field_type,		MYSQL_TYPE_LONG),
	 STRUCT_FLD(value,		0),
	 STRUCT_FLD(field_flags,	MY_I_S_UNSIGNED),
	 STRUCT_FLD(old_name,		""),
	 STRUCT_FLD(open_method,	SKIP_OPEN_TABLE)},

	END_OF_ST_FIELD_INFO
};

/**********************************************************************//**
Populate information_schema.innodb_sys_tables table with information
from SYS_TABLES.
@return	0 on success */
static
int
i_s_dict_fill_sys_tables(
/*=====================*/
	THD*		thd,		/*!< in: thread */
	dict_table_t*	table,		/*!< in: table */
	TABLE*		table_to_fill)	/*!< in/out: fill this table */
{
	Field**		fields;
	ulint	compact		= DICT_TF_GET_COMPACT(table->flags);
	ulint	atomic_blobs	= DICT_TF_HAS_ATOMIC_BLOBS(table->flags);
	ulint	zip_size	= dict_tf_get_zip_size(table->flags);
	const char* file_format;
	const char* row_format;

	file_format = trx_sys_file_format_id_to_name(atomic_blobs);
	if (!compact) {
		row_format = "Redundant";
	} else if (!atomic_blobs) {
		row_format = "Compact";
	} else if DICT_TF_GET_ZIP_SSIZE(table->flags) {
		row_format = "Compressed";
	} else {
		row_format = "Dynamic";
	}

	DBUG_ENTER("i_s_dict_fill_sys_tables");

	fields = table_to_fill->field;

	OK(fields[SYS_TABLES_ID]->store(longlong(table->id), TRUE));

	OK(field_store_string(fields[SYS_TABLES_NAME], table->name));

	OK(fields[SYS_TABLES_FLAG]->store(table->flags));

	OK(fields[SYS_TABLES_NUM_COLUMN]->store(table->n_cols));

	OK(fields[SYS_TABLES_SPACE]->store(table->space));

	OK(field_store_string(fields[SYS_TABLES_FILE_FORMAT], file_format));

	OK(field_store_string(fields[SYS_TABLES_ROW_FORMAT], row_format));

	OK(fields[SYS_TABLES_ZIP_PAGE_SIZE]->store(zip_size));

	OK(schema_table_store_record(thd, table_to_fill));

	DBUG_RETURN(0);
}
/*******************************************************************//**
Function to go through each record in SYS_TABLES table, and fill the
information_schema.innodb_sys_tables table with related table information
@return 0 on success */
static
int
i_s_sys_tables_fill_table(
/*======================*/
	THD*		thd,	/*!< in: thread */
	TABLE_LIST*	tables,	/*!< in/out: tables to fill */
	Item*		)	/*!< in: condition (not used) */
{
	btr_pcur_t	pcur;
	const rec_t*	rec;
	mem_heap_t*	heap;
	mtr_t		mtr;

	DBUG_ENTER("i_s_sys_tables_fill_table");

	/* deny access to user without PROCESS_ACL privilege */
	if (check_global_access(thd, PROCESS_ACL)) {
		DBUG_RETURN(0);
	}

	heap = mem_heap_create(1000);
	mutex_enter(&(dict_sys->mutex));
	mtr_start(&mtr);

	rec = dict_startscan_system(&pcur, &mtr, SYS_TABLES);

	while (rec) {
		const char*	err_msg;
		dict_table_t*	table_rec;

		/* Create and populate a dict_table_t structure with
		information from SYS_TABLES row */
		err_msg = dict_process_sys_tables_rec_and_mtr_commit(
			heap, rec, &table_rec,
			DICT_TABLE_LOAD_FROM_RECORD, &mtr);

		mutex_exit(&dict_sys->mutex);

		if (!err_msg) {
			i_s_dict_fill_sys_tables(thd, table_rec, tables->table);
		} else {
			push_warning_printf(thd, Sql_condition::WARN_LEVEL_WARN,
					    ER_CANT_FIND_SYSTEM_REC, "%s",
					    err_msg);
		}

		/* Since dict_process_sys_tables_rec_and_mtr_commit()
		is called with DICT_TABLE_LOAD_FROM_RECORD, the table_rec
		is created in dict_process_sys_tables_rec(), we will
		need to free it */
		if (table_rec) {
			dict_mem_table_free(table_rec);
		}

		mem_heap_empty(heap);

		/* Get the next record */
		mutex_enter(&dict_sys->mutex);
		mtr_start(&mtr);
		rec = dict_getnext_system(&pcur, &mtr);
	}

	mtr_commit(&mtr);
	mutex_exit(&dict_sys->mutex);
	mem_heap_free(heap);

	DBUG_RETURN(0);
}

/*******************************************************************//**
Bind the dynamic table INFORMATION_SCHEMA.innodb_sys_tables
@return 0 on success */
static
int
innodb_sys_tables_init(
/*===================*/
	void*	p)	/*!< in/out: table schema object */
{
	ST_SCHEMA_TABLE*	schema;

	DBUG_ENTER("innodb_sys_tables_init");

	schema = (ST_SCHEMA_TABLE*) p;

	schema->fields_info = innodb_sys_tables_fields_info;
	schema->fill_table = i_s_sys_tables_fill_table;

	DBUG_RETURN(0);
}

UNIV_INTERN struct st_mysql_plugin	i_s_innodb_sys_tables =
{
	/* the plugin type (a MYSQL_XXX_PLUGIN value) */
	/* int */
	STRUCT_FLD(type, MYSQL_INFORMATION_SCHEMA_PLUGIN),

	/* pointer to type-specific plugin descriptor */
	/* void* */
	STRUCT_FLD(info, &i_s_info),

	/* plugin name */
	/* const char* */
	STRUCT_FLD(name, "INNODB_SYS_TABLES"),

	/* plugin author (for SHOW PLUGINS) */
	/* const char* */
	STRUCT_FLD(author, plugin_author),

	/* general descriptive text (for SHOW PLUGINS) */
	/* const char* */
	STRUCT_FLD(descr, "InnoDB SYS_TABLES"),

	/* the plugin license (PLUGIN_LICENSE_XXX) */
	/* int */
	STRUCT_FLD(license, PLUGIN_LICENSE_GPL),

	/* the function to invoke when plugin is loaded */
	/* int (*)(void*); */
	STRUCT_FLD(init, innodb_sys_tables_init),

	/* the function to invoke when plugin is unloaded */
	/* int (*)(void*); */
	STRUCT_FLD(deinit, i_s_common_deinit),

	/* plugin version (for SHOW PLUGINS) */
	/* unsigned int */
	STRUCT_FLD(version, INNODB_VERSION_SHORT),

	/* struct st_mysql_show_var* */
	STRUCT_FLD(status_vars, NULL),

	/* struct st_mysql_sys_var** */
	STRUCT_FLD(system_vars, NULL),

	/* reserved for dependency checking */
	/* void* */
	STRUCT_FLD(__reserved1, NULL),

	/* Plugin flags */
	/* unsigned long */
	STRUCT_FLD(flags, 0UL),
};

/**  SYS_TABLESTATS  ***********************************************/
/* Fields of the dynamic table INFORMATION_SCHEMA.SYS_TABLESTATS */
static ST_FIELD_INFO	innodb_sys_tablestats_fields_info[] =
{
#define SYS_TABLESTATS_ID		0
	{STRUCT_FLD(field_name,		"TABLE_ID"),
	 STRUCT_FLD(field_length,	MY_INT64_NUM_DECIMAL_DIGITS),
	 STRUCT_FLD(field_type,		MYSQL_TYPE_LONGLONG),
	 STRUCT_FLD(value,		0),
	 STRUCT_FLD(field_flags,	MY_I_S_UNSIGNED),
	 STRUCT_FLD(old_name,		""),
	 STRUCT_FLD(open_method,	SKIP_OPEN_TABLE)},

#define SYS_TABLESTATS_NAME		1
	{STRUCT_FLD(field_name,		"NAME"),
	 STRUCT_FLD(field_length,	NAME_LEN + 1),
	 STRUCT_FLD(field_type,		MYSQL_TYPE_STRING),
	 STRUCT_FLD(value,		0),
	 STRUCT_FLD(field_flags,	0),
	 STRUCT_FLD(old_name,		""),
	 STRUCT_FLD(open_method,	SKIP_OPEN_TABLE)},

#define SYS_TABLESTATS_INIT		2
	{STRUCT_FLD(field_name,		"STATS_INITIALIZED"),
	 STRUCT_FLD(field_length,	NAME_LEN + 1),
	 STRUCT_FLD(field_type,		MYSQL_TYPE_STRING),
	 STRUCT_FLD(value,		0),
	 STRUCT_FLD(field_flags,	0),
	 STRUCT_FLD(old_name,		""),
	 STRUCT_FLD(open_method,	SKIP_OPEN_TABLE)},

#define SYS_TABLESTATS_NROW		3
	{STRUCT_FLD(field_name,		"NUM_ROWS"),
	 STRUCT_FLD(field_length,	MY_INT64_NUM_DECIMAL_DIGITS),
	 STRUCT_FLD(field_type,		MYSQL_TYPE_LONGLONG),
	 STRUCT_FLD(value,		0),
	 STRUCT_FLD(field_flags,	MY_I_S_UNSIGNED),
	 STRUCT_FLD(old_name,		""),
	 STRUCT_FLD(open_method,	SKIP_OPEN_TABLE)},

#define SYS_TABLESTATS_CLUST_SIZE	4
	{STRUCT_FLD(field_name,		"CLUST_INDEX_SIZE"),
	 STRUCT_FLD(field_length,	MY_INT64_NUM_DECIMAL_DIGITS),
	 STRUCT_FLD(field_type,		MYSQL_TYPE_LONGLONG),
	 STRUCT_FLD(value,		0),
	 STRUCT_FLD(field_flags,	MY_I_S_UNSIGNED),
	 STRUCT_FLD(old_name,		""),
	 STRUCT_FLD(open_method,	SKIP_OPEN_TABLE)},

#define SYS_TABLESTATS_INDEX_SIZE	5
	{STRUCT_FLD(field_name,		"OTHER_INDEX_SIZE"),
	 STRUCT_FLD(field_length,	MY_INT64_NUM_DECIMAL_DIGITS),
	 STRUCT_FLD(field_type,		MYSQL_TYPE_LONGLONG),
	 STRUCT_FLD(value,		0),
	 STRUCT_FLD(field_flags,	MY_I_S_UNSIGNED),
	 STRUCT_FLD(old_name,		""),
	 STRUCT_FLD(open_method,	SKIP_OPEN_TABLE)},

#define SYS_TABLESTATS_MODIFIED		6
	{STRUCT_FLD(field_name,		"MODIFIED_COUNTER"),
	 STRUCT_FLD(field_length,	MY_INT64_NUM_DECIMAL_DIGITS),
	 STRUCT_FLD(field_type,		MYSQL_TYPE_LONGLONG),
	 STRUCT_FLD(value,		0),
	 STRUCT_FLD(field_flags,	MY_I_S_UNSIGNED),
	 STRUCT_FLD(old_name,		""),
	 STRUCT_FLD(open_method,	SKIP_OPEN_TABLE)},

#define SYS_TABLESTATS_AUTONINC		7
	{STRUCT_FLD(field_name,		"AUTOINC"),
	 STRUCT_FLD(field_length,	MY_INT64_NUM_DECIMAL_DIGITS),
	 STRUCT_FLD(field_type,		MYSQL_TYPE_LONGLONG),
	 STRUCT_FLD(value,		0),
	 STRUCT_FLD(field_flags,	MY_I_S_UNSIGNED),
	 STRUCT_FLD(old_name,		""),
	 STRUCT_FLD(open_method,	SKIP_OPEN_TABLE)},

#define SYS_TABLESTATS_TABLE_REF_COUNT	8
	{STRUCT_FLD(field_name,		"REF_COUNT"),
	 STRUCT_FLD(field_length,	MY_INT32_NUM_DECIMAL_DIGITS),
	 STRUCT_FLD(field_type,		MYSQL_TYPE_LONG),
	 STRUCT_FLD(value,		0),
	 STRUCT_FLD(field_flags,	0),
	 STRUCT_FLD(old_name,		""),
	 STRUCT_FLD(open_method,	SKIP_OPEN_TABLE)},

	END_OF_ST_FIELD_INFO
};

/**********************************************************************//**
Populate information_schema.innodb_sys_tablestats table with information
from SYS_TABLES.
@return	0 on success */
static
int
i_s_dict_fill_sys_tablestats(
/*=========================*/
	THD*		thd,		/*!< in: thread */
	dict_table_t*	table,		/*!< in: table */
	TABLE*		table_to_fill)	/*!< in/out: fill this table */
{
	Field**		fields;

	DBUG_ENTER("i_s_dict_fill_sys_tablestats");

	fields = table_to_fill->field;

	OK(fields[SYS_TABLESTATS_ID]->store(longlong(table->id), TRUE));

	OK(field_store_string(fields[SYS_TABLESTATS_NAME], table->name));

	dict_table_stats_lock(table, RW_S_LATCH);

	if (table->stat_initialized) {
		OK(field_store_string(fields[SYS_TABLESTATS_INIT],
				      "Initialized"));

		OK(fields[SYS_TABLESTATS_NROW]->store(table->stat_n_rows,
						      TRUE));

		OK(fields[SYS_TABLESTATS_CLUST_SIZE]->store(
				table->stat_clustered_index_size));

		OK(fields[SYS_TABLESTATS_INDEX_SIZE]->store(
				table->stat_sum_of_other_index_sizes));

		OK(fields[SYS_TABLESTATS_MODIFIED]->store(
				(ulint) table->stat_modified_counter));
	} else {
		OK(field_store_string(fields[SYS_TABLESTATS_INIT],
				      "Uninitialized"));

		OK(fields[SYS_TABLESTATS_NROW]->store(0, TRUE));

		OK(fields[SYS_TABLESTATS_CLUST_SIZE]->store(0));

		OK(fields[SYS_TABLESTATS_INDEX_SIZE]->store(0));

		OK(fields[SYS_TABLESTATS_MODIFIED]->store(0));
	}

	dict_table_stats_unlock(table, RW_S_LATCH);

	OK(fields[SYS_TABLESTATS_AUTONINC]->store(table->autoinc, TRUE));

	OK(fields[SYS_TABLESTATS_TABLE_REF_COUNT]->store(
		table->n_ref_count));

	OK(schema_table_store_record(thd, table_to_fill));

	DBUG_RETURN(0);
}

/*******************************************************************//**
Function to go through each record in SYS_TABLES table, and fill the
information_schema.innodb_sys_tablestats table with table statistics
related information
@return 0 on success */
static
int
i_s_sys_tables_fill_table_stats(
/*============================*/
	THD*		thd,	/*!< in: thread */
	TABLE_LIST*	tables,	/*!< in/out: tables to fill */
	Item*		)	/*!< in: condition (not used) */
{
	btr_pcur_t	pcur;
	const rec_t*	rec;
	mem_heap_t*	heap;
	mtr_t		mtr;

	DBUG_ENTER("i_s_sys_tables_fill_table_stats");

	/* deny access to user without PROCESS_ACL privilege */
	if (check_global_access(thd, PROCESS_ACL)) {
		DBUG_RETURN(0);
	}

	heap = mem_heap_create(1000);
	mutex_enter(&dict_sys->mutex);
	mtr_start(&mtr);

	rec = dict_startscan_system(&pcur, &mtr, SYS_TABLES);

	while (rec) {
		const char*	err_msg;
		dict_table_t*	table_rec;

		/* Fetch the dict_table_t structure corresponding to
		this SYS_TABLES record */
		err_msg = dict_process_sys_tables_rec_and_mtr_commit(
			heap, rec, &table_rec,
			DICT_TABLE_LOAD_FROM_CACHE, &mtr);

		mutex_exit(&dict_sys->mutex);

		if (!err_msg) {
			i_s_dict_fill_sys_tablestats(thd, table_rec,
						     tables->table);
		} else {
			push_warning_printf(thd, Sql_condition::WARN_LEVEL_WARN,
					    ER_CANT_FIND_SYSTEM_REC, "%s",
					    err_msg);
		}

		mem_heap_empty(heap);

		/* Get the next record */
		mutex_enter(&dict_sys->mutex);
		mtr_start(&mtr);
		rec = dict_getnext_system(&pcur, &mtr);
	}

	mtr_commit(&mtr);
	mutex_exit(&dict_sys->mutex);
	mem_heap_free(heap);

	DBUG_RETURN(0);
}

/*******************************************************************//**
Bind the dynamic table INFORMATION_SCHEMA.innodb_sys_tablestats
@return 0 on success */
static
int
innodb_sys_tablestats_init(
/*=======================*/
	void*	p)	/*!< in/out: table schema object */
{
	ST_SCHEMA_TABLE*	schema;

	DBUG_ENTER("innodb_sys_tablestats_init");

	schema = (ST_SCHEMA_TABLE*) p;

	schema->fields_info = innodb_sys_tablestats_fields_info;
	schema->fill_table = i_s_sys_tables_fill_table_stats;

	DBUG_RETURN(0);
}

UNIV_INTERN struct st_mysql_plugin	i_s_innodb_sys_tablestats =
{
	/* the plugin type (a MYSQL_XXX_PLUGIN value) */
	/* int */
	STRUCT_FLD(type, MYSQL_INFORMATION_SCHEMA_PLUGIN),

	/* pointer to type-specific plugin descriptor */
	/* void* */
	STRUCT_FLD(info, &i_s_info),

	/* plugin name */
	/* const char* */
	STRUCT_FLD(name, "INNODB_SYS_TABLESTATS"),

	/* plugin author (for SHOW PLUGINS) */
	/* const char* */
	STRUCT_FLD(author, plugin_author),

	/* general descriptive text (for SHOW PLUGINS) */
	/* const char* */
	STRUCT_FLD(descr, "InnoDB SYS_TABLESTATS"),

	/* the plugin license (PLUGIN_LICENSE_XXX) */
	/* int */
	STRUCT_FLD(license, PLUGIN_LICENSE_GPL),

	/* the function to invoke when plugin is loaded */
	/* int (*)(void*); */
	STRUCT_FLD(init, innodb_sys_tablestats_init),

	/* the function to invoke when plugin is unloaded */
	/* int (*)(void*); */
	STRUCT_FLD(deinit, i_s_common_deinit),

	/* plugin version (for SHOW PLUGINS) */
	/* unsigned int */
	STRUCT_FLD(version, INNODB_VERSION_SHORT),

	/* struct st_mysql_show_var* */
	STRUCT_FLD(status_vars, NULL),

	/* struct st_mysql_sys_var** */
	STRUCT_FLD(system_vars, NULL),

	/* reserved for dependency checking */
	/* void* */
	STRUCT_FLD(__reserved1, NULL),

	/* Plugin flags */
	/* unsigned long */
	STRUCT_FLD(flags, 0UL),
};

/**  SYS_INDEXES  **************************************************/
/* Fields of the dynamic table INFORMATION_SCHEMA.SYS_INDEXES */
static ST_FIELD_INFO	innodb_sysindex_fields_info[] =
{
#define SYS_INDEX_ID		0
	{STRUCT_FLD(field_name,		"INDEX_ID"),
	 STRUCT_FLD(field_length,	MY_INT64_NUM_DECIMAL_DIGITS),
	 STRUCT_FLD(field_type,		MYSQL_TYPE_LONGLONG),
	 STRUCT_FLD(value,		0),
	 STRUCT_FLD(field_flags,	MY_I_S_UNSIGNED),
	 STRUCT_FLD(old_name,		""),
	 STRUCT_FLD(open_method,	SKIP_OPEN_TABLE)},

#define SYS_INDEX_NAME		1
	{STRUCT_FLD(field_name,		"NAME"),
	 STRUCT_FLD(field_length,	NAME_LEN + 1),
	 STRUCT_FLD(field_type,		MYSQL_TYPE_STRING),
	 STRUCT_FLD(value,		0),
	 STRUCT_FLD(field_flags,	0),
	 STRUCT_FLD(old_name,		""),
	 STRUCT_FLD(open_method,	SKIP_OPEN_TABLE)},

#define SYS_INDEX_TABLE_ID	2
	{STRUCT_FLD(field_name,		"TABLE_ID"),
	 STRUCT_FLD(field_length,	MY_INT64_NUM_DECIMAL_DIGITS),
	 STRUCT_FLD(field_type,		MYSQL_TYPE_LONGLONG),
	 STRUCT_FLD(value,		0),
	 STRUCT_FLD(field_flags,	MY_I_S_UNSIGNED),
	 STRUCT_FLD(old_name,		""),
	 STRUCT_FLD(open_method,	SKIP_OPEN_TABLE)},

#define SYS_INDEX_TYPE		3
	{STRUCT_FLD(field_name,		"TYPE"),
	 STRUCT_FLD(field_length,	MY_INT32_NUM_DECIMAL_DIGITS),
	 STRUCT_FLD(field_type,		MYSQL_TYPE_LONG),
	 STRUCT_FLD(value,		0),
	 STRUCT_FLD(field_flags,	0),
	 STRUCT_FLD(old_name,		""),
	 STRUCT_FLD(open_method,	SKIP_OPEN_TABLE)},

#define SYS_INDEX_NUM_FIELDS	4
	{STRUCT_FLD(field_name,		"N_FIELDS"),
	 STRUCT_FLD(field_length,	MY_INT32_NUM_DECIMAL_DIGITS),
	 STRUCT_FLD(field_type,		MYSQL_TYPE_LONG),
	 STRUCT_FLD(value,		0),
	 STRUCT_FLD(field_flags,	0),
	 STRUCT_FLD(old_name,		""),
	 STRUCT_FLD(open_method,	SKIP_OPEN_TABLE)},

#define SYS_INDEX_PAGE_NO	5
	{STRUCT_FLD(field_name,		"PAGE_NO"),
	 STRUCT_FLD(field_length,	MY_INT32_NUM_DECIMAL_DIGITS),
	 STRUCT_FLD(field_type,		MYSQL_TYPE_LONG),
	 STRUCT_FLD(value,		0),
	 STRUCT_FLD(field_flags,	0),
	 STRUCT_FLD(old_name,		""),
	 STRUCT_FLD(open_method,	SKIP_OPEN_TABLE)},

#define SYS_INDEX_SPACE		6
	{STRUCT_FLD(field_name,		"SPACE"),
	 STRUCT_FLD(field_length,	MY_INT32_NUM_DECIMAL_DIGITS),
	 STRUCT_FLD(field_type,		MYSQL_TYPE_LONG),
	 STRUCT_FLD(value,		0),
	 STRUCT_FLD(field_flags,	0),
	 STRUCT_FLD(old_name,		""),
	 STRUCT_FLD(open_method,	SKIP_OPEN_TABLE)},

	END_OF_ST_FIELD_INFO
};

/**********************************************************************//**
Function to populate the information_schema.innodb_sys_indexes table with
collected index information
@return 0 on success */
static
int
i_s_dict_fill_sys_indexes(
/*======================*/
	THD*		thd,		/*!< in: thread */
	table_id_t	table_id,	/*!< in: table id */
	dict_index_t*	index,		/*!< in: populated dict_index_t
					struct with index info */
	TABLE*		table_to_fill)	/*!< in/out: fill this table */
{
	Field**		fields;
	const char*	name_ptr = index->name;

	DBUG_ENTER("i_s_dict_fill_sys_indexes");

	fields = table_to_fill->field;

	if (name_ptr[0] == TEMP_INDEX_PREFIX) {
		name_ptr++;
	}

	OK(field_store_string(fields[SYS_INDEX_NAME], name_ptr));

	OK(fields[SYS_INDEX_ID]->store(longlong(index->id), TRUE));

	OK(fields[SYS_INDEX_TABLE_ID]->store(longlong(table_id), TRUE));

	OK(fields[SYS_INDEX_TYPE]->store(index->type));

	OK(fields[SYS_INDEX_NUM_FIELDS]->store(index->n_fields));

	/* FIL_NULL is ULINT32_UNDEFINED */
	if (index->page == FIL_NULL) {
		OK(fields[SYS_INDEX_PAGE_NO]->store(-1));
	} else {
		OK(fields[SYS_INDEX_PAGE_NO]->store(index->page));
	}

	OK(fields[SYS_INDEX_SPACE]->store(index->space));

	OK(schema_table_store_record(thd, table_to_fill));

	DBUG_RETURN(0);
}
/*******************************************************************//**
Function to go through each record in SYS_INDEXES table, and fill the
information_schema.innodb_sys_indexes table with related index information
@return 0 on success */
static
int
i_s_sys_indexes_fill_table(
/*=======================*/
	THD*		thd,	/*!< in: thread */
	TABLE_LIST*	tables,	/*!< in/out: tables to fill */
	Item*		)	/*!< in: condition (not used) */
{
	btr_pcur_t		pcur;
	const rec_t*		rec;
	mem_heap_t*		heap;
	mtr_t			mtr;

	DBUG_ENTER("i_s_sys_indexes_fill_table");

	/* deny access to user without PROCESS_ACL privilege */
	if (check_global_access(thd, PROCESS_ACL)) {
		DBUG_RETURN(0);
	}

	heap = mem_heap_create(1000);
	mutex_enter(&dict_sys->mutex);
	mtr_start(&mtr);

	/* Start scan the SYS_INDEXES table */
	rec = dict_startscan_system(&pcur, &mtr, SYS_INDEXES);

	/* Process each record in the table */
	while (rec) {
		const char*	err_msg;
		table_id_t	table_id;
		dict_index_t	index_rec;

		/* Populate a dict_index_t structure with information from
		a SYS_INDEXES row */
		err_msg = dict_process_sys_indexes_rec(heap, rec, &index_rec,
						       &table_id);

		mtr_commit(&mtr);
		mutex_exit(&dict_sys->mutex);

		if (!err_msg) {
			i_s_dict_fill_sys_indexes(thd, table_id, &index_rec,
						 tables->table);
		} else {
			push_warning_printf(thd, Sql_condition::WARN_LEVEL_WARN,
					    ER_CANT_FIND_SYSTEM_REC, "%s",
					    err_msg);
		}

		mem_heap_empty(heap);

		/* Get the next record */
		mutex_enter(&dict_sys->mutex);
		mtr_start(&mtr);
		rec = dict_getnext_system(&pcur, &mtr);
	}

	mtr_commit(&mtr);
	mutex_exit(&dict_sys->mutex);
	mem_heap_free(heap);

	DBUG_RETURN(0);
}
/*******************************************************************//**
Bind the dynamic table INFORMATION_SCHEMA.innodb_sys_indexes
@return 0 on success */
static
int
innodb_sys_indexes_init(
/*====================*/
	void*	p)	/*!< in/out: table schema object */
{
	ST_SCHEMA_TABLE*	schema;

	DBUG_ENTER("innodb_sys_indexes_init");

	schema = (ST_SCHEMA_TABLE*) p;

	schema->fields_info = innodb_sysindex_fields_info;
	schema->fill_table = i_s_sys_indexes_fill_table;

	DBUG_RETURN(0);
}

UNIV_INTERN struct st_mysql_plugin	i_s_innodb_sys_indexes =
{
	/* the plugin type (a MYSQL_XXX_PLUGIN value) */
	/* int */
	STRUCT_FLD(type, MYSQL_INFORMATION_SCHEMA_PLUGIN),

	/* pointer to type-specific plugin descriptor */
	/* void* */
	STRUCT_FLD(info, &i_s_info),

	/* plugin name */
	/* const char* */
	STRUCT_FLD(name, "INNODB_SYS_INDEXES"),

	/* plugin author (for SHOW PLUGINS) */
	/* const char* */
	STRUCT_FLD(author, plugin_author),

	/* general descriptive text (for SHOW PLUGINS) */
	/* const char* */
	STRUCT_FLD(descr, "InnoDB SYS_INDEXES"),

	/* the plugin license (PLUGIN_LICENSE_XXX) */
	/* int */
	STRUCT_FLD(license, PLUGIN_LICENSE_GPL),

	/* the function to invoke when plugin is loaded */
	/* int (*)(void*); */
	STRUCT_FLD(init, innodb_sys_indexes_init),

	/* the function to invoke when plugin is unloaded */
	/* int (*)(void*); */
	STRUCT_FLD(deinit, i_s_common_deinit),

	/* plugin version (for SHOW PLUGINS) */
	/* unsigned int */
	STRUCT_FLD(version, INNODB_VERSION_SHORT),

	/* struct st_mysql_show_var* */
	STRUCT_FLD(status_vars, NULL),

	/* struct st_mysql_sys_var** */
	STRUCT_FLD(system_vars, NULL),

	/* reserved for dependency checking */
	/* void* */
	STRUCT_FLD(__reserved1, NULL),

	/* Plugin flags */
	/* unsigned long */
	STRUCT_FLD(flags, 0UL),
};

/**  SYS_COLUMNS  **************************************************/
/* Fields of the dynamic table INFORMATION_SCHEMA.INNODB_SYS_COLUMNS */
static ST_FIELD_INFO	innodb_sys_columns_fields_info[] =
{
#define SYS_COLUMN_TABLE_ID		0
	{STRUCT_FLD(field_name,		"TABLE_ID"),
	 STRUCT_FLD(field_length,	MY_INT64_NUM_DECIMAL_DIGITS),
	 STRUCT_FLD(field_type,		MYSQL_TYPE_LONGLONG),
	 STRUCT_FLD(value,		0),
	 STRUCT_FLD(field_flags,	MY_I_S_UNSIGNED),
	 STRUCT_FLD(old_name,		""),
	 STRUCT_FLD(open_method,	SKIP_OPEN_TABLE)},

#define SYS_COLUMN_NAME		1
	{STRUCT_FLD(field_name,		"NAME"),
	 STRUCT_FLD(field_length,	NAME_LEN + 1),
	 STRUCT_FLD(field_type,		MYSQL_TYPE_STRING),
	 STRUCT_FLD(value,		0),
	 STRUCT_FLD(field_flags,	0),
	 STRUCT_FLD(old_name,		""),
	 STRUCT_FLD(open_method,	SKIP_OPEN_TABLE)},

#define SYS_COLUMN_POSITION	2
	{STRUCT_FLD(field_name,		"POS"),
	 STRUCT_FLD(field_length,	MY_INT64_NUM_DECIMAL_DIGITS),
	 STRUCT_FLD(field_type,		MYSQL_TYPE_LONGLONG),
	 STRUCT_FLD(value,		0),
	 STRUCT_FLD(field_flags,	MY_I_S_UNSIGNED),
	 STRUCT_FLD(old_name,		""),
	 STRUCT_FLD(open_method,	SKIP_OPEN_TABLE)},

#define SYS_COLUMN_MTYPE		3
	{STRUCT_FLD(field_name,		"MTYPE"),
	 STRUCT_FLD(field_length,	MY_INT32_NUM_DECIMAL_DIGITS),
	 STRUCT_FLD(field_type,		MYSQL_TYPE_LONG),
	 STRUCT_FLD(value,		0),
	 STRUCT_FLD(field_flags,	0),
	 STRUCT_FLD(old_name,		""),
	 STRUCT_FLD(open_method,	SKIP_OPEN_TABLE)},

#define SYS_COLUMN__PRTYPE	4
	{STRUCT_FLD(field_name,		"PRTYPE"),
	 STRUCT_FLD(field_length,	MY_INT32_NUM_DECIMAL_DIGITS),
	 STRUCT_FLD(field_type,		MYSQL_TYPE_LONG),
	 STRUCT_FLD(value,		0),
	 STRUCT_FLD(field_flags,	0),
	 STRUCT_FLD(old_name,		""),
	 STRUCT_FLD(open_method,	SKIP_OPEN_TABLE)},

#define SYS_COLUMN_COLUMN_LEN	5
	{STRUCT_FLD(field_name,		"LEN"),
	 STRUCT_FLD(field_length,	MY_INT32_NUM_DECIMAL_DIGITS),
	 STRUCT_FLD(field_type,		MYSQL_TYPE_LONG),
	 STRUCT_FLD(value,		0),
	 STRUCT_FLD(field_flags,	0),
	 STRUCT_FLD(old_name,		""),
	 STRUCT_FLD(open_method,	SKIP_OPEN_TABLE)},

	END_OF_ST_FIELD_INFO
};

/**********************************************************************//**
Function to populate the information_schema.innodb_sys_columns with
related column information
@return 0 on success */
static
int
i_s_dict_fill_sys_columns(
/*======================*/
	THD*		thd,		/*!< in: thread */
	table_id_t	table_id,	/*!< in: table ID */
	const char*	col_name,	/*!< in: column name */
	dict_col_t*	column,		/*!< in: dict_col_t struct holding
					more column information */
	TABLE*		table_to_fill)	/*!< in/out: fill this table */
{
	Field**		fields;

	DBUG_ENTER("i_s_dict_fill_sys_columns");

	fields = table_to_fill->field;

	OK(fields[SYS_COLUMN_TABLE_ID]->store(longlong(table_id), TRUE));

	OK(field_store_string(fields[SYS_COLUMN_NAME], col_name));

	OK(fields[SYS_COLUMN_POSITION]->store(column->ind));

	OK(fields[SYS_COLUMN_MTYPE]->store(column->mtype));

	OK(fields[SYS_COLUMN__PRTYPE]->store(column->prtype));

	OK(fields[SYS_COLUMN_COLUMN_LEN]->store(column->len));

	OK(schema_table_store_record(thd, table_to_fill));

	DBUG_RETURN(0);
}
/*******************************************************************//**
Function to fill information_schema.innodb_sys_columns with information
collected by scanning SYS_COLUMNS table.
@return 0 on success */
static
int
i_s_sys_columns_fill_table(
/*=======================*/
	THD*		thd,	/*!< in: thread */
	TABLE_LIST*	tables,	/*!< in/out: tables to fill */
	Item*		)	/*!< in: condition (not used) */
{
	btr_pcur_t	pcur;
	const rec_t*	rec;
	const char*	col_name;
	mem_heap_t*	heap;
	mtr_t		mtr;

	DBUG_ENTER("i_s_sys_columns_fill_table");

	/* deny access to user without PROCESS_ACL privilege */
	if (check_global_access(thd, PROCESS_ACL)) {
		DBUG_RETURN(0);
	}

	heap = mem_heap_create(1000);
	mutex_enter(&dict_sys->mutex);
	mtr_start(&mtr);

	rec = dict_startscan_system(&pcur, &mtr, SYS_COLUMNS);

	while (rec) {
		const char*	err_msg;
		dict_col_t	column_rec;
		table_id_t	table_id;

		/* populate a dict_col_t structure with information from
		a SYS_COLUMNS row */
		err_msg = dict_process_sys_columns_rec(heap, rec, &column_rec,
						       &table_id, &col_name);

		mtr_commit(&mtr);
		mutex_exit(&dict_sys->mutex);

		if (!err_msg) {
			i_s_dict_fill_sys_columns(thd, table_id, col_name,
						 &column_rec,
						 tables->table);
		} else {
			push_warning_printf(thd, Sql_condition::WARN_LEVEL_WARN,
					    ER_CANT_FIND_SYSTEM_REC, "%s",
					    err_msg);
		}

		mem_heap_empty(heap);

		/* Get the next record */
		mutex_enter(&dict_sys->mutex);
		mtr_start(&mtr);
		rec = dict_getnext_system(&pcur, &mtr);
	}

	mtr_commit(&mtr);
	mutex_exit(&dict_sys->mutex);
	mem_heap_free(heap);

	DBUG_RETURN(0);
}
/*******************************************************************//**
Bind the dynamic table INFORMATION_SCHEMA.innodb_sys_columns
@return 0 on success */
static
int
innodb_sys_columns_init(
/*====================*/
	void*	p)	/*!< in/out: table schema object */
{
	ST_SCHEMA_TABLE*	schema;

	DBUG_ENTER("innodb_sys_columns_init");

	schema = (ST_SCHEMA_TABLE*) p;

	schema->fields_info = innodb_sys_columns_fields_info;
	schema->fill_table = i_s_sys_columns_fill_table;

	DBUG_RETURN(0);
}

UNIV_INTERN struct st_mysql_plugin	i_s_innodb_sys_columns =
{
	/* the plugin type (a MYSQL_XXX_PLUGIN value) */
	/* int */
	STRUCT_FLD(type, MYSQL_INFORMATION_SCHEMA_PLUGIN),

	/* pointer to type-specific plugin descriptor */
	/* void* */
	STRUCT_FLD(info, &i_s_info),

	/* plugin name */
	/* const char* */
	STRUCT_FLD(name, "INNODB_SYS_COLUMNS"),

	/* plugin author (for SHOW PLUGINS) */
	/* const char* */
	STRUCT_FLD(author, plugin_author),

	/* general descriptive text (for SHOW PLUGINS) */
	/* const char* */
	STRUCT_FLD(descr, "InnoDB SYS_COLUMNS"),

	/* the plugin license (PLUGIN_LICENSE_XXX) */
	/* int */
	STRUCT_FLD(license, PLUGIN_LICENSE_GPL),

	/* the function to invoke when plugin is loaded */
	/* int (*)(void*); */
	STRUCT_FLD(init, innodb_sys_columns_init),

	/* the function to invoke when plugin is unloaded */
	/* int (*)(void*); */
	STRUCT_FLD(deinit, i_s_common_deinit),

	/* plugin version (for SHOW PLUGINS) */
	/* unsigned int */
	STRUCT_FLD(version, INNODB_VERSION_SHORT),

	/* struct st_mysql_show_var* */
	STRUCT_FLD(status_vars, NULL),

	/* struct st_mysql_sys_var** */
	STRUCT_FLD(system_vars, NULL),

	/* reserved for dependency checking */
	/* void* */
	STRUCT_FLD(__reserved1, NULL),

	/* Plugin flags */
	/* unsigned long */
	STRUCT_FLD(flags, 0UL),
};

/**  SYS_FIELDS  ***************************************************/
/* Fields of the dynamic table INFORMATION_SCHEMA.INNODB_SYS_FIELDS */
static ST_FIELD_INFO	innodb_sys_fields_fields_info[] =
{
#define SYS_FIELD_INDEX_ID	0
	{STRUCT_FLD(field_name,		"INDEX_ID"),
	 STRUCT_FLD(field_length,	MY_INT64_NUM_DECIMAL_DIGITS),
	 STRUCT_FLD(field_type,		MYSQL_TYPE_LONGLONG),
	 STRUCT_FLD(value,		0),
	 STRUCT_FLD(field_flags,	MY_I_S_UNSIGNED),
	 STRUCT_FLD(old_name,		""),
	 STRUCT_FLD(open_method,	SKIP_OPEN_TABLE)},

#define SYS_FIELD_NAME		1
	{STRUCT_FLD(field_name,		"NAME"),
	 STRUCT_FLD(field_length,	NAME_LEN + 1),
	 STRUCT_FLD(field_type,		MYSQL_TYPE_STRING),
	 STRUCT_FLD(value,		0),
	 STRUCT_FLD(field_flags,	0),
	 STRUCT_FLD(old_name,		""),
	 STRUCT_FLD(open_method,	SKIP_OPEN_TABLE)},

#define SYS_FIELD_POS		2
	{STRUCT_FLD(field_name,		"POS"),
	 STRUCT_FLD(field_length,	MY_INT32_NUM_DECIMAL_DIGITS),
	 STRUCT_FLD(field_type,		MYSQL_TYPE_LONG),
	 STRUCT_FLD(value,		0),
	 STRUCT_FLD(field_flags,	MY_I_S_UNSIGNED),
	 STRUCT_FLD(old_name,		""),
	 STRUCT_FLD(open_method,	SKIP_OPEN_TABLE)},

	END_OF_ST_FIELD_INFO
};

/**********************************************************************//**
Function to fill information_schema.innodb_sys_fields with information
collected by scanning SYS_FIELDS table.
@return 0 on success */
static
int
i_s_dict_fill_sys_fields(
/*=====================*/
	THD*		thd,		/*!< in: thread */
	index_id_t	index_id,	/*!< in: index id for the field */
	dict_field_t*	field,		/*!< in: table */
	ulint		pos,		/*!< in: Field position */
	TABLE*		table_to_fill)	/*!< in/out: fill this table */
{
	Field**		fields;

	DBUG_ENTER("i_s_dict_fill_sys_fields");

	fields = table_to_fill->field;

	OK(fields[SYS_FIELD_INDEX_ID]->store(longlong(index_id), TRUE));

	OK(field_store_string(fields[SYS_FIELD_NAME], field->name));

	OK(fields[SYS_FIELD_POS]->store(pos));

	OK(schema_table_store_record(thd, table_to_fill));

	DBUG_RETURN(0);
}
/*******************************************************************//**
Function to go through each record in SYS_FIELDS table, and fill the
information_schema.innodb_sys_fields table with related index field
information
@return 0 on success */
static
int
i_s_sys_fields_fill_table(
/*======================*/
	THD*		thd,	/*!< in: thread */
	TABLE_LIST*	tables,	/*!< in/out: tables to fill */
	Item*		)	/*!< in: condition (not used) */
{
	btr_pcur_t	pcur;
	const rec_t*	rec;
	mem_heap_t*	heap;
	index_id_t	last_id;
	mtr_t		mtr;

	DBUG_ENTER("i_s_sys_fields_fill_table");

	/* deny access to user without PROCESS_ACL privilege */
	if (check_global_access(thd, PROCESS_ACL)) {

		DBUG_RETURN(0);
	}

	heap = mem_heap_create(1000);
	mutex_enter(&dict_sys->mutex);
	mtr_start(&mtr);

	/* will save last index id so that we know whether we move to
	the next index. This is used to calculate prefix length */
	last_id = 0;

	rec = dict_startscan_system(&pcur, &mtr, SYS_FIELDS);

	while (rec) {
		ulint		pos;
		const char*	err_msg;
		index_id_t	index_id;
		dict_field_t	field_rec;

		/* Populate a dict_field_t structure with information from
		a SYS_FIELDS row */
		err_msg = dict_process_sys_fields_rec(heap, rec, &field_rec,
						      &pos, &index_id, last_id);

		mtr_commit(&mtr);
		mutex_exit(&dict_sys->mutex);

		if (!err_msg) {
			i_s_dict_fill_sys_fields(thd, index_id, &field_rec,
						 pos, tables->table);
			last_id = index_id;
		} else {
			push_warning_printf(thd, Sql_condition::WARN_LEVEL_WARN,
					    ER_CANT_FIND_SYSTEM_REC, "%s",
					    err_msg);
		}

		mem_heap_empty(heap);

		/* Get the next record */
		mutex_enter(&dict_sys->mutex);
		mtr_start(&mtr);
		rec = dict_getnext_system(&pcur, &mtr);
	}

	mtr_commit(&mtr);
	mutex_exit(&dict_sys->mutex);
	mem_heap_free(heap);

	DBUG_RETURN(0);
}
/*******************************************************************//**
Bind the dynamic table INFORMATION_SCHEMA.innodb_sys_fields
@return 0 on success */
static
int
innodb_sys_fields_init(
/*===================*/
	void*   p)	/*!< in/out: table schema object */
{
	ST_SCHEMA_TABLE*	schema;

	DBUG_ENTER("innodb_sys_field_init");

	schema = (ST_SCHEMA_TABLE*) p;

	schema->fields_info = innodb_sys_fields_fields_info;
	schema->fill_table = i_s_sys_fields_fill_table;

	DBUG_RETURN(0);
}

UNIV_INTERN struct st_mysql_plugin	i_s_innodb_sys_fields =
{
	/* the plugin type (a MYSQL_XXX_PLUGIN value) */
	/* int */
	STRUCT_FLD(type, MYSQL_INFORMATION_SCHEMA_PLUGIN),

	/* pointer to type-specific plugin descriptor */
	/* void* */
	STRUCT_FLD(info, &i_s_info),

	/* plugin name */
	/* const char* */
	STRUCT_FLD(name, "INNODB_SYS_FIELDS"),

	/* plugin author (for SHOW PLUGINS) */
	/* const char* */
	STRUCT_FLD(author, plugin_author),

	/* general descriptive text (for SHOW PLUGINS) */
	/* const char* */
	STRUCT_FLD(descr, "InnoDB SYS_FIELDS"),

	/* the plugin license (PLUGIN_LICENSE_XXX) */
	/* int */
	STRUCT_FLD(license, PLUGIN_LICENSE_GPL),

	/* the function to invoke when plugin is loaded */
	/* int (*)(void*); */
	STRUCT_FLD(init, innodb_sys_fields_init),

	/* the function to invoke when plugin is unloaded */
	/* int (*)(void*); */
	STRUCT_FLD(deinit, i_s_common_deinit),

	/* plugin version (for SHOW PLUGINS) */
	/* unsigned int */
	STRUCT_FLD(version, INNODB_VERSION_SHORT),

	/* struct st_mysql_show_var* */
	STRUCT_FLD(status_vars, NULL),

	/* struct st_mysql_sys_var** */
	STRUCT_FLD(system_vars, NULL),

	/* reserved for dependency checking */
	/* void* */
	STRUCT_FLD(__reserved1, NULL),

	/* Plugin flags */
	/* unsigned long */
	STRUCT_FLD(flags, 0UL),
};

/**  SYS_FOREIGN        ********************************************/
/* Fields of the dynamic table INFORMATION_SCHEMA.INNODB_SYS_FOREIGN */
static ST_FIELD_INFO	innodb_sys_foreign_fields_info[] =
{
#define SYS_FOREIGN_ID		0
	{STRUCT_FLD(field_name,		"ID"),
	 STRUCT_FLD(field_length,	NAME_LEN + 1),
	 STRUCT_FLD(field_type,		MYSQL_TYPE_STRING),
	 STRUCT_FLD(value,		0),
	 STRUCT_FLD(field_flags,	0),
	 STRUCT_FLD(old_name,		""),
	 STRUCT_FLD(open_method,	SKIP_OPEN_TABLE)},

#define SYS_FOREIGN_FOR_NAME	1
	{STRUCT_FLD(field_name,		"FOR_NAME"),
	 STRUCT_FLD(field_length,	NAME_LEN + 1),
	 STRUCT_FLD(field_type,		MYSQL_TYPE_STRING),
	 STRUCT_FLD(value,		0),
	 STRUCT_FLD(field_flags,	0),
	 STRUCT_FLD(old_name,		""),
	 STRUCT_FLD(open_method,	SKIP_OPEN_TABLE)},

#define SYS_FOREIGN_REF_NAME	2
	{STRUCT_FLD(field_name,		"REF_NAME"),
	 STRUCT_FLD(field_length,	NAME_LEN + 1),
	 STRUCT_FLD(field_type,		MYSQL_TYPE_STRING),
	 STRUCT_FLD(value,		0),
	 STRUCT_FLD(field_flags,	0),
	 STRUCT_FLD(old_name,		""),
	 STRUCT_FLD(open_method,	SKIP_OPEN_TABLE)},

#define SYS_FOREIGN_NUM_COL	3
	{STRUCT_FLD(field_name,		"N_COLS"),
	 STRUCT_FLD(field_length,	MY_INT32_NUM_DECIMAL_DIGITS),
	 STRUCT_FLD(field_type,		MYSQL_TYPE_LONG),
	 STRUCT_FLD(value,		0),
	 STRUCT_FLD(field_flags,	MY_I_S_UNSIGNED),
	 STRUCT_FLD(old_name,		""),
	 STRUCT_FLD(open_method,	SKIP_OPEN_TABLE)},

#define SYS_FOREIGN_TYPE	4
	{STRUCT_FLD(field_name,		"TYPE"),
	 STRUCT_FLD(field_length,	MY_INT32_NUM_DECIMAL_DIGITS),
	 STRUCT_FLD(field_type,		MYSQL_TYPE_LONG),
	 STRUCT_FLD(value,		0),
	 STRUCT_FLD(field_flags,	MY_I_S_UNSIGNED),
	 STRUCT_FLD(old_name,		""),
	 STRUCT_FLD(open_method,	SKIP_OPEN_TABLE)},

	END_OF_ST_FIELD_INFO
};

/**********************************************************************//**
Function to fill information_schema.innodb_sys_foreign with information
collected by scanning SYS_FOREIGN table.
@return 0 on success */
static
int
i_s_dict_fill_sys_foreign(
/*======================*/
	THD*		thd,		/*!< in: thread */
	dict_foreign_t*	foreign,	/*!< in: table */
	TABLE*		table_to_fill)	/*!< in/out: fill this table */
{
	Field**		fields;

	DBUG_ENTER("i_s_dict_fill_sys_foreign");

	fields = table_to_fill->field;

	OK(field_store_string(fields[SYS_FOREIGN_ID], foreign->id));

	OK(field_store_string(fields[SYS_FOREIGN_FOR_NAME],
			      foreign->foreign_table_name));

	OK(field_store_string(fields[SYS_FOREIGN_REF_NAME],
			      foreign->referenced_table_name));

	OK(fields[SYS_FOREIGN_NUM_COL]->store(foreign->n_fields));

	OK(fields[SYS_FOREIGN_TYPE]->store(foreign->type));

	OK(schema_table_store_record(thd, table_to_fill));

	DBUG_RETURN(0);
}

/*******************************************************************//**
Function to populate INFORMATION_SCHEMA.innodb_sys_foreign table. Loop
through each record in SYS_FOREIGN, and extract the foreign key
information.
@return 0 on success */
static
int
i_s_sys_foreign_fill_table(
/*=======================*/
	THD*		thd,	/*!< in: thread */
	TABLE_LIST*	tables,	/*!< in/out: tables to fill */
	Item*		)	/*!< in: condition (not used) */
{
	btr_pcur_t	pcur;
	const rec_t*	rec;
	mem_heap_t*	heap;
	mtr_t		mtr;

	DBUG_ENTER("i_s_sys_foreign_fill_table");

	/* deny access to user without PROCESS_ACL privilege */
	if (check_global_access(thd, PROCESS_ACL)) {

		DBUG_RETURN(0);
	}

	heap = mem_heap_create(1000);
	mutex_enter(&dict_sys->mutex);
	mtr_start(&mtr);

	rec = dict_startscan_system(&pcur, &mtr, SYS_FOREIGN);

	while (rec) {
		const char*	err_msg;
		dict_foreign_t	foreign_rec;

		/* Populate a dict_foreign_t structure with information from
		a SYS_FOREIGN row */
		err_msg = dict_process_sys_foreign_rec(heap, rec, &foreign_rec);

		mtr_commit(&mtr);
		mutex_exit(&dict_sys->mutex);

		if (!err_msg) {
			i_s_dict_fill_sys_foreign(thd, &foreign_rec,
						 tables->table);
		} else {
			push_warning_printf(thd, Sql_condition::WARN_LEVEL_WARN,
					    ER_CANT_FIND_SYSTEM_REC, "%s",
					    err_msg);
		}

		mem_heap_empty(heap);

		/* Get the next record */
		mtr_start(&mtr);
		mutex_enter(&dict_sys->mutex);
		rec = dict_getnext_system(&pcur, &mtr);
	}

	mtr_commit(&mtr);
	mutex_exit(&dict_sys->mutex);
	mem_heap_free(heap);

	DBUG_RETURN(0);
}

/*******************************************************************//**
Bind the dynamic table INFORMATION_SCHEMA.innodb_sys_foreign
@return 0 on success */
static
int
innodb_sys_foreign_init(
/*====================*/
	void*   p)	/*!< in/out: table schema object */
{
	ST_SCHEMA_TABLE*	schema;

	DBUG_ENTER("innodb_sys_foreign_init");

	schema = (ST_SCHEMA_TABLE*) p;

	schema->fields_info = innodb_sys_foreign_fields_info;
	schema->fill_table = i_s_sys_foreign_fill_table;

	DBUG_RETURN(0);
}

UNIV_INTERN struct st_mysql_plugin	i_s_innodb_sys_foreign =
{
	/* the plugin type (a MYSQL_XXX_PLUGIN value) */
	/* int */
	STRUCT_FLD(type, MYSQL_INFORMATION_SCHEMA_PLUGIN),

	/* pointer to type-specific plugin descriptor */
	/* void* */
	STRUCT_FLD(info, &i_s_info),

	/* plugin name */
	/* const char* */
	STRUCT_FLD(name, "INNODB_SYS_FOREIGN"),

	/* plugin author (for SHOW PLUGINS) */
	/* const char* */
	STRUCT_FLD(author, plugin_author),

	/* general descriptive text (for SHOW PLUGINS) */
	/* const char* */
	STRUCT_FLD(descr, "InnoDB SYS_FOREIGN"),

	/* the plugin license (PLUGIN_LICENSE_XXX) */
	/* int */
	STRUCT_FLD(license, PLUGIN_LICENSE_GPL),

	/* the function to invoke when plugin is loaded */
	/* int (*)(void*); */
	STRUCT_FLD(init, innodb_sys_foreign_init),

	/* the function to invoke when plugin is unloaded */
	/* int (*)(void*); */
	STRUCT_FLD(deinit, i_s_common_deinit),

	/* plugin version (for SHOW PLUGINS) */
	/* unsigned int */
	STRUCT_FLD(version, INNODB_VERSION_SHORT),

	/* struct st_mysql_show_var* */
	STRUCT_FLD(status_vars, NULL),

	/* struct st_mysql_sys_var** */
	STRUCT_FLD(system_vars, NULL),

	/* reserved for dependency checking */
	/* void* */
	STRUCT_FLD(__reserved1, NULL),

	/* Plugin flags */
	/* unsigned long */
	STRUCT_FLD(flags, 0UL),
};

/**  SYS_FOREIGN_COLS   ********************************************/
/* Fields of the dynamic table INFORMATION_SCHEMA.INNODB_SYS_FOREIGN_COLS */
static ST_FIELD_INFO	innodb_sys_foreign_cols_fields_info[] =
{
#define SYS_FOREIGN_COL_ID		0
	{STRUCT_FLD(field_name,		"ID"),
	 STRUCT_FLD(field_length,	NAME_LEN + 1),
	 STRUCT_FLD(field_type,		MYSQL_TYPE_STRING),
	 STRUCT_FLD(value,		0),
	 STRUCT_FLD(field_flags,	0),
	 STRUCT_FLD(old_name,		""),
	 STRUCT_FLD(open_method,	SKIP_OPEN_TABLE)},

#define SYS_FOREIGN_COL_FOR_NAME	1
	{STRUCT_FLD(field_name,		"FOR_COL_NAME"),
	 STRUCT_FLD(field_length,	NAME_LEN + 1),
	 STRUCT_FLD(field_type,		MYSQL_TYPE_STRING),
	 STRUCT_FLD(value,		0),
	 STRUCT_FLD(field_flags,	0),
	 STRUCT_FLD(old_name,		""),
	 STRUCT_FLD(open_method,	SKIP_OPEN_TABLE)},

#define SYS_FOREIGN_COL_REF_NAME	2
	{STRUCT_FLD(field_name,		"REF_COL_NAME"),
	 STRUCT_FLD(field_length,	NAME_LEN + 1),
	 STRUCT_FLD(field_type,		MYSQL_TYPE_STRING),
	 STRUCT_FLD(value,		0),
	 STRUCT_FLD(field_flags,	0),
	 STRUCT_FLD(old_name,		""),
	 STRUCT_FLD(open_method,	SKIP_OPEN_TABLE)},

#define SYS_FOREIGN_COL_POS		3
	{STRUCT_FLD(field_name,		"POS"),
	 STRUCT_FLD(field_length,	MY_INT32_NUM_DECIMAL_DIGITS),
	 STRUCT_FLD(field_type,		MYSQL_TYPE_LONG),
	 STRUCT_FLD(value,		0),
	 STRUCT_FLD(field_flags,	MY_I_S_UNSIGNED),
	 STRUCT_FLD(old_name,		""),
	 STRUCT_FLD(open_method,	SKIP_OPEN_TABLE)},

	END_OF_ST_FIELD_INFO
};

/**********************************************************************//**
Function to fill information_schema.innodb_sys_foreign_cols with information
collected by scanning SYS_FOREIGN_COLS table.
@return 0 on success */
static
int
i_s_dict_fill_sys_foreign_cols(
/*==========================*/
	THD*		thd,		/*!< in: thread */
	const char*	name,		/*!< in: foreign key constraint name */
	const char*	for_col_name,	/*!< in: referencing column name*/
	const char*	ref_col_name,	/*!< in: referenced column
					name */
	ulint		pos,		/*!< in: column position */
	TABLE*		table_to_fill)	/*!< in/out: fill this table */
{
	Field**		fields;

	DBUG_ENTER("i_s_dict_fill_sys_foreign_cols");

	fields = table_to_fill->field;

	OK(field_store_string(fields[SYS_FOREIGN_COL_ID], name));

	OK(field_store_string(fields[SYS_FOREIGN_COL_FOR_NAME], for_col_name));

	OK(field_store_string(fields[SYS_FOREIGN_COL_REF_NAME], ref_col_name));

	OK(fields[SYS_FOREIGN_COL_POS]->store(pos));

	OK(schema_table_store_record(thd, table_to_fill));

	DBUG_RETURN(0);
}
/*******************************************************************//**
Function to populate INFORMATION_SCHEMA.innodb_sys_foreign_cols table. Loop
through each record in SYS_FOREIGN_COLS, and extract the foreign key column
information and fill the INFORMATION_SCHEMA.innodb_sys_foreign_cols table.
@return 0 on success */
static
int
i_s_sys_foreign_cols_fill_table(
/*============================*/
	THD*		thd,	/*!< in: thread */
	TABLE_LIST*	tables,	/*!< in/out: tables to fill */
	Item*		)	/*!< in: condition (not used) */
{
	btr_pcur_t	pcur;
	const rec_t*	rec;
	mem_heap_t*	heap;
	mtr_t		mtr;

	DBUG_ENTER("i_s_sys_foreign_cols_fill_table");

	/* deny access to user without PROCESS_ACL privilege */
	if (check_global_access(thd, PROCESS_ACL)) {
		DBUG_RETURN(0);
	}

	heap = mem_heap_create(1000);
	mutex_enter(&dict_sys->mutex);
	mtr_start(&mtr);

	rec = dict_startscan_system(&pcur, &mtr, SYS_FOREIGN_COLS);

	while (rec) {
		const char*	err_msg;
		const char*	name;
		const char*	for_col_name;
		const char*	ref_col_name;
		ulint		pos;

		/* Extract necessary information from a SYS_FOREIGN_COLS row */
		err_msg = dict_process_sys_foreign_col_rec(
			heap, rec, &name, &for_col_name, &ref_col_name, &pos);

		mtr_commit(&mtr);
		mutex_exit(&dict_sys->mutex);

		if (!err_msg) {
			i_s_dict_fill_sys_foreign_cols(
				thd, name, for_col_name, ref_col_name, pos,
				tables->table);
		} else {
			push_warning_printf(thd, Sql_condition::WARN_LEVEL_WARN,
					    ER_CANT_FIND_SYSTEM_REC, "%s",
					    err_msg);
		}

		mem_heap_empty(heap);

		/* Get the next record */
		mutex_enter(&dict_sys->mutex);
		mtr_start(&mtr);
		rec = dict_getnext_system(&pcur, &mtr);
	}

	mtr_commit(&mtr);
	mutex_exit(&dict_sys->mutex);
	mem_heap_free(heap);

	DBUG_RETURN(0);
}
/*******************************************************************//**
Bind the dynamic table INFORMATION_SCHEMA.innodb_sys_foreign_cols
@return 0 on success */
static
int
innodb_sys_foreign_cols_init(
/*========================*/
	void*	p)	/*!< in/out: table schema object */
{
	ST_SCHEMA_TABLE*	schema;

	DBUG_ENTER("innodb_sys_foreign_cols_init");

	schema = (ST_SCHEMA_TABLE*) p;

	schema->fields_info = innodb_sys_foreign_cols_fields_info;
	schema->fill_table = i_s_sys_foreign_cols_fill_table;

	DBUG_RETURN(0);
}

UNIV_INTERN struct st_mysql_plugin	i_s_innodb_sys_foreign_cols =
{
	/* the plugin type (a MYSQL_XXX_PLUGIN value) */
	/* int */
	STRUCT_FLD(type, MYSQL_INFORMATION_SCHEMA_PLUGIN),

	/* pointer to type-specific plugin descriptor */
	/* void* */
	STRUCT_FLD(info, &i_s_info),

	/* plugin name */
	/* const char* */
	STRUCT_FLD(name, "INNODB_SYS_FOREIGN_COLS"),

	/* plugin author (for SHOW PLUGINS) */
	/* const char* */
	STRUCT_FLD(author, plugin_author),

	/* general descriptive text (for SHOW PLUGINS) */
	/* const char* */
	STRUCT_FLD(descr, "InnoDB SYS_FOREIGN_COLS"),

	/* the plugin license (PLUGIN_LICENSE_XXX) */
	/* int */
	STRUCT_FLD(license, PLUGIN_LICENSE_GPL),

	/* the function to invoke when plugin is loaded */
	/* int (*)(void*); */
	STRUCT_FLD(init, innodb_sys_foreign_cols_init),

	/* the function to invoke when plugin is unloaded */
	/* int (*)(void*); */
	STRUCT_FLD(deinit, i_s_common_deinit),

	/* plugin version (for SHOW PLUGINS) */
	/* unsigned int */
	STRUCT_FLD(version, INNODB_VERSION_SHORT),

	/* struct st_mysql_show_var* */
	STRUCT_FLD(status_vars, NULL),

	/* struct st_mysql_sys_var** */
	STRUCT_FLD(system_vars, NULL),

	/* reserved for dependency checking */
	/* void* */
	STRUCT_FLD(__reserved1, NULL),

	/* Plugin flags */
	/* unsigned long */
	STRUCT_FLD(flags, 0UL),
};

/**  SYS_TABLESPACES    ********************************************/
/* Fields of the dynamic table INFORMATION_SCHEMA.INNODB_SYS_TABLESPACES */
static ST_FIELD_INFO	innodb_sys_tablespaces_fields_info[] =
{
#define SYS_TABLESPACES_SPACE		0
	{STRUCT_FLD(field_name,		"SPACE"),
	 STRUCT_FLD(field_length,	MY_INT32_NUM_DECIMAL_DIGITS),
	 STRUCT_FLD(field_type,		MYSQL_TYPE_LONG),
	 STRUCT_FLD(value,		0),
	 STRUCT_FLD(field_flags,	MY_I_S_UNSIGNED),
	 STRUCT_FLD(old_name,		""),
	 STRUCT_FLD(open_method,	SKIP_OPEN_TABLE)},

#define SYS_TABLESPACES_NAME		1
	{STRUCT_FLD(field_name,		"NAME"),
	 STRUCT_FLD(field_length,	MAX_FULL_NAME_LEN + 1),
	 STRUCT_FLD(field_type,		MYSQL_TYPE_STRING),
	 STRUCT_FLD(value,		0),
	 STRUCT_FLD(field_flags,	0),
	 STRUCT_FLD(old_name,		""),
	 STRUCT_FLD(open_method,	SKIP_OPEN_TABLE)},

#define SYS_TABLESPACES_FLAGS		2
	{STRUCT_FLD(field_name,		"FLAG"),
	 STRUCT_FLD(field_length,	MY_INT32_NUM_DECIMAL_DIGITS),
	 STRUCT_FLD(field_type,		MYSQL_TYPE_LONG),
	 STRUCT_FLD(value,		0),
	 STRUCT_FLD(field_flags,	MY_I_S_UNSIGNED),
	 STRUCT_FLD(old_name,		""),
	 STRUCT_FLD(open_method,	SKIP_OPEN_TABLE)},

#define SYS_TABLESPACES_FILE_FORMAT	3
	{STRUCT_FLD(field_name,		"FILE_FORMAT"),
	 STRUCT_FLD(field_length,	10),
	 STRUCT_FLD(field_type,		MYSQL_TYPE_STRING),
	 STRUCT_FLD(value,		0),
	 STRUCT_FLD(field_flags,	MY_I_S_MAYBE_NULL),
	 STRUCT_FLD(old_name,		""),
	 STRUCT_FLD(open_method,	SKIP_OPEN_TABLE)},

#define SYS_TABLESPACES_ROW_FORMAT	4
	{STRUCT_FLD(field_name,		"ROW_FORMAT"),
	 STRUCT_FLD(field_length,	22),
	 STRUCT_FLD(field_type,		MYSQL_TYPE_STRING),
	 STRUCT_FLD(value,		0),
	 STRUCT_FLD(field_flags,	MY_I_S_MAYBE_NULL),
	 STRUCT_FLD(old_name,		""),
	 STRUCT_FLD(open_method,	SKIP_OPEN_TABLE)},

#define SYS_TABLESPACES_PAGE_SIZE	5
	{STRUCT_FLD(field_name,		"PAGE_SIZE"),
	 STRUCT_FLD(field_length,	MY_INT32_NUM_DECIMAL_DIGITS),
	 STRUCT_FLD(field_type,		MYSQL_TYPE_LONG),
	 STRUCT_FLD(value,		0),
	 STRUCT_FLD(field_flags,	MY_I_S_UNSIGNED),
	 STRUCT_FLD(old_name,		""),
	 STRUCT_FLD(open_method,	SKIP_OPEN_TABLE)},

#define SYS_TABLESPACES_ZIP_PAGE_SIZE	6
	{STRUCT_FLD(field_name,		"ZIP_PAGE_SIZE"),
	 STRUCT_FLD(field_length,	MY_INT32_NUM_DECIMAL_DIGITS),
	 STRUCT_FLD(field_type,		MYSQL_TYPE_LONG),
	 STRUCT_FLD(value,		0),
	 STRUCT_FLD(field_flags,	MY_I_S_UNSIGNED),
	 STRUCT_FLD(old_name,		""),
	 STRUCT_FLD(open_method,	SKIP_OPEN_TABLE)},

	END_OF_ST_FIELD_INFO

};

/**********************************************************************//**
Function to fill INFORMATION_SCHEMA.INNODB_SYS_TABLESPACES with information
collected by scanning SYS_TABLESPACESS table.
@return 0 on success */
static
int
i_s_dict_fill_sys_tablespaces(
/*==========================*/
	THD*		thd,		/*!< in: thread */
	ulint		space,		/*!< in: space ID */
	const char*	name,		/*!< in: tablespace name */
	ulint		flags,		/*!< in: tablespace flags */
	TABLE*		table_to_fill)	/*!< in/out: fill this table */
{
	Field**	fields;
	ulint	atomic_blobs	= FSP_FLAGS_HAS_ATOMIC_BLOBS(flags);
	ulint	page_size	= fsp_flags_get_page_size(flags);;
	ulint	zip_size	= fsp_flags_get_zip_size(flags);
	const char* file_format;
	const char* row_format;

	DBUG_ENTER("i_s_dict_fill_sys_tablespaces");

	file_format = trx_sys_file_format_id_to_name(atomic_blobs);
	if (!atomic_blobs) {
		row_format = "Compact or Redundant";
	} else if DICT_TF_GET_ZIP_SSIZE(flags) {
		row_format = "Compressed";
	} else {
		row_format = "Dynamic";
	}

	fields = table_to_fill->field;

	OK(fields[SYS_TABLESPACES_SPACE]->store(space));

	OK(field_store_string(fields[SYS_TABLESPACES_NAME], name));

	OK(fields[SYS_TABLESPACES_FLAGS]->store(flags));

	OK(field_store_string(fields[SYS_TABLESPACES_FILE_FORMAT],
			      file_format));

	OK(field_store_string(fields[SYS_TABLESPACES_ROW_FORMAT],
			      row_format));

	OK(fields[SYS_TABLESPACES_PAGE_SIZE]->store(page_size));

	OK(fields[SYS_TABLESPACES_ZIP_PAGE_SIZE]->store(zip_size));

	OK(schema_table_store_record(thd, table_to_fill));

	DBUG_RETURN(0);
}
/*******************************************************************//**
Function to populate INFORMATION_SCHEMA.INNODB_SYS_TABLESPACES table.
Loop through each record in SYS_TABLESPACES, and extract the column
information and fill the INFORMATION_SCHEMA.INNODB_SYS_TABLESPACES table.
@return 0 on success */
static
int
i_s_sys_tablespaces_fill_table(
/*===========================*/
	THD*		thd,	/*!< in: thread */
	TABLE_LIST*	tables,	/*!< in/out: tables to fill */
	Item*		)	/*!< in: condition (not used) */
{
	btr_pcur_t	pcur;
	const rec_t*	rec;
	mem_heap_t*	heap;
	mtr_t		mtr;

	DBUG_ENTER("i_s_sys_tablespaces_fill_table");

	/* deny access to user without PROCESS_ACL privilege */
	if (check_global_access(thd, PROCESS_ACL)) {
		DBUG_RETURN(0);
	}

	heap = mem_heap_create(1000);
	mutex_enter(&dict_sys->mutex);
	mtr_start(&mtr);

	rec = dict_startscan_system(&pcur, &mtr, SYS_TABLESPACES);

	while (rec) {
		const char*	err_msg;
		ulint		space;
		const char*	name;
		ulint		flags;

		/* Extract necessary information from a SYS_TABLESPACES row */
		err_msg = dict_process_sys_tablespaces(
			heap, rec, &space, &name, &flags);

		mtr_commit(&mtr);
		mutex_exit(&dict_sys->mutex);

		if (!err_msg) {
			i_s_dict_fill_sys_tablespaces(
				thd, space, name, flags,
				tables->table);
		} else {
			push_warning_printf(thd, Sql_condition::WARN_LEVEL_WARN,
					    ER_CANT_FIND_SYSTEM_REC, "%s",
					    err_msg);
		}

		mem_heap_empty(heap);

		/* Get the next record */
		mutex_enter(&dict_sys->mutex);
		mtr_start(&mtr);
		rec = dict_getnext_system(&pcur, &mtr);
	}

	mtr_commit(&mtr);
	mutex_exit(&dict_sys->mutex);
	mem_heap_free(heap);

	DBUG_RETURN(0);
}
/*******************************************************************//**
Bind the dynamic table INFORMATION_SCHEMA.INNODB_SYS_TABLESPACES
@return 0 on success */
static
int
innodb_sys_tablespaces_init(
/*========================*/
	void*	p)	/*!< in/out: table schema object */
{
	ST_SCHEMA_TABLE*	schema;

	DBUG_ENTER("innodb_sys_tablespaces_init");

	schema = (ST_SCHEMA_TABLE*) p;

	schema->fields_info = innodb_sys_tablespaces_fields_info;
	schema->fill_table = i_s_sys_tablespaces_fill_table;

	DBUG_RETURN(0);
}

UNIV_INTERN struct st_mysql_plugin	i_s_innodb_sys_tablespaces =
{
	/* the plugin type (a MYSQL_XXX_PLUGIN value) */
	/* int */
	STRUCT_FLD(type, MYSQL_INFORMATION_SCHEMA_PLUGIN),

	/* pointer to type-specific plugin descriptor */
	/* void* */
	STRUCT_FLD(info, &i_s_info),

	/* plugin name */
	/* const char* */
	STRUCT_FLD(name, "INNODB_SYS_TABLESPACES"),

	/* plugin author (for SHOW PLUGINS) */
	/* const char* */
	STRUCT_FLD(author, plugin_author),

	/* general descriptive text (for SHOW PLUGINS) */
	/* const char* */
	STRUCT_FLD(descr, "InnoDB SYS_TABLESPACES"),

	/* the plugin license (PLUGIN_LICENSE_XXX) */
	/* int */
	STRUCT_FLD(license, PLUGIN_LICENSE_GPL),

	/* the function to invoke when plugin is loaded */
	/* int (*)(void*); */
	STRUCT_FLD(init, innodb_sys_tablespaces_init),

	/* the function to invoke when plugin is unloaded */
	/* int (*)(void*); */
	STRUCT_FLD(deinit, i_s_common_deinit),

	/* plugin version (for SHOW PLUGINS) */
	/* unsigned int */
	STRUCT_FLD(version, INNODB_VERSION_SHORT),

	/* struct st_mysql_show_var* */
	STRUCT_FLD(status_vars, NULL),

	/* struct st_mysql_sys_var** */
	STRUCT_FLD(system_vars, NULL),

	/* reserved for dependency checking */
	/* void* */
	STRUCT_FLD(__reserved1, NULL),

	/* Plugin flags */
	/* unsigned long */
	STRUCT_FLD(flags, 0UL),
};

/**  SYS_DATAFILES  ************************************************/
/* Fields of the dynamic table INFORMATION_SCHEMA.INNODB_SYS_DATAFILES */
static ST_FIELD_INFO	innodb_sys_datafiles_fields_info[] =
{
#define SYS_DATAFILES_SPACE		0
	{STRUCT_FLD(field_name,		"SPACE"),
	 STRUCT_FLD(field_length,	MY_INT32_NUM_DECIMAL_DIGITS),
	 STRUCT_FLD(field_type,		MYSQL_TYPE_LONG),
	 STRUCT_FLD(value,		0),
	 STRUCT_FLD(field_flags,	MY_I_S_UNSIGNED),
	 STRUCT_FLD(old_name,		""),
	 STRUCT_FLD(open_method,	SKIP_OPEN_TABLE)},

#define SYS_DATAFILES_PATH		1
	{STRUCT_FLD(field_name,		"PATH"),
	 STRUCT_FLD(field_length,	OS_FILE_MAX_PATH),
	 STRUCT_FLD(field_type,		MYSQL_TYPE_STRING),
	 STRUCT_FLD(value,		0),
	 STRUCT_FLD(field_flags,	0),
	 STRUCT_FLD(old_name,		""),
	 STRUCT_FLD(open_method,	SKIP_OPEN_TABLE)},

	END_OF_ST_FIELD_INFO
};

/**********************************************************************//**
Function to fill INFORMATION_SCHEMA.INNODB_SYS_DATAFILES with information
collected by scanning SYS_DATAFILESS table.
@return 0 on success */
static
int
i_s_dict_fill_sys_datafiles(
/*========================*/
	THD*		thd,		/*!< in: thread */
	ulint		space,		/*!< in: space ID */
	const char*	path,		/*!< in: absolute path */
	TABLE*		table_to_fill)	/*!< in/out: fill this table */
{
	Field**		fields;

	DBUG_ENTER("i_s_dict_fill_sys_datafiles");

	fields = table_to_fill->field;

	OK(field_store_ulint(fields[SYS_DATAFILES_SPACE], space));

	OK(field_store_string(fields[SYS_DATAFILES_PATH], path));

	OK(schema_table_store_record(thd, table_to_fill));

	DBUG_RETURN(0);
}
/*******************************************************************//**
Function to populate INFORMATION_SCHEMA.INNODB_SYS_DATAFILES table.
Loop through each record in SYS_DATAFILES, and extract the column
information and fill the INFORMATION_SCHEMA.INNODB_SYS_DATAFILES table.
@return 0 on success */
static
int
i_s_sys_datafiles_fill_table(
/*=========================*/
	THD*		thd,	/*!< in: thread */
	TABLE_LIST*	tables,	/*!< in/out: tables to fill */
	Item*		)	/*!< in: condition (not used) */
{
	btr_pcur_t	pcur;
	const rec_t*	rec;
	mem_heap_t*	heap;
	mtr_t		mtr;

	DBUG_ENTER("i_s_sys_datafiles_fill_table");

	/* deny access to user without PROCESS_ACL privilege */
	if (check_global_access(thd, PROCESS_ACL)) {
		DBUG_RETURN(0);
	}

	heap = mem_heap_create(1000);
	mutex_enter(&dict_sys->mutex);
	mtr_start(&mtr);

	rec = dict_startscan_system(&pcur, &mtr, SYS_DATAFILES);

	while (rec) {
		const char*	err_msg;
		ulint		space;
		const char*	path;

		/* Extract necessary information from a SYS_DATAFILES row */
		err_msg = dict_process_sys_datafiles(
			heap, rec, &space, &path);

		mtr_commit(&mtr);
		mutex_exit(&dict_sys->mutex);

		if (!err_msg) {
			i_s_dict_fill_sys_datafiles(
				thd, space, path, tables->table);
		} else {
			push_warning_printf(thd, Sql_condition::WARN_LEVEL_WARN,
					    ER_CANT_FIND_SYSTEM_REC, "%s",
					    err_msg);
		}

		mem_heap_empty(heap);

		/* Get the next record */
		mutex_enter(&dict_sys->mutex);
		mtr_start(&mtr);
		rec = dict_getnext_system(&pcur, &mtr);
	}

	mtr_commit(&mtr);
	mutex_exit(&dict_sys->mutex);
	mem_heap_free(heap);

	DBUG_RETURN(0);
}
/*******************************************************************//**
Bind the dynamic table INFORMATION_SCHEMA.INNODB_SYS_DATAFILES
@return 0 on success */
static
int
innodb_sys_datafiles_init(
/*======================*/
	void*	p)	/*!< in/out: table schema object */
{
	ST_SCHEMA_TABLE*	schema;

	DBUG_ENTER("innodb_sys_datafiles_init");

	schema = (ST_SCHEMA_TABLE*) p;

	schema->fields_info = innodb_sys_datafiles_fields_info;
	schema->fill_table = i_s_sys_datafiles_fill_table;

	DBUG_RETURN(0);
}

UNIV_INTERN struct st_mysql_plugin	i_s_innodb_sys_datafiles =
{
	/* the plugin type (a MYSQL_XXX_PLUGIN value) */
	/* int */
	STRUCT_FLD(type, MYSQL_INFORMATION_SCHEMA_PLUGIN),

	/* pointer to type-specific plugin descriptor */
	/* void* */
	STRUCT_FLD(info, &i_s_info),

	/* plugin name */
	/* const char* */
	STRUCT_FLD(name, "INNODB_SYS_DATAFILES"),

	/* plugin author (for SHOW PLUGINS) */
	/* const char* */
	STRUCT_FLD(author, plugin_author),

	/* general descriptive text (for SHOW PLUGINS) */
	/* const char* */
	STRUCT_FLD(descr, "InnoDB SYS_DATAFILES"),

	/* the plugin license (PLUGIN_LICENSE_XXX) */
	/* int */
	STRUCT_FLD(license, PLUGIN_LICENSE_GPL),

	/* the function to invoke when plugin is loaded */
	/* int (*)(void*); */
	STRUCT_FLD(init, innodb_sys_datafiles_init),

	/* the function to invoke when plugin is unloaded */
	/* int (*)(void*); */
	STRUCT_FLD(deinit, i_s_common_deinit),

	/* plugin version (for SHOW PLUGINS) */
	/* unsigned int */
	STRUCT_FLD(version, INNODB_VERSION_SHORT),

	/* struct st_mysql_show_var* */
	STRUCT_FLD(status_vars, NULL),

	/* struct st_mysql_sys_var** */
	STRUCT_FLD(system_vars, NULL),

	/* reserved for dependency checking */
	/* void* */
	STRUCT_FLD(__reserved1, NULL),

	/* Plugin flags */
	/* unsigned long */
	STRUCT_FLD(flags, 0UL),
};<|MERGE_RESOLUTION|>--- conflicted
+++ resolved
@@ -58,21 +58,12 @@
 
 /** structure associates a name string with a file page type and/or buffer
 page state. */
-<<<<<<< HEAD
-struct buffer_page_desc_str_struct{
-=======
 struct buf_page_desc_t{
->>>>>>> 069ed1a4
 	const char*	type_str;	/*!< String explain the page
 					type/state */
 	ulint		type_value;	/*!< Page type or page state */
 };
 
-<<<<<<< HEAD
-typedef struct buffer_page_desc_str_struct	buf_page_desc_str_t;
-
-=======
->>>>>>> 069ed1a4
 /** Any states greater than FIL_PAGE_TYPE_LAST would be treated as unknown. */
 #define	I_S_PAGE_TYPE_UNKNOWN		(FIL_PAGE_TYPE_LAST + 1)
 
@@ -81,11 +72,7 @@
 #define I_S_PAGE_TYPE_INDEX		1
 
 /** Name string for File Page Types */
-<<<<<<< HEAD
-static buf_page_desc_str_t	i_s_page_type[] = {
-=======
 static buf_page_desc_t	i_s_page_type[] = {
->>>>>>> 069ed1a4
 	{"ALLOCATED", FIL_PAGE_TYPE_ALLOCATED},
 	{"INDEX", FIL_PAGE_INDEX},
 	{"UNDO_LOG", FIL_PAGE_UNDO_LOG},
@@ -110,11 +97,7 @@
 /** This structure defines information we will fetch from pages
 currently cached in the buffer pool. It will be used to populate
 table INFORMATION_SCHEMA.INNODB_BUFFER_PAGE */
-<<<<<<< HEAD
-struct buffer_page_info_struct{
-=======
 struct buf_page_info_t{
->>>>>>> 069ed1a4
 	ulint		block_id;	/*!< Buffer Pool block ID */
 	unsigned	space_id:32;	/*!< Tablespace ID */
 	unsigned	page_num:32;	/*!< Page number/offset */
@@ -147,11 +130,6 @@
 	index_id_t	index_id;	/*!< Index ID if a index page */
 };
 
-<<<<<<< HEAD
-typedef struct buffer_page_info_struct	buf_page_info_t;
-
-=======
->>>>>>> 069ed1a4
 /** maximum number of buffer page info we would cache. */
 #define MAX_BUF_INFO_CACHED		10000
 
@@ -1698,10 +1676,6 @@
 	 STRUCT_FLD(field_type,		MYSQL_TYPE_LONG),
 	 STRUCT_FLD(value,		0),
 	 STRUCT_FLD(field_flags,	0),
-<<<<<<< HEAD
-	 STRUCT_FLD(old_name,		"Total Duration of Relocations,"
-					" in Seconds"),
-=======
 	 STRUCT_FLD(old_name,		""),
 	 STRUCT_FLD(open_method,	SKIP_OPEN_TABLE)},
 
@@ -1712,7 +1686,6 @@
 	 STRUCT_FLD(value,		0),
 	 STRUCT_FLD(field_flags,	0),
 	 STRUCT_FLD(old_name,		""),
->>>>>>> 069ed1a4
 	 STRUCT_FLD(open_method,	SKIP_OPEN_TABLE)},
 
 	END_OF_ST_FIELD_INFO
@@ -1732,14 +1705,9 @@
 	Item*		,	/*!< in: condition (ignored) */
 	ibool		reset)	/*!< in: TRUE=reset cumulated counts */
 {
-<<<<<<< HEAD
-	int		status = 0;
-	TABLE*	table	= (TABLE*) tables->table;
-=======
 	TABLE*	table = tables->table;
 	Field**	fields = table->field;
 	int	status = 0;
->>>>>>> 069ed1a4
 
 	DBUG_ENTER("i_s_cmp_per_index_fill_low");
 
@@ -1999,162 +1967,6 @@
 	STRUCT_FLD(flags, 0UL),
 };
 
-<<<<<<< HEAD
-/* Fields of the dynamic table INFORMATION_SCHEMA.innodb_metrics */
-static ST_FIELD_INFO	innodb_metrics_fields_info[] =
-{
-#define	METRIC_NAME		0
-	{STRUCT_FLD(field_name,		"NAME"),
-	 STRUCT_FLD(field_length,	NAME_LEN + 1),
-	 STRUCT_FLD(field_type,		MYSQL_TYPE_STRING),
-	 STRUCT_FLD(value,		0),
-	 STRUCT_FLD(field_flags,	0),
-	 STRUCT_FLD(old_name,		""),
-	 STRUCT_FLD(open_method,	SKIP_OPEN_TABLE)},
-
-#define	METRIC_SUBSYS		1
-	{STRUCT_FLD(field_name,		"SUBSYSTEM"),
-	 STRUCT_FLD(field_length,	NAME_LEN + 1),
-	 STRUCT_FLD(field_type,		MYSQL_TYPE_STRING),
-	 STRUCT_FLD(value,		0),
-	 STRUCT_FLD(field_flags,	0),
-	 STRUCT_FLD(old_name,		""),
-	 STRUCT_FLD(open_method,	SKIP_OPEN_TABLE)},
-
-#define	METRIC_VALUE_START	2
-	{STRUCT_FLD(field_name,		"COUNT"),
-	 STRUCT_FLD(field_length,	MY_INT64_NUM_DECIMAL_DIGITS),
-	 STRUCT_FLD(field_type,		MYSQL_TYPE_LONGLONG),
-	 STRUCT_FLD(value,		0),
-	 STRUCT_FLD(field_flags,	0),
-	 STRUCT_FLD(old_name,		""),
-	 STRUCT_FLD(open_method,	SKIP_OPEN_TABLE)},
-
-#define	METRIC_MAX_VALUE_START	3
-	{STRUCT_FLD(field_name,		"MAX_COUNT"),
-	 STRUCT_FLD(field_length,	MY_INT64_NUM_DECIMAL_DIGITS),
-	 STRUCT_FLD(field_type,		MYSQL_TYPE_LONGLONG),
-	 STRUCT_FLD(value,		0),
-	 STRUCT_FLD(field_flags,	MY_I_S_MAYBE_NULL),
-	 STRUCT_FLD(old_name,		""),
-	 STRUCT_FLD(open_method,	SKIP_OPEN_TABLE)},
-
-#define	METRIC_MIN_VALUE_START	4
-	{STRUCT_FLD(field_name,		"MIN_COUNT"),
-	 STRUCT_FLD(field_length,	MY_INT64_NUM_DECIMAL_DIGITS),
-	 STRUCT_FLD(field_type,		MYSQL_TYPE_LONGLONG),
-	 STRUCT_FLD(value,		0),
-	 STRUCT_FLD(field_flags,	MY_I_S_MAYBE_NULL),
-	 STRUCT_FLD(old_name,		""),
-	 STRUCT_FLD(open_method,	SKIP_OPEN_TABLE)},
-
-#define	METRIC_AVG_VALUE_START	5
-	{STRUCT_FLD(field_name,		"AVG_COUNT"),
-	 STRUCT_FLD(field_length,	MAX_FLOAT_STR_LENGTH),
-	 STRUCT_FLD(field_type,		MYSQL_TYPE_FLOAT),
-	 STRUCT_FLD(value,		0),
-	 STRUCT_FLD(field_flags,	MY_I_S_MAYBE_NULL),
-	 STRUCT_FLD(old_name,		""),
-	 STRUCT_FLD(open_method,	SKIP_OPEN_TABLE)},
-
-#define	METRIC_VALUE_RESET	6
-	{STRUCT_FLD(field_name,		"COUNT_RESET"),
-	 STRUCT_FLD(field_length,	MY_INT64_NUM_DECIMAL_DIGITS),
-	 STRUCT_FLD(field_type,		MYSQL_TYPE_LONGLONG),
-	 STRUCT_FLD(value,		0),
-	 STRUCT_FLD(field_flags,	0),
-	 STRUCT_FLD(old_name,		""),
-	 STRUCT_FLD(open_method,	SKIP_OPEN_TABLE)},
-
-#define	METRIC_MAX_VALUE_RESET	7
-	{STRUCT_FLD(field_name,		"MAX_COUNT_RESET"),
-	 STRUCT_FLD(field_length,	MY_INT64_NUM_DECIMAL_DIGITS),
-	 STRUCT_FLD(field_type,		MYSQL_TYPE_LONGLONG),
-	 STRUCT_FLD(value,		0),
-	 STRUCT_FLD(field_flags,	MY_I_S_MAYBE_NULL),
-	 STRUCT_FLD(old_name,		""),
-	 STRUCT_FLD(open_method,	SKIP_OPEN_TABLE)},
-
-#define	METRIC_MIN_VALUE_RESET	8
-	{STRUCT_FLD(field_name,		"MIN_COUNT_RESET"),
-	 STRUCT_FLD(field_length,	MY_INT64_NUM_DECIMAL_DIGITS),
-	 STRUCT_FLD(field_type,		MYSQL_TYPE_LONGLONG),
-	 STRUCT_FLD(value,		0),
-	 STRUCT_FLD(field_flags,	MY_I_S_MAYBE_NULL),
-	 STRUCT_FLD(old_name,		""),
-	 STRUCT_FLD(open_method,	SKIP_OPEN_TABLE)},
-
-#define	METRIC_AVG_VALUE_RESET	9
-	{STRUCT_FLD(field_name,		"AVG_COUNT_RESET"),
-	 STRUCT_FLD(field_length,	MAX_FLOAT_STR_LENGTH),
-	 STRUCT_FLD(field_type,		MYSQL_TYPE_FLOAT),
-	 STRUCT_FLD(value,		0),
-	 STRUCT_FLD(field_flags,	MY_I_S_MAYBE_NULL),
-	 STRUCT_FLD(old_name,		""),
-	 STRUCT_FLD(open_method,	SKIP_OPEN_TABLE)},
-
-#define	METRIC_START_TIME	10
-	{STRUCT_FLD(field_name,		"TIME_ENABLED"),
-	 STRUCT_FLD(field_length,	0),
-	 STRUCT_FLD(field_type,		MYSQL_TYPE_DATETIME),
-	 STRUCT_FLD(value,		0),
-	 STRUCT_FLD(field_flags,	MY_I_S_MAYBE_NULL),
-	 STRUCT_FLD(old_name,		""),
-	 STRUCT_FLD(open_method,	SKIP_OPEN_TABLE)},
-
-#define	METRIC_STOP_TIME	11
-	{STRUCT_FLD(field_name,		"TIME_DISABLED"),
-	 STRUCT_FLD(field_length,	0),
-	 STRUCT_FLD(field_type,		MYSQL_TYPE_DATETIME),
-	 STRUCT_FLD(value,		0),
-	 STRUCT_FLD(field_flags,	MY_I_S_MAYBE_NULL),
-	 STRUCT_FLD(old_name,		""),
-	 STRUCT_FLD(open_method,	SKIP_OPEN_TABLE)},
-
-#define	METRIC_TIME_ELAPSED	12
-	{STRUCT_FLD(field_name,		"TIME_ELAPSED"),
-	 STRUCT_FLD(field_length,	MY_INT64_NUM_DECIMAL_DIGITS),
-	 STRUCT_FLD(field_type,		MYSQL_TYPE_LONGLONG),
-	 STRUCT_FLD(value,		0),
-	 STRUCT_FLD(field_flags,	MY_I_S_MAYBE_NULL),
-	 STRUCT_FLD(old_name,		""),
-	 STRUCT_FLD(open_method,	SKIP_OPEN_TABLE)},
-
-#define	METRIC_RESET_TIME	13
-	{STRUCT_FLD(field_name,		"TIME_RESET"),
-	 STRUCT_FLD(field_length,	0),
-	 STRUCT_FLD(field_type,		MYSQL_TYPE_DATETIME),
-	 STRUCT_FLD(value,		0),
-	 STRUCT_FLD(field_flags,	MY_I_S_MAYBE_NULL),
-	 STRUCT_FLD(old_name,		""),
-	 STRUCT_FLD(open_method,	SKIP_OPEN_TABLE)},
-
-#define	METRIC_STATUS		14
-	{STRUCT_FLD(field_name,		"STATUS"),
-	 STRUCT_FLD(field_length,	NAME_LEN + 1),
-	 STRUCT_FLD(field_type,		MYSQL_TYPE_STRING),
-	 STRUCT_FLD(value,		0),
-	 STRUCT_FLD(field_flags,	0),
-	 STRUCT_FLD(old_name,		""),
-	 STRUCT_FLD(open_method,	SKIP_OPEN_TABLE)},
-
-#define	METRIC_TYPE		15
-	{STRUCT_FLD(field_name,		"TYPE"),
-	 STRUCT_FLD(field_length,	NAME_LEN + 1),
-	 STRUCT_FLD(field_type,		MYSQL_TYPE_STRING),
-	 STRUCT_FLD(value,		0),
-	 STRUCT_FLD(field_flags,	0),
-	 STRUCT_FLD(old_name,		""),
-	 STRUCT_FLD(open_method,	SKIP_OPEN_TABLE)},
-
-#define	METRIC_DESC		16
-	{STRUCT_FLD(field_name,		"COMMENT"),
-	 STRUCT_FLD(field_length,	NAME_LEN + 1),
-	 STRUCT_FLD(field_type,		MYSQL_TYPE_STRING),
-	 STRUCT_FLD(value,		0),
-	 STRUCT_FLD(field_flags,	0),
-	 STRUCT_FLD(old_name,		""),
-=======
 /* Fields of the dynamic table information_schema.innodb_cmpmem. */
 static ST_FIELD_INFO	i_s_cmpmem_fields_info[] =
 {
@@ -2205,13 +2017,414 @@
 	 STRUCT_FLD(field_flags,	0),
 	 STRUCT_FLD(old_name,		"Total Duration of Relocations,"
 					" in Seconds"),
->>>>>>> 069ed1a4
 	 STRUCT_FLD(open_method,	SKIP_OPEN_TABLE)},
 
 	END_OF_ST_FIELD_INFO
 };
 
-<<<<<<< HEAD
+/*******************************************************************//**
+Fill the dynamic table information_schema.innodb_cmpmem or
+innodb_cmpmem_reset.
+@return	0 on success, 1 on failure */
+static
+int
+i_s_cmpmem_fill_low(
+/*================*/
+	THD*		thd,	/*!< in: thread */
+	TABLE_LIST*	tables,	/*!< in/out: tables to fill */
+	Item*		,	/*!< in: condition (ignored) */
+	ibool		reset)	/*!< in: TRUE=reset cumulated counts */
+{
+	int		status = 0;
+	TABLE*	table	= (TABLE*) tables->table;
+
+	DBUG_ENTER("i_s_cmpmem_fill_low");
+
+	/* deny access to non-superusers */
+	if (check_global_access(thd, PROCESS_ACL)) {
+
+		DBUG_RETURN(0);
+	}
+
+	RETURN_IF_INNODB_NOT_STARTED(tables->schema_table_name);
+
+	for (ulint i = 0; i < srv_buf_pool_instances; i++) {
+		buf_pool_t*	buf_pool;
+
+		status	= 0;
+
+		buf_pool = buf_pool_from_array(i);
+
+		buf_pool_mutex_enter(buf_pool);
+
+		for (uint x = 0; x <= BUF_BUDDY_SIZES; x++) {
+			buf_buddy_stat_t*	buddy_stat;
+
+			buddy_stat = &buf_pool->buddy_stat[x];
+
+			table->field[0]->store(BUF_BUDDY_LOW << x);
+			table->field[1]->store(i);
+			table->field[2]->store(buddy_stat->used);
+			table->field[3]->store(UNIV_LIKELY(x < BUF_BUDDY_SIZES)
+				? UT_LIST_GET_LEN(buf_pool->zip_free[x])
+				: 0);
+			table->field[4]->store(
+				(longlong) buddy_stat->relocated, true);
+			table->field[5]->store(
+				(ulong) (buddy_stat->relocated_usec / 1000000));
+
+			if (reset) {
+				/* This is protected by buf_pool->mutex. */
+				buddy_stat->relocated = 0;
+				buddy_stat->relocated_usec = 0;
+			}
+
+			if (schema_table_store_record(thd, table)) {
+				status = 1;
+				break;
+			}
+		}
+
+		buf_pool_mutex_exit(buf_pool);
+
+		if (status) {
+			break;
+		}
+	}
+
+	DBUG_RETURN(status);
+}
+
+/*******************************************************************//**
+Fill the dynamic table information_schema.innodb_cmpmem.
+@return	0 on success, 1 on failure */
+static
+int
+i_s_cmpmem_fill(
+/*============*/
+	THD*		thd,	/*!< in: thread */
+	TABLE_LIST*	tables,	/*!< in/out: tables to fill */
+	Item*		cond)	/*!< in: condition (ignored) */
+{
+	return(i_s_cmpmem_fill_low(thd, tables, cond, FALSE));
+}
+
+/*******************************************************************//**
+Fill the dynamic table information_schema.innodb_cmpmem_reset.
+@return	0 on success, 1 on failure */
+static
+int
+i_s_cmpmem_reset_fill(
+/*==================*/
+	THD*		thd,	/*!< in: thread */
+	TABLE_LIST*	tables,	/*!< in/out: tables to fill */
+	Item*		cond)	/*!< in: condition (ignored) */
+{
+	return(i_s_cmpmem_fill_low(thd, tables, cond, TRUE));
+}
+
+/*******************************************************************//**
+Bind the dynamic table information_schema.innodb_cmpmem.
+@return	0 on success */
+static
+int
+i_s_cmpmem_init(
+/*============*/
+	void*	p)	/*!< in/out: table schema object */
+{
+	DBUG_ENTER("i_s_cmpmem_init");
+	ST_SCHEMA_TABLE* schema = (ST_SCHEMA_TABLE*) p;
+
+	schema->fields_info = i_s_cmpmem_fields_info;
+	schema->fill_table = i_s_cmpmem_fill;
+
+	DBUG_RETURN(0);
+}
+
+/*******************************************************************//**
+Bind the dynamic table information_schema.innodb_cmpmem_reset.
+@return	0 on success */
+static
+int
+i_s_cmpmem_reset_init(
+/*==================*/
+	void*	p)	/*!< in/out: table schema object */
+{
+	DBUG_ENTER("i_s_cmpmem_reset_init");
+	ST_SCHEMA_TABLE* schema = (ST_SCHEMA_TABLE*) p;
+
+	schema->fields_info = i_s_cmpmem_fields_info;
+	schema->fill_table = i_s_cmpmem_reset_fill;
+
+	DBUG_RETURN(0);
+}
+
+UNIV_INTERN struct st_mysql_plugin	i_s_innodb_cmpmem =
+{
+	/* the plugin type (a MYSQL_XXX_PLUGIN value) */
+	/* int */
+	STRUCT_FLD(type, MYSQL_INFORMATION_SCHEMA_PLUGIN),
+
+	/* pointer to type-specific plugin descriptor */
+	/* void* */
+	STRUCT_FLD(info, &i_s_info),
+
+	/* plugin name */
+	/* const char* */
+	STRUCT_FLD(name, "INNODB_CMPMEM"),
+
+	/* plugin author (for SHOW PLUGINS) */
+	/* const char* */
+	STRUCT_FLD(author, plugin_author),
+
+	/* general descriptive text (for SHOW PLUGINS) */
+	/* const char* */
+	STRUCT_FLD(descr, "Statistics for the InnoDB compressed buffer pool"),
+
+	/* the plugin license (PLUGIN_LICENSE_XXX) */
+	/* int */
+	STRUCT_FLD(license, PLUGIN_LICENSE_GPL),
+
+	/* the function to invoke when plugin is loaded */
+	/* int (*)(void*); */
+	STRUCT_FLD(init, i_s_cmpmem_init),
+
+	/* the function to invoke when plugin is unloaded */
+	/* int (*)(void*); */
+	STRUCT_FLD(deinit, i_s_common_deinit),
+
+	/* plugin version (for SHOW PLUGINS) */
+	/* unsigned int */
+	STRUCT_FLD(version, INNODB_VERSION_SHORT),
+
+	/* struct st_mysql_show_var* */
+	STRUCT_FLD(status_vars, NULL),
+
+	/* struct st_mysql_sys_var** */
+	STRUCT_FLD(system_vars, NULL),
+
+	/* reserved for dependency checking */
+	/* void* */
+	STRUCT_FLD(__reserved1, NULL),
+
+	/* Plugin flags */
+	/* unsigned long */
+	STRUCT_FLD(flags, 0UL),
+};
+
+UNIV_INTERN struct st_mysql_plugin	i_s_innodb_cmpmem_reset =
+{
+	/* the plugin type (a MYSQL_XXX_PLUGIN value) */
+	/* int */
+	STRUCT_FLD(type, MYSQL_INFORMATION_SCHEMA_PLUGIN),
+
+	/* pointer to type-specific plugin descriptor */
+	/* void* */
+	STRUCT_FLD(info, &i_s_info),
+
+	/* plugin name */
+	/* const char* */
+	STRUCT_FLD(name, "INNODB_CMPMEM_RESET"),
+
+	/* plugin author (for SHOW PLUGINS) */
+	/* const char* */
+	STRUCT_FLD(author, plugin_author),
+
+	/* general descriptive text (for SHOW PLUGINS) */
+	/* const char* */
+	STRUCT_FLD(descr, "Statistics for the InnoDB compressed buffer pool;"
+		   " reset cumulated counts"),
+
+	/* the plugin license (PLUGIN_LICENSE_XXX) */
+	/* int */
+	STRUCT_FLD(license, PLUGIN_LICENSE_GPL),
+
+	/* the function to invoke when plugin is loaded */
+	/* int (*)(void*); */
+	STRUCT_FLD(init, i_s_cmpmem_reset_init),
+
+	/* the function to invoke when plugin is unloaded */
+	/* int (*)(void*); */
+	STRUCT_FLD(deinit, i_s_common_deinit),
+
+	/* plugin version (for SHOW PLUGINS) */
+	/* unsigned int */
+	STRUCT_FLD(version, INNODB_VERSION_SHORT),
+
+	/* struct st_mysql_show_var* */
+	STRUCT_FLD(status_vars, NULL),
+
+	/* struct st_mysql_sys_var** */
+	STRUCT_FLD(system_vars, NULL),
+
+	/* reserved for dependency checking */
+	/* void* */
+	STRUCT_FLD(__reserved1, NULL),
+
+	/* Plugin flags */
+	/* unsigned long */
+	STRUCT_FLD(flags, 0UL),
+};
+
+/* Fields of the dynamic table INFORMATION_SCHEMA.innodb_metrics */
+static ST_FIELD_INFO	innodb_metrics_fields_info[] =
+{
+#define	METRIC_NAME		0
+	{STRUCT_FLD(field_name,		"NAME"),
+	 STRUCT_FLD(field_length,	NAME_LEN + 1),
+	 STRUCT_FLD(field_type,		MYSQL_TYPE_STRING),
+	 STRUCT_FLD(value,		0),
+	 STRUCT_FLD(field_flags,	0),
+	 STRUCT_FLD(old_name,		""),
+	 STRUCT_FLD(open_method,	SKIP_OPEN_TABLE)},
+
+#define	METRIC_SUBSYS		1
+	{STRUCT_FLD(field_name,		"SUBSYSTEM"),
+	 STRUCT_FLD(field_length,	NAME_LEN + 1),
+	 STRUCT_FLD(field_type,		MYSQL_TYPE_STRING),
+	 STRUCT_FLD(value,		0),
+	 STRUCT_FLD(field_flags,	0),
+	 STRUCT_FLD(old_name,		""),
+	 STRUCT_FLD(open_method,	SKIP_OPEN_TABLE)},
+
+#define	METRIC_VALUE_START	2
+	{STRUCT_FLD(field_name,		"COUNT"),
+	 STRUCT_FLD(field_length,	MY_INT64_NUM_DECIMAL_DIGITS),
+	 STRUCT_FLD(field_type,		MYSQL_TYPE_LONGLONG),
+	 STRUCT_FLD(value,		0),
+	 STRUCT_FLD(field_flags,	0),
+	 STRUCT_FLD(old_name,		""),
+	 STRUCT_FLD(open_method,	SKIP_OPEN_TABLE)},
+
+#define	METRIC_MAX_VALUE_START	3
+	{STRUCT_FLD(field_name,		"MAX_COUNT"),
+	 STRUCT_FLD(field_length,	MY_INT64_NUM_DECIMAL_DIGITS),
+	 STRUCT_FLD(field_type,		MYSQL_TYPE_LONGLONG),
+	 STRUCT_FLD(value,		0),
+	 STRUCT_FLD(field_flags,	MY_I_S_MAYBE_NULL),
+	 STRUCT_FLD(old_name,		""),
+	 STRUCT_FLD(open_method,	SKIP_OPEN_TABLE)},
+
+#define	METRIC_MIN_VALUE_START	4
+	{STRUCT_FLD(field_name,		"MIN_COUNT"),
+	 STRUCT_FLD(field_length,	MY_INT64_NUM_DECIMAL_DIGITS),
+	 STRUCT_FLD(field_type,		MYSQL_TYPE_LONGLONG),
+	 STRUCT_FLD(value,		0),
+	 STRUCT_FLD(field_flags,	MY_I_S_MAYBE_NULL),
+	 STRUCT_FLD(old_name,		""),
+	 STRUCT_FLD(open_method,	SKIP_OPEN_TABLE)},
+
+#define	METRIC_AVG_VALUE_START	5
+	{STRUCT_FLD(field_name,		"AVG_COUNT"),
+	 STRUCT_FLD(field_length,	MAX_FLOAT_STR_LENGTH),
+	 STRUCT_FLD(field_type,		MYSQL_TYPE_FLOAT),
+	 STRUCT_FLD(value,		0),
+	 STRUCT_FLD(field_flags,	MY_I_S_MAYBE_NULL),
+	 STRUCT_FLD(old_name,		""),
+	 STRUCT_FLD(open_method,	SKIP_OPEN_TABLE)},
+
+#define	METRIC_VALUE_RESET	6
+	{STRUCT_FLD(field_name,		"COUNT_RESET"),
+	 STRUCT_FLD(field_length,	MY_INT64_NUM_DECIMAL_DIGITS),
+	 STRUCT_FLD(field_type,		MYSQL_TYPE_LONGLONG),
+	 STRUCT_FLD(value,		0),
+	 STRUCT_FLD(field_flags,	0),
+	 STRUCT_FLD(old_name,		""),
+	 STRUCT_FLD(open_method,	SKIP_OPEN_TABLE)},
+
+#define	METRIC_MAX_VALUE_RESET	7
+	{STRUCT_FLD(field_name,		"MAX_COUNT_RESET"),
+	 STRUCT_FLD(field_length,	MY_INT64_NUM_DECIMAL_DIGITS),
+	 STRUCT_FLD(field_type,		MYSQL_TYPE_LONGLONG),
+	 STRUCT_FLD(value,		0),
+	 STRUCT_FLD(field_flags,	MY_I_S_MAYBE_NULL),
+	 STRUCT_FLD(old_name,		""),
+	 STRUCT_FLD(open_method,	SKIP_OPEN_TABLE)},
+
+#define	METRIC_MIN_VALUE_RESET	8
+	{STRUCT_FLD(field_name,		"MIN_COUNT_RESET"),
+	 STRUCT_FLD(field_length,	MY_INT64_NUM_DECIMAL_DIGITS),
+	 STRUCT_FLD(field_type,		MYSQL_TYPE_LONGLONG),
+	 STRUCT_FLD(value,		0),
+	 STRUCT_FLD(field_flags,	MY_I_S_MAYBE_NULL),
+	 STRUCT_FLD(old_name,		""),
+	 STRUCT_FLD(open_method,	SKIP_OPEN_TABLE)},
+
+#define	METRIC_AVG_VALUE_RESET	9
+	{STRUCT_FLD(field_name,		"AVG_COUNT_RESET"),
+	 STRUCT_FLD(field_length,	MAX_FLOAT_STR_LENGTH),
+	 STRUCT_FLD(field_type,		MYSQL_TYPE_FLOAT),
+	 STRUCT_FLD(value,		0),
+	 STRUCT_FLD(field_flags,	MY_I_S_MAYBE_NULL),
+	 STRUCT_FLD(old_name,		""),
+	 STRUCT_FLD(open_method,	SKIP_OPEN_TABLE)},
+
+#define	METRIC_START_TIME	10
+	{STRUCT_FLD(field_name,		"TIME_ENABLED"),
+	 STRUCT_FLD(field_length,	0),
+	 STRUCT_FLD(field_type,		MYSQL_TYPE_DATETIME),
+	 STRUCT_FLD(value,		0),
+	 STRUCT_FLD(field_flags,	MY_I_S_MAYBE_NULL),
+	 STRUCT_FLD(old_name,		""),
+	 STRUCT_FLD(open_method,	SKIP_OPEN_TABLE)},
+
+#define	METRIC_STOP_TIME	11
+	{STRUCT_FLD(field_name,		"TIME_DISABLED"),
+	 STRUCT_FLD(field_length,	0),
+	 STRUCT_FLD(field_type,		MYSQL_TYPE_DATETIME),
+	 STRUCT_FLD(value,		0),
+	 STRUCT_FLD(field_flags,	MY_I_S_MAYBE_NULL),
+	 STRUCT_FLD(old_name,		""),
+	 STRUCT_FLD(open_method,	SKIP_OPEN_TABLE)},
+
+#define	METRIC_TIME_ELAPSED	12
+	{STRUCT_FLD(field_name,		"TIME_ELAPSED"),
+	 STRUCT_FLD(field_length,	MY_INT64_NUM_DECIMAL_DIGITS),
+	 STRUCT_FLD(field_type,		MYSQL_TYPE_LONGLONG),
+	 STRUCT_FLD(value,		0),
+	 STRUCT_FLD(field_flags,	MY_I_S_MAYBE_NULL),
+	 STRUCT_FLD(old_name,		""),
+	 STRUCT_FLD(open_method,	SKIP_OPEN_TABLE)},
+
+#define	METRIC_RESET_TIME	13
+	{STRUCT_FLD(field_name,		"TIME_RESET"),
+	 STRUCT_FLD(field_length,	0),
+	 STRUCT_FLD(field_type,		MYSQL_TYPE_DATETIME),
+	 STRUCT_FLD(value,		0),
+	 STRUCT_FLD(field_flags,	MY_I_S_MAYBE_NULL),
+	 STRUCT_FLD(old_name,		""),
+	 STRUCT_FLD(open_method,	SKIP_OPEN_TABLE)},
+
+#define	METRIC_STATUS		14
+	{STRUCT_FLD(field_name,		"STATUS"),
+	 STRUCT_FLD(field_length,	NAME_LEN + 1),
+	 STRUCT_FLD(field_type,		MYSQL_TYPE_STRING),
+	 STRUCT_FLD(value,		0),
+	 STRUCT_FLD(field_flags,	0),
+	 STRUCT_FLD(old_name,		""),
+	 STRUCT_FLD(open_method,	SKIP_OPEN_TABLE)},
+
+#define	METRIC_TYPE		15
+	{STRUCT_FLD(field_name,		"TYPE"),
+	 STRUCT_FLD(field_length,	NAME_LEN + 1),
+	 STRUCT_FLD(field_type,		MYSQL_TYPE_STRING),
+	 STRUCT_FLD(value,		0),
+	 STRUCT_FLD(field_flags,	0),
+	 STRUCT_FLD(old_name,		""),
+	 STRUCT_FLD(open_method,	SKIP_OPEN_TABLE)},
+
+#define	METRIC_DESC		16
+	{STRUCT_FLD(field_name,		"COMMENT"),
+	 STRUCT_FLD(field_length,	NAME_LEN + 1),
+	 STRUCT_FLD(field_type,		MYSQL_TYPE_STRING),
+	 STRUCT_FLD(value,		0),
+	 STRUCT_FLD(field_flags,	0),
+	 STRUCT_FLD(old_name,		""),
+	 STRUCT_FLD(open_method,	SKIP_OPEN_TABLE)},
+
+	END_OF_ST_FIELD_INFO
+};
+
 /**********************************************************************//**
 Fill the information schema metrics table.
 @return	0 on success */
@@ -2525,724 +2738,6 @@
 	schema->fields_info = innodb_metrics_fields_info;
 	schema->fill_table = i_s_metrics_fill_table;
 
-=======
-/*******************************************************************//**
-Fill the dynamic table information_schema.innodb_cmpmem or
-innodb_cmpmem_reset.
-@return	0 on success, 1 on failure */
-static
-int
-i_s_cmpmem_fill_low(
-/*================*/
-	THD*		thd,	/*!< in: thread */
-	TABLE_LIST*	tables,	/*!< in/out: tables to fill */
-	Item*		,	/*!< in: condition (ignored) */
-	ibool		reset)	/*!< in: TRUE=reset cumulated counts */
-{
-	int		status = 0;
-	TABLE*	table	= (TABLE*) tables->table;
-
-	DBUG_ENTER("i_s_cmpmem_fill_low");
-
-	/* deny access to non-superusers */
-	if (check_global_access(thd, PROCESS_ACL)) {
-
-		DBUG_RETURN(0);
-	}
-
-	RETURN_IF_INNODB_NOT_STARTED(tables->schema_table_name);
-
-	for (ulint i = 0; i < srv_buf_pool_instances; i++) {
-		buf_pool_t*	buf_pool;
-
-		status	= 0;
-
-		buf_pool = buf_pool_from_array(i);
-
-		buf_pool_mutex_enter(buf_pool);
-
-		for (uint x = 0; x <= BUF_BUDDY_SIZES; x++) {
-			buf_buddy_stat_t*	buddy_stat;
-
-			buddy_stat = &buf_pool->buddy_stat[x];
-
-			table->field[0]->store(BUF_BUDDY_LOW << x);
-			table->field[1]->store(i);
-			table->field[2]->store(buddy_stat->used);
-			table->field[3]->store(UNIV_LIKELY(x < BUF_BUDDY_SIZES)
-				? UT_LIST_GET_LEN(buf_pool->zip_free[x])
-				: 0);
-			table->field[4]->store(
-				(longlong) buddy_stat->relocated, true);
-			table->field[5]->store(
-				(ulong) (buddy_stat->relocated_usec / 1000000));
-
-			if (reset) {
-				/* This is protected by buf_pool->mutex. */
-				buddy_stat->relocated = 0;
-				buddy_stat->relocated_usec = 0;
-			}
-
-			if (schema_table_store_record(thd, table)) {
-				status = 1;
-				break;
-			}
-		}
-
-		buf_pool_mutex_exit(buf_pool);
-
-		if (status) {
-			break;
-		}
-	}
-
-	DBUG_RETURN(status);
-}
-
-/*******************************************************************//**
-Fill the dynamic table information_schema.innodb_cmpmem.
-@return	0 on success, 1 on failure */
-static
-int
-i_s_cmpmem_fill(
-/*============*/
-	THD*		thd,	/*!< in: thread */
-	TABLE_LIST*	tables,	/*!< in/out: tables to fill */
-	Item*		cond)	/*!< in: condition (ignored) */
-{
-	return(i_s_cmpmem_fill_low(thd, tables, cond, FALSE));
-}
-
-/*******************************************************************//**
-Fill the dynamic table information_schema.innodb_cmpmem_reset.
-@return	0 on success, 1 on failure */
-static
-int
-i_s_cmpmem_reset_fill(
-/*==================*/
-	THD*		thd,	/*!< in: thread */
-	TABLE_LIST*	tables,	/*!< in/out: tables to fill */
-	Item*		cond)	/*!< in: condition (ignored) */
-{
-	return(i_s_cmpmem_fill_low(thd, tables, cond, TRUE));
-}
-
-/*******************************************************************//**
-Bind the dynamic table information_schema.innodb_cmpmem.
-@return	0 on success */
-static
-int
-i_s_cmpmem_init(
-/*============*/
-	void*	p)	/*!< in/out: table schema object */
-{
-	DBUG_ENTER("i_s_cmpmem_init");
-	ST_SCHEMA_TABLE* schema = (ST_SCHEMA_TABLE*) p;
-
-	schema->fields_info = i_s_cmpmem_fields_info;
-	schema->fill_table = i_s_cmpmem_fill;
-
-	DBUG_RETURN(0);
-}
-
-/*******************************************************************//**
-Bind the dynamic table information_schema.innodb_cmpmem_reset.
-@return	0 on success */
-static
-int
-i_s_cmpmem_reset_init(
-/*==================*/
-	void*	p)	/*!< in/out: table schema object */
-{
-	DBUG_ENTER("i_s_cmpmem_reset_init");
-	ST_SCHEMA_TABLE* schema = (ST_SCHEMA_TABLE*) p;
-
-	schema->fields_info = i_s_cmpmem_fields_info;
-	schema->fill_table = i_s_cmpmem_reset_fill;
-
-	DBUG_RETURN(0);
-}
-
-UNIV_INTERN struct st_mysql_plugin	i_s_innodb_cmpmem =
-{
-	/* the plugin type (a MYSQL_XXX_PLUGIN value) */
-	/* int */
-	STRUCT_FLD(type, MYSQL_INFORMATION_SCHEMA_PLUGIN),
-
-	/* pointer to type-specific plugin descriptor */
-	/* void* */
-	STRUCT_FLD(info, &i_s_info),
-
-	/* plugin name */
-	/* const char* */
-	STRUCT_FLD(name, "INNODB_CMPMEM"),
-
-	/* plugin author (for SHOW PLUGINS) */
-	/* const char* */
-	STRUCT_FLD(author, plugin_author),
-
-	/* general descriptive text (for SHOW PLUGINS) */
-	/* const char* */
-	STRUCT_FLD(descr, "Statistics for the InnoDB compressed buffer pool"),
-
-	/* the plugin license (PLUGIN_LICENSE_XXX) */
-	/* int */
-	STRUCT_FLD(license, PLUGIN_LICENSE_GPL),
-
-	/* the function to invoke when plugin is loaded */
-	/* int (*)(void*); */
-	STRUCT_FLD(init, i_s_cmpmem_init),
-
-	/* the function to invoke when plugin is unloaded */
-	/* int (*)(void*); */
-	STRUCT_FLD(deinit, i_s_common_deinit),
-
-	/* plugin version (for SHOW PLUGINS) */
-	/* unsigned int */
-	STRUCT_FLD(version, INNODB_VERSION_SHORT),
-
-	/* struct st_mysql_show_var* */
-	STRUCT_FLD(status_vars, NULL),
-
-	/* struct st_mysql_sys_var** */
-	STRUCT_FLD(system_vars, NULL),
-
-	/* reserved for dependency checking */
-	/* void* */
-	STRUCT_FLD(__reserved1, NULL),
-
-	/* Plugin flags */
-	/* unsigned long */
-	STRUCT_FLD(flags, 0UL),
-};
-
-UNIV_INTERN struct st_mysql_plugin	i_s_innodb_cmpmem_reset =
-{
-	/* the plugin type (a MYSQL_XXX_PLUGIN value) */
-	/* int */
-	STRUCT_FLD(type, MYSQL_INFORMATION_SCHEMA_PLUGIN),
-
-	/* pointer to type-specific plugin descriptor */
-	/* void* */
-	STRUCT_FLD(info, &i_s_info),
-
-	/* plugin name */
-	/* const char* */
-	STRUCT_FLD(name, "INNODB_CMPMEM_RESET"),
-
-	/* plugin author (for SHOW PLUGINS) */
-	/* const char* */
-	STRUCT_FLD(author, plugin_author),
-
-	/* general descriptive text (for SHOW PLUGINS) */
-	/* const char* */
-	STRUCT_FLD(descr, "Statistics for the InnoDB compressed buffer pool;"
-		   " reset cumulated counts"),
-
-	/* the plugin license (PLUGIN_LICENSE_XXX) */
-	/* int */
-	STRUCT_FLD(license, PLUGIN_LICENSE_GPL),
-
-	/* the function to invoke when plugin is loaded */
-	/* int (*)(void*); */
-	STRUCT_FLD(init, i_s_cmpmem_reset_init),
-
-	/* the function to invoke when plugin is unloaded */
-	/* int (*)(void*); */
-	STRUCT_FLD(deinit, i_s_common_deinit),
-
-	/* plugin version (for SHOW PLUGINS) */
-	/* unsigned int */
-	STRUCT_FLD(version, INNODB_VERSION_SHORT),
-
-	/* struct st_mysql_show_var* */
-	STRUCT_FLD(status_vars, NULL),
-
-	/* struct st_mysql_sys_var** */
-	STRUCT_FLD(system_vars, NULL),
-
-	/* reserved for dependency checking */
-	/* void* */
-	STRUCT_FLD(__reserved1, NULL),
-
-	/* Plugin flags */
-	/* unsigned long */
-	STRUCT_FLD(flags, 0UL),
-};
-
-/* Fields of the dynamic table INFORMATION_SCHEMA.innodb_metrics */
-static ST_FIELD_INFO	innodb_metrics_fields_info[] =
-{
-#define	METRIC_NAME		0
-	{STRUCT_FLD(field_name,		"NAME"),
-	 STRUCT_FLD(field_length,	NAME_LEN + 1),
-	 STRUCT_FLD(field_type,		MYSQL_TYPE_STRING),
-	 STRUCT_FLD(value,		0),
-	 STRUCT_FLD(field_flags,	0),
-	 STRUCT_FLD(old_name,		""),
-	 STRUCT_FLD(open_method,	SKIP_OPEN_TABLE)},
-
-#define	METRIC_SUBSYS		1
-	{STRUCT_FLD(field_name,		"SUBSYSTEM"),
-	 STRUCT_FLD(field_length,	NAME_LEN + 1),
-	 STRUCT_FLD(field_type,		MYSQL_TYPE_STRING),
-	 STRUCT_FLD(value,		0),
-	 STRUCT_FLD(field_flags,	0),
-	 STRUCT_FLD(old_name,		""),
-	 STRUCT_FLD(open_method,	SKIP_OPEN_TABLE)},
-
-#define	METRIC_VALUE_START	2
-	{STRUCT_FLD(field_name,		"COUNT"),
-	 STRUCT_FLD(field_length,	MY_INT64_NUM_DECIMAL_DIGITS),
-	 STRUCT_FLD(field_type,		MYSQL_TYPE_LONGLONG),
-	 STRUCT_FLD(value,		0),
-	 STRUCT_FLD(field_flags,	0),
-	 STRUCT_FLD(old_name,		""),
-	 STRUCT_FLD(open_method,	SKIP_OPEN_TABLE)},
-
-#define	METRIC_MAX_VALUE_START	3
-	{STRUCT_FLD(field_name,		"MAX_COUNT"),
-	 STRUCT_FLD(field_length,	MY_INT64_NUM_DECIMAL_DIGITS),
-	 STRUCT_FLD(field_type,		MYSQL_TYPE_LONGLONG),
-	 STRUCT_FLD(value,		0),
-	 STRUCT_FLD(field_flags,	MY_I_S_MAYBE_NULL),
-	 STRUCT_FLD(old_name,		""),
-	 STRUCT_FLD(open_method,	SKIP_OPEN_TABLE)},
-
-#define	METRIC_MIN_VALUE_START	4
-	{STRUCT_FLD(field_name,		"MIN_COUNT"),
-	 STRUCT_FLD(field_length,	MY_INT64_NUM_DECIMAL_DIGITS),
-	 STRUCT_FLD(field_type,		MYSQL_TYPE_LONGLONG),
-	 STRUCT_FLD(value,		0),
-	 STRUCT_FLD(field_flags,	MY_I_S_MAYBE_NULL),
-	 STRUCT_FLD(old_name,		""),
-	 STRUCT_FLD(open_method,	SKIP_OPEN_TABLE)},
-
-#define	METRIC_AVG_VALUE_START	5
-	{STRUCT_FLD(field_name,		"AVG_COUNT"),
-	 STRUCT_FLD(field_length,	MAX_FLOAT_STR_LENGTH),
-	 STRUCT_FLD(field_type,		MYSQL_TYPE_FLOAT),
-	 STRUCT_FLD(value,		0),
-	 STRUCT_FLD(field_flags,	MY_I_S_MAYBE_NULL),
-	 STRUCT_FLD(old_name,		""),
-	 STRUCT_FLD(open_method,	SKIP_OPEN_TABLE)},
-
-#define	METRIC_VALUE_RESET	6
-	{STRUCT_FLD(field_name,		"COUNT_RESET"),
-	 STRUCT_FLD(field_length,	MY_INT64_NUM_DECIMAL_DIGITS),
-	 STRUCT_FLD(field_type,		MYSQL_TYPE_LONGLONG),
-	 STRUCT_FLD(value,		0),
-	 STRUCT_FLD(field_flags,	0),
-	 STRUCT_FLD(old_name,		""),
-	 STRUCT_FLD(open_method,	SKIP_OPEN_TABLE)},
-
-#define	METRIC_MAX_VALUE_RESET	7
-	{STRUCT_FLD(field_name,		"MAX_COUNT_RESET"),
-	 STRUCT_FLD(field_length,	MY_INT64_NUM_DECIMAL_DIGITS),
-	 STRUCT_FLD(field_type,		MYSQL_TYPE_LONGLONG),
-	 STRUCT_FLD(value,		0),
-	 STRUCT_FLD(field_flags,	MY_I_S_MAYBE_NULL),
-	 STRUCT_FLD(old_name,		""),
-	 STRUCT_FLD(open_method,	SKIP_OPEN_TABLE)},
-
-#define	METRIC_MIN_VALUE_RESET	8
-	{STRUCT_FLD(field_name,		"MIN_COUNT_RESET"),
-	 STRUCT_FLD(field_length,	MY_INT64_NUM_DECIMAL_DIGITS),
-	 STRUCT_FLD(field_type,		MYSQL_TYPE_LONGLONG),
-	 STRUCT_FLD(value,		0),
-	 STRUCT_FLD(field_flags,	MY_I_S_MAYBE_NULL),
-	 STRUCT_FLD(old_name,		""),
-	 STRUCT_FLD(open_method,	SKIP_OPEN_TABLE)},
-
-#define	METRIC_AVG_VALUE_RESET	9
-	{STRUCT_FLD(field_name,		"AVG_COUNT_RESET"),
-	 STRUCT_FLD(field_length,	MAX_FLOAT_STR_LENGTH),
-	 STRUCT_FLD(field_type,		MYSQL_TYPE_FLOAT),
-	 STRUCT_FLD(value,		0),
-	 STRUCT_FLD(field_flags,	MY_I_S_MAYBE_NULL),
-	 STRUCT_FLD(old_name,		""),
-	 STRUCT_FLD(open_method,	SKIP_OPEN_TABLE)},
-
-#define	METRIC_START_TIME	10
-	{STRUCT_FLD(field_name,		"TIME_ENABLED"),
-	 STRUCT_FLD(field_length,	0),
-	 STRUCT_FLD(field_type,		MYSQL_TYPE_DATETIME),
-	 STRUCT_FLD(value,		0),
-	 STRUCT_FLD(field_flags,	MY_I_S_MAYBE_NULL),
-	 STRUCT_FLD(old_name,		""),
-	 STRUCT_FLD(open_method,	SKIP_OPEN_TABLE)},
-
-#define	METRIC_STOP_TIME	11
-	{STRUCT_FLD(field_name,		"TIME_DISABLED"),
-	 STRUCT_FLD(field_length,	0),
-	 STRUCT_FLD(field_type,		MYSQL_TYPE_DATETIME),
-	 STRUCT_FLD(value,		0),
-	 STRUCT_FLD(field_flags,	MY_I_S_MAYBE_NULL),
-	 STRUCT_FLD(old_name,		""),
-	 STRUCT_FLD(open_method,	SKIP_OPEN_TABLE)},
-
-#define	METRIC_TIME_ELAPSED	12
-	{STRUCT_FLD(field_name,		"TIME_ELAPSED"),
-	 STRUCT_FLD(field_length,	MY_INT64_NUM_DECIMAL_DIGITS),
-	 STRUCT_FLD(field_type,		MYSQL_TYPE_LONGLONG),
-	 STRUCT_FLD(value,		0),
-	 STRUCT_FLD(field_flags,	MY_I_S_MAYBE_NULL),
-	 STRUCT_FLD(old_name,		""),
-	 STRUCT_FLD(open_method,	SKIP_OPEN_TABLE)},
-
-#define	METRIC_RESET_TIME	13
-	{STRUCT_FLD(field_name,		"TIME_RESET"),
-	 STRUCT_FLD(field_length,	0),
-	 STRUCT_FLD(field_type,		MYSQL_TYPE_DATETIME),
-	 STRUCT_FLD(value,		0),
-	 STRUCT_FLD(field_flags,	MY_I_S_MAYBE_NULL),
-	 STRUCT_FLD(old_name,		""),
-	 STRUCT_FLD(open_method,	SKIP_OPEN_TABLE)},
-
-#define	METRIC_STATUS		14
-	{STRUCT_FLD(field_name,		"STATUS"),
-	 STRUCT_FLD(field_length,	NAME_LEN + 1),
-	 STRUCT_FLD(field_type,		MYSQL_TYPE_STRING),
-	 STRUCT_FLD(value,		0),
-	 STRUCT_FLD(field_flags,	0),
-	 STRUCT_FLD(old_name,		""),
-	 STRUCT_FLD(open_method,	SKIP_OPEN_TABLE)},
-
-#define	METRIC_TYPE		15
-	{STRUCT_FLD(field_name,		"TYPE"),
-	 STRUCT_FLD(field_length,	NAME_LEN + 1),
-	 STRUCT_FLD(field_type,		MYSQL_TYPE_STRING),
-	 STRUCT_FLD(value,		0),
-	 STRUCT_FLD(field_flags,	0),
-	 STRUCT_FLD(old_name,		""),
-	 STRUCT_FLD(open_method,	SKIP_OPEN_TABLE)},
-
-#define	METRIC_DESC		16
-	{STRUCT_FLD(field_name,		"COMMENT"),
-	 STRUCT_FLD(field_length,	NAME_LEN + 1),
-	 STRUCT_FLD(field_type,		MYSQL_TYPE_STRING),
-	 STRUCT_FLD(value,		0),
-	 STRUCT_FLD(field_flags,	0),
-	 STRUCT_FLD(old_name,		""),
-	 STRUCT_FLD(open_method,	SKIP_OPEN_TABLE)},
-
-	END_OF_ST_FIELD_INFO
-};
-
-/**********************************************************************//**
-Fill the information schema metrics table.
-@return	0 on success */
-static
-int
-i_s_metrics_fill(
-/*=============*/
-	THD*		thd,		/*!< in: thread */
-	TABLE*		table_to_fill)	/*!< in/out: fill this table */
-{
-	int		count;
-	Field**		fields;
-	double		time_diff = 0;
-	monitor_info_t*	monitor_info;
-	mon_type_t	min_val;
-	mon_type_t	max_val;
-
-	DBUG_ENTER("i_s_metrics_fill");
-	fields = table_to_fill->field;
-
-	for (count = 0; count < NUM_MONITOR; count++) {
-		monitor_info = srv_mon_get_info((monitor_id_t) count);
-
-		/* A good place to sanity check the Monitor ID */
-		ut_a(count == monitor_info->monitor_id);
-
-		/* If the item refers to a Module, nothing to fill,
-		continue. */
-		if ((monitor_info->monitor_type & MONITOR_MODULE)
-		    || (monitor_info->monitor_type & MONITOR_HIDDEN)) {
-			continue;
-		}
-
-		/* If this is an existing "status variable", and
-		its corresponding counter is still on, we need
-		to calculate the result from its corresponding
-		counter. */
-		if (monitor_info->monitor_type & MONITOR_EXISTING
-		    && MONITOR_IS_ON(count)) {
-			srv_mon_process_existing_counter((monitor_id_t) count,
-							 MONITOR_GET_VALUE);
-		}
-
-		/* Fill in counter's basic information */
-		OK(field_store_string(fields[METRIC_NAME],
-				      monitor_info->monitor_name));
-
-		OK(field_store_string(fields[METRIC_SUBSYS],
-				      monitor_info->monitor_module));
-
-		OK(field_store_string(fields[METRIC_DESC],
-				      monitor_info->monitor_desc));
-
-		/* Fill in counter values */
-		OK(fields[METRIC_VALUE_RESET]->store(
-			MONITOR_VALUE(count), FALSE));
-
-		OK(fields[METRIC_VALUE_START]->store(
-			MONITOR_VALUE_SINCE_START(count), FALSE));
-
-		/* If the max value is MAX_RESERVED, counter max
-		value has not been updated. Set the column value
-		to NULL. */
-		if (MONITOR_MAX_VALUE(count) == MAX_RESERVED
-		    || MONITOR_MAX_MIN_NOT_INIT(count)) {
-			fields[METRIC_MAX_VALUE_RESET]->set_null();
-		} else {
-			OK(fields[METRIC_MAX_VALUE_RESET]->store(
-				MONITOR_MAX_VALUE(count), FALSE));
-			fields[METRIC_MAX_VALUE_RESET]->set_notnull();
-		}
-
-		/* If the min value is MAX_RESERVED, counter min
-		value has not been updated. Set the column value
-		to NULL. */
-		if (MONITOR_MIN_VALUE(count) == MIN_RESERVED
-		    || MONITOR_MAX_MIN_NOT_INIT(count)) {
-			fields[METRIC_MIN_VALUE_RESET]->set_null();
-		} else {
-			OK(fields[METRIC_MIN_VALUE_RESET]->store(
-				MONITOR_MIN_VALUE(count), FALSE));
-			fields[METRIC_MIN_VALUE_RESET]->set_notnull();
-		}
-
-		/* Calculate the max value since counter started */
-		max_val = srv_mon_calc_max_since_start((monitor_id_t) count);
-
-		if (max_val == MAX_RESERVED
-		    || MONITOR_MAX_MIN_NOT_INIT(count)) {
-			fields[METRIC_MAX_VALUE_START]->set_null();
-		} else {
-			OK(fields[METRIC_MAX_VALUE_START]->store(
-				max_val, FALSE));
-			fields[METRIC_MAX_VALUE_START]->set_notnull();
-		}
-
-		/* Calculate the min value since counter started */
-		min_val = srv_mon_calc_min_since_start((monitor_id_t) count);
-
-		if (min_val == MIN_RESERVED
-		    || MONITOR_MAX_MIN_NOT_INIT(count)) {
-			fields[METRIC_MIN_VALUE_START]->set_null();
-		} else {
-			OK(fields[METRIC_MIN_VALUE_START]->store(
-				min_val, FALSE));
-
-			fields[METRIC_MIN_VALUE_START]->set_notnull();
-		}
-
-		/* If monitor has been enabled (no matter it is disabled
-		or not now), fill METRIC_START_TIME and METRIC_TIME_ELAPSED
-		field */
-		if (MONITOR_FIELD(count, mon_start_time)) {
-			OK(field_store_time_t(fields[METRIC_START_TIME],
-				(time_t)MONITOR_FIELD(count, mon_start_time)));
-			fields[METRIC_START_TIME]->set_notnull();
-
-			/* If monitor is enabled, the TIME_ELAPSED is the
-			time difference between current and time when monitor
-			is enabled. Otherwise, it is the time difference
-			between time when monitor is enabled and time
-			when it is disabled */
-			if (MONITOR_IS_ON(count)) {
-				time_diff = difftime(time(NULL),
-					MONITOR_FIELD(count, mon_start_time));
-			} else {
-				time_diff =  difftime(
-					MONITOR_FIELD(count, mon_stop_time),
-					MONITOR_FIELD(count, mon_start_time));
-			}
-
-			OK(fields[METRIC_TIME_ELAPSED]->store(
-				time_diff));
-			fields[METRIC_TIME_ELAPSED]->set_notnull();
-		} else {
-			fields[METRIC_START_TIME]->set_null();
-			fields[METRIC_TIME_ELAPSED]->set_null();
-			time_diff = 0;
-		}
-
-		/* Unless MONITOR__NO_AVERAGE is marked, we will need
-		to calculate the average value. If this is a monitor set
-		owner marked by MONITOR_SET_OWNER, divide
-		the value by another counter (number of calls) designated
-		by monitor_info->monitor_related_id.
-		Otherwise average the counter value by the time between the
-		time that the counter is enabled and time it is disabled
-		or time it is sampled. */
-		if (!(monitor_info->monitor_type & MONITOR_NO_AVERAGE)
-		    && (monitor_info->monitor_type & MONITOR_SET_OWNER)
-		    && monitor_info->monitor_related_id) {
-			mon_type_t	value_start
-				 = MONITOR_VALUE_SINCE_START(
-					monitor_info->monitor_related_id);
-
-			if (value_start) {
-				OK(fields[METRIC_AVG_VALUE_START]->store(
-					MONITOR_VALUE_SINCE_START(count)
-					/ value_start, FALSE));
-
-				fields[METRIC_AVG_VALUE_START]->set_notnull();
-			} else {
-				fields[METRIC_AVG_VALUE_START]->set_null();
-			}
-
-			if (MONITOR_VALUE(monitor_info->monitor_related_id)) {
-				OK(fields[METRIC_AVG_VALUE_RESET]->store(
-					MONITOR_VALUE(count)
-					/ MONITOR_VALUE(
-					monitor_info->monitor_related_id),
-					FALSE));
-			} else {
-				fields[METRIC_AVG_VALUE_RESET]->set_null();
-			}
-		} else if (!(monitor_info->monitor_type & MONITOR_NO_AVERAGE)
-			   && !(monitor_info->monitor_type
-				& MONITOR_DISPLAY_CURRENT)) {
-			if (time_diff) {
-				OK(fields[METRIC_AVG_VALUE_START]->store(
-					(double) MONITOR_VALUE_SINCE_START(
-						count) / time_diff));
-				fields[METRIC_AVG_VALUE_START]->set_notnull();
-			} else {
-				fields[METRIC_AVG_VALUE_START]->set_null();
-			}
-
-			if (MONITOR_FIELD(count, mon_reset_time)) {
-				/* calculate the time difference since last
-				reset */
-				if (MONITOR_IS_ON(count)) {
-					time_diff = difftime(
-						time(NULL), MONITOR_FIELD(
-							count, mon_reset_time));
-				} else {
-					time_diff =  difftime(
-					MONITOR_FIELD(count, mon_stop_time),
-					MONITOR_FIELD(count, mon_reset_time));
-				}
-			} else {
-				time_diff = 0;
-			}
-
-			if (time_diff) {
-				OK(fields[METRIC_AVG_VALUE_RESET]->store(
-					(double )MONITOR_VALUE(count)
-					/ time_diff));
-				fields[METRIC_AVG_VALUE_RESET]->set_notnull();
-			} else {
-				fields[METRIC_AVG_VALUE_RESET]->set_null();
-			}
-		} else {
-			fields[METRIC_AVG_VALUE_START]->set_null();
-			fields[METRIC_AVG_VALUE_RESET]->set_null();
-		}
-
-
-		if (MONITOR_IS_ON(count)) {
-			/* If monitor is on, the stop time will set to NULL */
-			fields[METRIC_STOP_TIME]->set_null();
-
-			/* Display latest Monitor Reset Time only if Monitor
-			counter is on. */
-			if (MONITOR_FIELD(count, mon_reset_time)) {
-				OK(field_store_time_t(
-					fields[METRIC_RESET_TIME],
-					(time_t)MONITOR_FIELD(
-						count, mon_reset_time)));
-				fields[METRIC_RESET_TIME]->set_notnull();
-			} else {
-				fields[METRIC_RESET_TIME]->set_null();
-			}
-
-			/* Display the monitor status as "enabled" */
-			OK(field_store_string(fields[METRIC_STATUS],
-					      "enabled"));
-		} else {
-			if (MONITOR_FIELD(count, mon_stop_time)) {
-				OK(field_store_time_t(fields[METRIC_STOP_TIME],
-				(time_t)MONITOR_FIELD(count, mon_stop_time)));
-				fields[METRIC_STOP_TIME]->set_notnull();
-			} else {
-				fields[METRIC_STOP_TIME]->set_null();
-			}
-
-			fields[METRIC_RESET_TIME]->set_null();
-
-			OK(field_store_string(fields[METRIC_STATUS],
-					      "disabled"));
-		}
-
-		if (monitor_info->monitor_type & MONITOR_DISPLAY_CURRENT) {
-			OK(field_store_string(fields[METRIC_TYPE],
-					      "value"));
-		} else if (monitor_info->monitor_type & MONITOR_EXISTING) {
-			OK(field_store_string(fields[METRIC_TYPE],
-					      "status_counter"));
-		} else if (monitor_info->monitor_type & MONITOR_SET_OWNER) {
-			OK(field_store_string(fields[METRIC_TYPE],
-					      "set_owner"));
-		} else if ( monitor_info->monitor_type & MONITOR_SET_MEMBER) {
-			OK(field_store_string(fields[METRIC_TYPE],
-					      "set_member"));
-		} else {
-			OK(field_store_string(fields[METRIC_TYPE],
-					      "counter"));
-		}
-
-		OK(schema_table_store_record(thd, table_to_fill));
-	}
-
-	DBUG_RETURN(0);
-}
-
-/*******************************************************************//**
-Function to fill information schema metrics tables.
-@return	0 on success */
-static
-int
-i_s_metrics_fill_table(
-/*===================*/
-	THD*		thd,	/*!< in: thread */
-	TABLE_LIST*	tables,	/*!< in/out: tables to fill */
-	Item*		)	/*!< in: condition (not used) */
-{
-	DBUG_ENTER("i_s_metrics_fill_table");
-
-	/* deny access to non-superusers */
-	if (check_global_access(thd, PROCESS_ACL)) {
-		DBUG_RETURN(0);
-	}
-
-	i_s_metrics_fill(thd, tables->table);
-
-	DBUG_RETURN(0);
-}
-/*******************************************************************//**
-Bind the dynamic table INFORMATION_SCHEMA.innodb_metrics
-@return	0 on success */
-static
-int
-innodb_metrics_init(
-/*================*/
-	void*	p)	/*!< in/out: table schema object */
-{
-	ST_SCHEMA_TABLE*	schema;
-
-	DBUG_ENTER("innodb_metrics_init");
-
-	schema = (ST_SCHEMA_TABLE*) p;
-
-	schema->fields_info = innodb_metrics_fields_info;
-	schema->fill_table = i_s_metrics_fill_table;
-
->>>>>>> 069ed1a4
 	DBUG_RETURN(0);
 }
 
@@ -4943,21 +4438,13 @@
 
 	OK(fields[IDX_BUF_STATS_PAGE_WRITTEN]->store(info->n_pages_written));
 
-<<<<<<< HEAD
+	OK(fields[IDX_BUF_STATS_GET]->store(info->n_page_gets));
+
 	OK(fields[IDX_BUF_STATS_PAGE_READ_RATE]->store(info->pages_read_rate));
 
-	OK(fields[IDX_BUF_STATS_PAGE_CREATED]->store(info->pages_created_rate));
-
-	OK(fields[IDX_BUF_STATS_PAGE_WRITTEN]->store(info->pages_written_rate));
-=======
-	OK(fields[IDX_BUF_STATS_GET]->store(info->n_page_gets));
-
-	OK(fields[IDX_BUF_STATS_PAGE_READ_RATE]->store(info->pages_read_rate));
-
 	OK(fields[IDX_BUF_STATS_PAGE_CREATE_RATE]->store(info->pages_created_rate));
 
 	OK(fields[IDX_BUF_STATS_PAGE_WRITTEN_RATE]->store(info->pages_written_rate));
->>>>>>> 069ed1a4
 
 	if (info->n_page_get_delta) {
 		OK(fields[IDX_BUF_STATS_HIT_RATE]->store(
