/* Copyright (c) 2004, 2021, Oracle and/or its affiliates.

  This program is free software; you can redistribute it and/or modify
  it under the terms of the GNU General Public License, version 2.0,
  as published by the Free Software Foundation.

  This program is also distributed with certain software (including
  but not limited to OpenSSL) that is licensed under separate terms,
  as designated in a particular file or component or in included license
  documentation.  The authors of MySQL hereby grant you an additional
  permission to link the program and your derivative works with the
  separately licensed software that they have included with MySQL.

  This program is distributed in the hope that it will be useful,
  but WITHOUT ANY WARRANTY; without even the implied warranty of
  MERCHANTABILITY or FITNESS FOR A PARTICULAR PURPOSE.  See the
  GNU General Public License, version 2.0, for more details.

  You should have received a copy of the GNU General Public License
  along with this program; if not, write to the Free Software
  Foundation, Inc., 51 Franklin St, Fifth Floor, Boston, MA 02110-1301  USA */

/*
  Please read ha_exmple.cc before reading this file.
  Please keep in mind that the federated storage engine implements all methods
  that are required to be implemented. handler.h has a full list of methods
  that you can implement.
*/

#include <mysql.h>
#include <sys/types.h>

#include "my_dbug.h"
#include "my_inttypes.h"
#include "prealloced_array.h"
#include "sql/handler.h"
#include "thr_lock.h"

/*
  handler::print_error has a case statement for error numbers.
  This value is (10000) is far out of range and will envoke the
  default: case.
  (Current error range is 120-159 from include/my_base.h)
*/
#define HA_FEDERATED_ERROR_WITH_REMOTE_SYSTEM 10000

#define FEDERATED_QUERY_BUFFER_SIZE STRING_BUFFER_USUAL_SIZE * 5
#define FEDERATED_RECORDS_IN_RANGE 2
#define FEDERATED_MAX_KEY_LENGTH 3500  // Same as innodb

/*
  FEDERATED_SHARE is a structure that will be shared amoung all open handlers
  The example implements the minimum of what you will probably need.
*/
struct FEDERATED_SHARE {
  MEM_ROOT mem_root;

  bool parsed;
  /* this key is unique db/tablename */
  const char *share_key;
  /*
    the primary select query to be used in rnd_init
  */
  char *select_query;
  /*
    remote host info, parse_url supplies
  */
  char *server_name;
  char *connection_string;
  char *scheme;
  char *connect_string;
  char *hostname;
  char *username;
  char *password;
  char *database;
  char *table_name;
  char *table;
  const char *socket;
  char *sport;
  int share_key_length;
  ushort port;

  size_t table_name_length, server_name_length, connect_string_length,
      use_count;
  mysql_mutex_t mutex;
  THR_LOCK lock;
};

/*
  Class definition for the storage engine
*/
class ha_federated : public handler {
  THR_LOCK_DATA lock;     /* MySQL lock */
  FEDERATED_SHARE *share; /* Shared lock info */
  MYSQL *mysql;           /* MySQL connection */
  MYSQL_RES *stored_result;
  /**
    Array of all stored results we get during a query execution.
  */
  Prealloced_array<MYSQL_RES *, 4> results;
  bool position_called;
  MYSQL_ROW_OFFSET current_position;  // Current position used by ::position()
  int remote_error_number;
  char remote_error_buf[FEDERATED_QUERY_BUFFER_SIZE];
  bool ignore_duplicates, replace_duplicates;
  bool insert_dup_update;
  DYNAMIC_STRING bulk_insert;
  /// Memory area for BLOB data.
  MEM_ROOT m_blob_root;

 private:
  /*
      return 0 on success
      return errorcode otherwise
  */
  uint convert_row_to_internal_format(uchar *buf, MYSQL_ROW row,
                                      MYSQL_RES *result);
  bool create_where_from_key(String *to, KEY *key_info,
                             const key_range *start_key,
                             const key_range *end_key, bool records_in_range,
                             bool eq_range);
  int stash_remote_error();

  bool append_stmt_insert(String *query);

  int read_next(uchar *buf, MYSQL_RES *result);
  int index_read_idx_with_result_set(uchar *buf, uint index, const uchar *key,
                                     uint key_len, ha_rkey_function find_flag,
                                     MYSQL_RES **result);
  int real_query(const char *query, size_t length);
  int real_connect();

 public:
  ha_federated(handlerton *hton, TABLE_SHARE *table_arg);
  ~ha_federated() override = default;
  /* The name that will be used for display purposes */
  const char *table_type() const override { return "FEDERATED"; }
  /*
    Next pointer used in transaction
  */
  ha_federated *trx_next;
  /*
    This is a list of flags that says what the storage engine
    implements. The current table flags are documented in
    handler.h
  */
  ulonglong table_flags() const override {
    /* fix server to be able to get remote server table flags */
    return (HA_PRIMARY_KEY_IN_READ_INDEX |
            HA_PRIMARY_KEY_REQUIRED_FOR_POSITION | HA_FILE_BASED |
            HA_AUTO_PART_KEY | HA_CAN_INDEX_BLOBS | HA_BINLOG_ROW_CAPABLE |
            HA_BINLOG_STMT_CAPABLE | HA_NO_PREFIX_CHAR_KEYS |
            HA_PRIMARY_KEY_REQUIRED_FOR_DELETE |
            HA_NO_TRANSACTIONS /* until fixed by WL#2952 */ |
            HA_PARTIAL_COLUMN_READ | HA_NULL_IN_KEY | HA_CAN_REPAIR);
  }
  /*
    This is a bitmap of flags that says how the storage engine
    implements indexes. The current index flags are documented in
    handler.h. If you do not implement indexes, just return zero
    here.

    part is the key part to check. First key part is 0
    If all_parts it's set, MySQL want to know the flags for the combined
    index up to and including 'part'.
  */
  /* fix server to be able to get remote server index flags */
  ulong index_flags(uint, uint, bool) const override {
    return (HA_READ_NEXT | HA_READ_RANGE | HA_READ_AFTER_KEY);
  }
  uint max_supported_record_length() const override {
    return HA_MAX_REC_LENGTH;
  }
  uint max_supported_keys() const override { return MAX_KEY; }
  uint max_supported_key_parts() const override { return MAX_REF_PARTS; }
  uint max_supported_key_length() const override {
    return FEDERATED_MAX_KEY_LENGTH;
  }
  uint max_supported_key_part_length(HA_CREATE_INFO *create_info
                                     [[maybe_unused]]) const override {
    return FEDERATED_MAX_KEY_LENGTH;
  }
  /*
    Called in test_quick_select to determine if indexes should be used.
    Normally, we need to know number of blocks . For federated we need to
    know number of blocks on remote side, and number of packets and blocks
    on the network side (?)
    Talk to Kostja about this - how to get the
    number of rows * ...
    disk scan time on other side (block size, size of the row) + network time
    ... The reason for "records * 1000" is that such a large number forces this
    to use indexes "
  */
  double scan_time() override {
    DBUG_PRINT("info", ("records %lu", (ulong)stats.records));
    return (double)(stats.records * 1000);
  }
  /*
    The next method will never be called if you do not implement indexes.
  */
  double read_time(uint, uint, ha_rows rows) override {
    /*
      Per Brian, this number is bugus, but this method must be implemented,
      and at a later date, he intends to document this issue for handler code
    */
    return (double)rows / 20.0 + 1;
  }

  /*
    Everything below are methods that we implment in ha_federated.cc.

    Most of these methods are not obligatory, skip them and
    MySQL will treat them as not implemented
  */
  int open(const char *name, int mode, uint test_if_locked,
           const dd::Table *table_def) override;  // required
  int close(void) override;                       // required

  void start_bulk_insert(ha_rows rows) override;
  int end_bulk_insert() override;
  int write_row(uchar *buf) override;
  int update_row(const uchar *old_data, uchar *new_data) override;
  int delete_row(const uchar *buf) override;
  int index_init(uint keynr, bool sorted) override;
  ha_rows estimate_rows_upper_bound() override;
  int index_read_idx_map(uchar *buf, uint index, const uchar *key,
                         key_part_map keypart_map,
                         enum ha_rkey_function find_flag) override;
  int index_read(uchar *buf, const uchar *key, uint key_len,
                 enum ha_rkey_function find_flag) override;
  int index_read_idx(uchar *buf, uint idx, const uchar *key, uint key_len,
                     enum ha_rkey_function find_flag);
  int index_next(uchar *buf) override;
  int index_end() override;
  int read_range_first(const key_range *start_key, const key_range *end_key,
                       bool eq_range, bool sorted) override;
  int read_range_next() override;
  /*
    unlike index_init(), rnd_init() can be called two times
    without rnd_end() in between (it only makes sense if scan=1).
    then the second call should prepare for the new table scan
    (e.g if rnd_init allocates the cursor, second call should
    position it to the start of the table, no need to deallocate
    and allocate it again
  */
  int rnd_init(bool scan) override;  // required
  int rnd_end() override;
  int rnd_next(uchar *buf) override;  // required
  int rnd_next_int(uchar *buf);
  int rnd_pos(uchar *buf, uchar *pos) override;  // required
  void position(const uchar *record) override;   // required
  int info(uint) override;                       // required
  int extra(ha_extra_function operation) override;

  void update_auto_increment(void);
  int repair(THD *thd, HA_CHECK_OPT *check_opt) override;
  int optimize(THD *thd, HA_CHECK_OPT *check_opt) override;

  int delete_all_rows(void) override;
  int truncate(dd::Table *table_def) override;
  int create(const char *name, TABLE *form, HA_CREATE_INFO *create_info,
             dd::Table *table_def) override;  // required
  ha_rows records_in_range(uint inx, key_range *start_key,
                           key_range *end_key) override;

  THR_LOCK_DATA **store_lock(
      THD *thd, THR_LOCK_DATA **to,
      enum thr_lock_type lock_type) override;  // required
  bool get_error_message(int error, String *buf) override;

  MYSQL_RES *store_result(MYSQL *mysql);
  void free_result();

  int external_lock(THD *thd, int lock_type) override;
  int connection_commit();
  int connection_rollback();
  int connection_autocommit(bool state);
  int execute_simple_query(const char *query, int len);
<<<<<<< HEAD
  int reset(void) override;
};
=======
  int reset(void);
  int rnd_pos_by_record(uchar *record);
};
>>>>>>> 4c41cef2
<|MERGE_RESOLUTION|>--- conflicted
+++ resolved
@@ -276,11 +276,6 @@
   int connection_rollback();
   int connection_autocommit(bool state);
   int execute_simple_query(const char *query, int len);
-<<<<<<< HEAD
   int reset(void) override;
-};
-=======
-  int reset(void);
-  int rnd_pos_by_record(uchar *record);
-};
->>>>>>> 4c41cef2
+  int rnd_pos_by_record(uchar *record) override;
+};