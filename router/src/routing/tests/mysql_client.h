--- conflicted
+++ resolved
@@ -896,22 +896,9 @@
     return {std::in_place, m_.get(), res};
   }
 
-<<<<<<< HEAD
-  template <class T, class N>
-  typename std::enable_if<
-      std::conjunction<std::is_same<typename T::value_type, MYSQL_BIND>,
-                       std::is_same<decltype(std::declval<T>().data()),
-                                    typename T::value_type *>,
-                       std::is_same<typename N::value_type, const char *>,
-                       std::is_same<decltype(std::declval<N>().data()),
-                                    typename N::value_type *>>::value,
-      stdx::expected<Statement::Result, MysqlError>>::type
-  query(std::string_view stmt, const T &params, const N &names) {
-=======
   stdx::expected<Statement::Result, MysqlError> query(
       std::string_view stmt, const stdx::span<MYSQL_BIND> &params,
       const stdx::span<const char *> &names) {
->>>>>>> 057f5c95
     Statement st(m_.get());
 
     const auto bind_res = st.bind_params(params, names);
