--- conflicted
+++ resolved
@@ -69,14 +69,10 @@
   m_msg_buffer_size(0),
   m_supports_expired_passwords(false)
 {
-<<<<<<< HEAD
   snprintf(m_id, sizeof(m_id), "%llu", static_cast<ulonglong>(client_id));
-=======
-  my_snprintf(m_id, sizeof(m_id), "%llu", static_cast<ulonglong>(client_id));
   m_wait_timeout = timeouts.wait_timeout;
   m_read_timeout = timeouts.read_timeout;
   m_write_timeout = timeouts.write_timeout;
->>>>>>> 2bf70f20
 }
 
 
