/*
<<<<<<< HEAD
 * Copyright (c) 2015, 2017, Oracle and/or its affiliates. All rights reserved.
=======
 * Copyright (c) 2015, 2017 Oracle and/or its affiliates. All rights reserved.
>>>>>>> 384bf791
 *
 * This program is free software; you can redistribute it and/or
 * modify it under the terms of the GNU General Public License as
 * published by the Free Software Foundation; version 2 of the
 * License.
 *
 * This program is distributed in the hope that it will be useful,
 * but WITHOUT ANY WARRANTY; without even the implied warranty of
 * MERCHANTABILITY or FITNESS FOR A PARTICULAR PURPOSE. See the
 * GNU General Public License for more details.
 *
 * You should have received a copy of the GNU General Public License
 * along with this program; if not, write to the Free Software
 * Foundation, Inc., 51 Franklin St, Fifth Floor, Boston, MA
 * 02110-1301  USA
 */

#include "crud_cmd_handler.h"

#include "ngs_common/protocol_protobuf.h"

#include "xpl_log.h"
#include "expr_generator.h"
#include "xpl_error.h"
#include "update_statement_builder.h"
#include "find_statement_builder.h"
#include "delete_statement_builder.h"
#include "insert_statement_builder.h"
#include "view_statement_builder.h"
#include "notices.h"
#include "xpl_session.h"
#include "xpl_resultset.h"

namespace xpl {

template <typename B, typename M>
ngs::Error_code Crud_command_handler::execute(
    Session &session, const B &builder, const M &msg,
    ngs::Resultset_interface &resultset, Status_variable variable,
    bool (ngs::Protocol_encoder::*send_ok)()) {
  session.update_status(variable);
  m_qb.clear();
  try {
    builder.build(msg);
  }
  catch (const Expression_generator::Error &exc) {
    return ngs::Error(exc.error(), "%s", exc.what());
  }
  catch (const ngs::Error_code &error) {
    return error;
  }
<<<<<<< HEAD

  ngs::Error_code error = session.data_context().execute(
      m_qb.get().data(), m_qb.get().length(), &resultset);
  if (error) return error_handling(error, msg);
=======
  log_debug("CRUD query: %s", m_qb.get().c_str());
  Sql_data_context::Result_info info;
  ngs::Error_code error = sql_execute<M>(session, info);
  if (error)
    return error_handling(error, msg);
>>>>>>> 384bf791

  notice_handling(session, resultset.get_info(), msg);
  (session.proto().*send_ok)();
  return ngs::Success();
}

template <typename M>
void Crud_command_handler::notice_handling(
    Session &session, const ngs::Resultset_interface::Info &info,
    const M & /*msg*/) const {
  notice_handling_common(session, info);
}

void Crud_command_handler::notice_handling_common(
    Session &session, const ngs::Resultset_interface::Info &info) const {
  if (info.num_warnings > 0 && session.options().get_send_warnings())
    notices::send_warnings(session.data_context(), session.proto());

  if (!info.message.empty())
    notices::send_message(session.proto(), info.message);
}

// -- Insert
ngs::Error_code Crud_command_handler::execute_crud_insert(
    Session &session, const Mysqlx::Crud::Insert &msg) {
  Expression_generator gen(m_qb, msg.args(), msg.collection().schema(),
                           is_table_data_model(msg));
  Empty_resultset rset;
  return execute(session, Insert_statement_builder(gen), msg, rset,
                 &Common_status_variables::m_crud_insert,
                 &ngs::Protocol_encoder::send_exec_ok);
}

template <>
ngs::Error_code Crud_command_handler::error_handling(
    const ngs::Error_code &error, const Mysqlx::Crud::Insert &msg) const {
  if (is_table_data_model(msg)) return error;

  switch (error.error) {
    case ER_BAD_NULL_ERROR:
      return ngs::Error(ER_X_DOC_ID_MISSING,
                        "Document is missing a required field");

    case ER_BAD_FIELD_ERROR:
      return ngs::Error(ER_X_DOC_REQUIRED_FIELD_MISSING,
                        "Table '%s' is not a document collection",
                        msg.collection().name().c_str());

    case ER_DUP_ENTRY:
      return ngs::Error(
          ER_X_DOC_ID_DUPLICATE,
          "Document contains a field value that is not unique but "
          "required to be");
  }
  return error;
}

template <>
void Crud_command_handler::notice_handling(
    Session &session, const ngs::Resultset_interface::Info &info,
    const Mysqlx::Crud::Insert &msg) const {
  notice_handling_common(session, info);
  notices::send_rows_affected(session.proto(), info.affected_rows);
  if (is_table_data_model(msg))
    notices::send_generated_insert_id(session.proto(), info.last_insert_id);
}

// -- Update
ngs::Error_code Crud_command_handler::execute_crud_update(
    Session &session, const Mysqlx::Crud::Update &msg) {
  Expression_generator gen(m_qb, msg.args(), msg.collection().schema(),
                           is_table_data_model(msg));
  Empty_resultset rset;
  return execute(session, Update_statement_builder(gen), msg, rset,
                 &Common_status_variables::m_crud_update,
                 &ngs::Protocol_encoder::send_exec_ok);
}

template <>
ngs::Error_code Crud_command_handler::error_handling(
    const ngs::Error_code &error, const Mysqlx::Crud::Update &msg) const {
  if (is_table_data_model(msg)) return error;

  switch (error.error) {
    case ER_INVALID_JSON_TEXT_IN_PARAM:
      return ngs::Error(ER_X_BAD_UPDATE_DATA,
                        "Invalid data for update operation on "
                        "document collection table");
  }
  return error;
}

template <>
void Crud_command_handler::notice_handling(
    Session &session, const ngs::Resultset_interface::Info &info,
    const Mysqlx::Crud::Update&) const {
  notice_handling_common(session, info);
  notices::send_rows_affected(session.proto(), info.affected_rows);
}

// -- Delete
ngs::Error_code Crud_command_handler::execute_crud_delete(
    Session &session, const Mysqlx::Crud::Delete &msg) {
  Expression_generator gen(m_qb, msg.args(), msg.collection().schema(),
                           is_table_data_model(msg));
  Empty_resultset rset;
  return execute(session, Delete_statement_builder(gen), msg, rset,
                 &Common_status_variables::m_crud_delete,
                 &ngs::Protocol_encoder::send_exec_ok);
}

template <>
void Crud_command_handler::notice_handling(
    Session &session, const ngs::Resultset_interface::Info &info,
    const Mysqlx::Crud::Delete&) const {
  notice_handling_common(session, info);
  notices::send_rows_affected(session.proto(), info.affected_rows);
}

// -- Find
ngs::Error_code Crud_command_handler::execute_crud_find(
    Session &session, const Mysqlx::Crud::Find &msg) {
  Expression_generator gen(m_qb, msg.args(), msg.collection().schema(),
                           is_table_data_model(msg));
  Streaming_resultset rset(&session.proto(), false);
  return execute(session, Find_statement_builder(gen), msg, rset,
                 &Common_status_variables::m_crud_find,
                 &ngs::Protocol_encoder::send_exec_ok);
}

namespace {
inline bool check_message(const std::string &msg, const char *pattern,
                          std::string::size_type &pos) {
  return (pos = msg.find(pattern)) != std::string::npos;
}
}  // namespace

template <>
ngs::Error_code Crud_command_handler::error_handling(
<<<<<<< HEAD
    const ngs::Error_code &error, const Mysqlx::Crud::Find &msg) const {
  if (is_table_data_model(msg)) return error;

  switch (error.error) {
    case ER_BAD_FIELD_ERROR:
      std::string::size_type pos = std::string::npos;
      if (check_message(error.message, "having clause", pos))
        return ngs::Error(ER_X_DOC_REQUIRED_FIELD_MISSING,
                          "%sgrouping criteria",
                          error.message.substr(0, pos - 1).c_str());
      if (check_message(error.message, "where clause", pos))
        return ngs::Error(ER_X_DOC_REQUIRED_FIELD_MISSING,
                          "%sselection criteria",
                          error.message.substr(0, pos - 1).c_str());
      if (check_message(error.message, "field list", pos))
        return ngs::Error(ER_X_DOC_REQUIRED_FIELD_MISSING, "%scollection",
                          error.message.substr(0, pos - 1).c_str());
=======
    const ngs::Error_code &error, const Mysqlx::Crud::Find &msg) const
{
  if (is_table_data_model(msg))
    return error;

  switch (error.error)
  {
  case ER_BAD_FIELD_ERROR:
    std::string::size_type pos = std::string::npos;
    if (check_message(error.message, "having clause", pos))
      return ngs::Error(ER_X_EXPR_BAD_VALUE,
                        "Invalid expression in grouping criteria");

    if (check_message(error.message, "where clause", pos))
      return ngs::Error(ER_X_DOC_REQUIRED_FIELD_MISSING, "%sselection criteria",
                        error.message.substr(0, pos - 1).c_str());

    if (check_message(error.message, "field list", pos))
      return ngs::Error(ER_X_DOC_REQUIRED_FIELD_MISSING, "%scollection",
                        error.message.substr(0, pos - 1).c_str());
>>>>>>> 384bf791
  }
  return error;
}

// -- View
ngs::Error_code Crud_command_handler::execute_create_view(
    Session &session, const Mysqlx::Crud::CreateView &msg) {
  Expression_generator gen(m_qb, Expression_generator::Args(),
                           msg.collection().schema(), true);
  Empty_resultset rset;
  return execute(session, View_statement_builder(gen), msg, rset,
                 &Common_status_variables::m_crud_create_view,
                 &ngs::Protocol_encoder::send_ok);
}

ngs::Error_code Crud_command_handler::execute_modify_view(
    Session &session, const Mysqlx::Crud::ModifyView &msg) {
  Expression_generator gen(m_qb, Expression_generator::Args(),
                           msg.collection().schema(), true);
  Empty_resultset rset;
  return execute(session, View_statement_builder(gen), msg, rset,
                 &Common_status_variables::m_crud_modify_view,
                 &ngs::Protocol_encoder::send_ok);
}

ngs::Error_code Crud_command_handler::execute_drop_view(
    Session &session, const Mysqlx::Crud::DropView &msg) {
  Expression_generator gen(m_qb, Expression_generator::Args(),
                           msg.collection().schema(), true);
  Empty_resultset rset;
  return execute(session, View_statement_builder(gen), msg, rset,
                 &Common_status_variables::m_crud_drop_view,
                 &ngs::Protocol_encoder::send_ok);
}

}  // namespace xpl<|MERGE_RESOLUTION|>--- conflicted
+++ resolved
@@ -1,9 +1,5 @@
 /*
-<<<<<<< HEAD
  * Copyright (c) 2015, 2017, Oracle and/or its affiliates. All rights reserved.
-=======
- * Copyright (c) 2015, 2017 Oracle and/or its affiliates. All rights reserved.
->>>>>>> 384bf791
  *
  * This program is free software; you can redistribute it and/or
  * modify it under the terms of the GNU General Public License as
@@ -55,18 +51,10 @@
   catch (const ngs::Error_code &error) {
     return error;
   }
-<<<<<<< HEAD
-
+  log_debug("CRUD query: %s", m_qb.get().c_str());
   ngs::Error_code error = session.data_context().execute(
       m_qb.get().data(), m_qb.get().length(), &resultset);
   if (error) return error_handling(error, msg);
-=======
-  log_debug("CRUD query: %s", m_qb.get().c_str());
-  Sql_data_context::Result_info info;
-  ngs::Error_code error = sql_execute<M>(session, info);
-  if (error)
-    return error_handling(error, msg);
->>>>>>> 384bf791
 
   notice_handling(session, resultset.get_info(), msg);
   (session.proto().*send_ok)();
@@ -206,7 +194,6 @@
 
 template <>
 ngs::Error_code Crud_command_handler::error_handling(
-<<<<<<< HEAD
     const ngs::Error_code &error, const Mysqlx::Crud::Find &msg) const {
   if (is_table_data_model(msg)) return error;
 
@@ -214,38 +201,17 @@
     case ER_BAD_FIELD_ERROR:
       std::string::size_type pos = std::string::npos;
       if (check_message(error.message, "having clause", pos))
-        return ngs::Error(ER_X_DOC_REQUIRED_FIELD_MISSING,
-                          "%sgrouping criteria",
-                          error.message.substr(0, pos - 1).c_str());
+        return ngs::Error(ER_X_EXPR_BAD_VALUE,
+                          "Invalid expression in grouping criteria");
+
       if (check_message(error.message, "where clause", pos))
         return ngs::Error(ER_X_DOC_REQUIRED_FIELD_MISSING,
                           "%sselection criteria",
                           error.message.substr(0, pos - 1).c_str());
+
       if (check_message(error.message, "field list", pos))
         return ngs::Error(ER_X_DOC_REQUIRED_FIELD_MISSING, "%scollection",
                           error.message.substr(0, pos - 1).c_str());
-=======
-    const ngs::Error_code &error, const Mysqlx::Crud::Find &msg) const
-{
-  if (is_table_data_model(msg))
-    return error;
-
-  switch (error.error)
-  {
-  case ER_BAD_FIELD_ERROR:
-    std::string::size_type pos = std::string::npos;
-    if (check_message(error.message, "having clause", pos))
-      return ngs::Error(ER_X_EXPR_BAD_VALUE,
-                        "Invalid expression in grouping criteria");
-
-    if (check_message(error.message, "where clause", pos))
-      return ngs::Error(ER_X_DOC_REQUIRED_FIELD_MISSING, "%sselection criteria",
-                        error.message.substr(0, pos - 1).c_str());
-
-    if (check_message(error.message, "field list", pos))
-      return ngs::Error(ER_X_DOC_REQUIRED_FIELD_MISSING, "%scollection",
-                        error.message.substr(0, pos - 1).c_str());
->>>>>>> 384bf791
   }
   return error;
 }
