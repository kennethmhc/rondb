--- conflicted
+++ resolved
@@ -495,16 +495,12 @@
 #define HA_ERR_FTS_EXCEED_RESULT_CACHE_LIMIT  188 /* FTS query exceeds result cache limit */
 #define HA_ERR_TEMP_FILE_WRITE_FAILURE	189	/* Temporary file write failure */
 #define HA_ERR_INNODB_FORCED_RECOVERY 190	/* Innodb is in force recovery mode */
-<<<<<<< HEAD
-#define HA_ERR_FK_DEPTH_EXCEEDED  191    /* FK cascade depth exceeded */
-#define HA_MISSING_CREATE_OPTION  192    /* Option Missing during Create */
-#define HA_ERR_SE_OUT_OF_MEMORY   193    /* Out of memory in storage engine */
-#define HA_ERR_TABLE_CORRUPT      194    /* Table/Clustered index is corrupted. */
-#define HA_ERR_LAST               194    /* Copy of last error nr */
-=======
 #define HA_ERR_FTS_TOO_MANY_WORDS_IN_PHRASE	191 /* Too many words in a phrase */
-#define HA_ERR_LAST               191    /* Copy of last error nr */
->>>>>>> 2302e93b
+#define HA_ERR_FK_DEPTH_EXCEEDED  192    /* FK cascade depth exceeded */
+#define HA_MISSING_CREATE_OPTION  193    /* Option Missing during Create */
+#define HA_ERR_SE_OUT_OF_MEMORY   194    /* Out of memory in storage engine */
+#define HA_ERR_TABLE_CORRUPT      195    /* Table/Clustered index is corrupted. */
+#define HA_ERR_LAST               195    /* Copy of last error nr */
 
 /* Number of different errors */
 #define HA_ERR_ERRORS            (HA_ERR_LAST - HA_ERR_FIRST + 1)
