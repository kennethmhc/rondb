/* Copyright (C) 2000 MySQL AB

   This program is free software; you can redistribute it and/or modify
   it under the terms of the GNU General Public License as published by
   the Free Software Foundation; either version 2 of the License, or
   (at your option) any later version.

   This program is distributed in the hope that it will be useful,
   but WITHOUT ANY WARRANTY; without even the implied warranty of
   MERCHANTABILITY or FITNESS FOR A PARTICULAR PURPOSE.  See the
   GNU General Public License for more details.

   You should have received a copy of the GNU General Public License
   along with this program; if not, write to the Free Software
   Foundation, Inc., 59 Temple Place, Suite 330, Boston, MA  02111-1307  USA */

#ifdef HAVE_OPENSSL
<<<<<<< HEAD
static my_bool opt_use_ssl  = 0;
static char *opt_ssl_key    = 0;
static char *opt_ssl_cert   = 0;
static char *opt_ssl_ca     = 0;
static char *opt_ssl_capath = 0;
static char *opt_ssl_cipher = 0;
#ifdef MYSQL_CLIENT
static my_bool opt_ssl_verify_server_cert= 0;
#endif
=======
#ifdef SSL_VARS_NOT_STATIC
#define SSL_STATIC
#else
#define SSL_STATIC static
#endif
SSL_STATIC my_bool opt_use_ssl  = 0;
SSL_STATIC char *opt_ssl_ca     = 0;
SSL_STATIC char *opt_ssl_capath = 0;
SSL_STATIC char *opt_ssl_cert   = 0;
SSL_STATIC char *opt_ssl_cipher = 0;
SSL_STATIC char *opt_ssl_key    = 0;
>>>>>>> ebe38efa
#endif<|MERGE_RESOLUTION|>--- conflicted
+++ resolved
@@ -15,17 +15,6 @@
    Foundation, Inc., 59 Temple Place, Suite 330, Boston, MA  02111-1307  USA */
 
 #ifdef HAVE_OPENSSL
-<<<<<<< HEAD
-static my_bool opt_use_ssl  = 0;
-static char *opt_ssl_key    = 0;
-static char *opt_ssl_cert   = 0;
-static char *opt_ssl_ca     = 0;
-static char *opt_ssl_capath = 0;
-static char *opt_ssl_cipher = 0;
-#ifdef MYSQL_CLIENT
-static my_bool opt_ssl_verify_server_cert= 0;
-#endif
-=======
 #ifdef SSL_VARS_NOT_STATIC
 #define SSL_STATIC
 #else
@@ -37,5 +26,7 @@
 SSL_STATIC char *opt_ssl_cert   = 0;
 SSL_STATIC char *opt_ssl_cipher = 0;
 SSL_STATIC char *opt_ssl_key    = 0;
->>>>>>> ebe38efa
+#ifdef MYSQL_CLIENT
+SSL_STATIC my_bool opt_ssl_verify_server_cert= 0;
+#endif
 #endif