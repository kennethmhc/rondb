/* Copyright (c) 2000, 2015, Oracle and/or its affiliates. All rights reserved.

   This program is free software; you can redistribute it and/or modify
   it under the terms of the GNU General Public License as published by
   the Free Software Foundation; version 2 of the License.

   This program is distributed in the hope that it will be useful,
   but WITHOUT ANY WARRANTY; without even the implied warranty of
   MERCHANTABILITY or FITNESS FOR A PARTICULAR PURPOSE.  See the
   GNU General Public License for more details.

   You should have received a copy of the GNU General Public License
   along with this program; if not, write to the Free Software
   Foundation, Inc., 51 Franklin St, Fifth Floor, Boston, MA 02110-1301, USA */

#ifndef MY_THREAD_LOCAL_INCLUDED
#define MY_THREAD_LOCAL_INCLUDED

<<<<<<< HEAD
/**
  @file include/my_thread_local.h
*/

#include "mysql/psi/mysql_thread.h"
=======
#ifndef _WIN32
#include <pthread.h>
#endif
>>>>>>> 4c9b1aad

struct _db_code_state_;
typedef uint32 my_thread_id;

C_MODE_START

#ifdef _WIN32
typedef DWORD thread_local_key_t;
#else
typedef pthread_key_t thread_local_key_t;
#endif

static inline int my_create_thread_local_key(thread_local_key_t *key,
                                             void (*destructor)(void *))
{
#ifdef _WIN32
  *key= TlsAlloc();
  return (*key == TLS_OUT_OF_INDEXES);
#else
  return pthread_key_create(key, destructor);
#endif
}

static inline int my_delete_thread_local_key(thread_local_key_t key)
{
#ifdef _WIN32
  return !TlsFree(key);
#else
  return pthread_key_delete(key);
#endif
}

static inline void* my_get_thread_local(thread_local_key_t key)
{
#ifdef _WIN32
  return TlsGetValue(key);
#else
  return pthread_getspecific(key);
#endif
}

static inline int my_set_thread_local(thread_local_key_t key,
                                      void *value)
{
#ifdef _WIN32
  return !TlsSetValue(key, value);
#else
  return pthread_setspecific(key, value);
#endif
}


/* All thread specific variables are in the following struct */
struct st_my_thread_var
{
  int thr_errno;
#if defined(_WIN32)
/*
  thr_winerr is used for returning the original OS error-code in Windows,
  my_osmaperr() returns EINVAL for all unknown Windows errors, hence we
  preserve the original Windows Error code in thr_winerr.
*/
  int thr_winerr;
#endif
#ifndef DBUG_OFF
  my_thread_id id;
  struct _db_code_state_ *dbug;
#endif
};

struct st_my_thread_var *mysys_thread_var();

int set_mysys_thread_var(struct st_my_thread_var *mysys_var);

#ifndef DBUG_OFF
/* Return pointer to DBUG for holding current state */
struct _db_code_state_ **my_thread_var_dbug();
#endif

#define my_errno mysys_thread_var()->thr_errno

C_MODE_END

#endif // MY_THREAD_LOCAL_INCLUDED<|MERGE_RESOLUTION|>--- conflicted
+++ resolved
@@ -16,17 +16,13 @@
 #ifndef MY_THREAD_LOCAL_INCLUDED
 #define MY_THREAD_LOCAL_INCLUDED
 
-<<<<<<< HEAD
 /**
   @file include/my_thread_local.h
 */
 
-#include "mysql/psi/mysql_thread.h"
-=======
 #ifndef _WIN32
 #include <pthread.h>
 #endif
->>>>>>> 4c9b1aad
 
 struct _db_code_state_;
 typedef uint32 my_thread_id;
