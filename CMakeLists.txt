--- conflicted
+++ resolved
@@ -1,10 +1,5 @@
-<<<<<<< HEAD
-# Copyright (c) 2006, 2021, Oracle and/or its affiliates.
-# Copyright (c) 2006, 2022, Oracle and/or its affiliates.
-# Copyright (c) 2021, 2022, Hopsworks and/or its affiliates.
-=======
 # Copyright (c) 2006, 2023, Oracle and/or its affiliates.
->>>>>>> 40072376
+# Copyright (c) 2021, 2023, Hopsworks and/or its affiliates.
 # 
 # This program is free software; you can redistribute it and/or modify
 # it under the terms of the GNU General Public License, version 2.0,
@@ -336,13 +331,6 @@
         ELSE()
           SET(ALTERNATIVE_PATHS "/opt/rh/devtoolset-9")
         ENDIF()
-<<<<<<< HEAD
-      ELSEIF(LINUX_RHEL8)
-        SET(ALTERNATIVE_PATHS "/opt/rh/gcc-toolset-10")
-=======
-      ELSEIF(LINUX_RHEL8 OR LINUX_RHEL9)
-        SET(ALTERNATIVE_PATHS "/opt/rh/gcc-toolset-12")
->>>>>>> 40072376
       ENDIF()
 
       FOREACH(OPT_PATH ${ALTERNATIVE_PATHS})
