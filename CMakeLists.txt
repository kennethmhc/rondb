# Copyright (c) 2006, 2022, Oracle and/or its affiliates.
# 
# This program is free software; you can redistribute it and/or modify
# it under the terms of the GNU General Public License, version 2.0,
# as published by the Free Software Foundation.
#
# This program is also distributed with certain software (including
# but not limited to OpenSSL) that is licensed under separate terms,
# as designated in a particular file or component or in included license
# documentation.  The authors of MySQL hereby grant you an additional
# permission to link the program and your derivative works with the
# separately licensed software that they have included with MySQL.
#
# This program is distributed in the hope that it will be useful,
# but WITHOUT ANY WARRANTY; without even the implied warranty of
# MERCHANTABILITY or FITNESS FOR A PARTICULAR PURPOSE.  See the
# GNU General Public License, version 2.0, for more details.
#
# You should have received a copy of the GNU General Public License
# along with this program; if not, write to the Free Software
# Foundation, Inc., 51 Franklin St, Fifth Floor, Boston, MA 02110-1301  USA

MESSAGE(STATUS "Running cmake version ${CMAKE_VERSION}")

IF(WIN32)
  # Load policies. This is needed in order to parse the wmic version check.
  CMAKE_MINIMUM_REQUIRED(VERSION 3.5.1)
  EXECUTE_PROCESS(COMMAND wmic os get version
    OUTPUT_VARIABLE NT_RELEASE_VERSION
    OUTPUT_STRIP_TRAILING_WHITESPACE
    RESULT_VARIABLE WMIC_RESULT
    )
  IF(WMIC_RESULT EQUAL 0)
    STRING(REPLACE "\r" "" NT_RELEASE_VERSION "${NT_RELEASE_VERSION}")
    STRING(REPLACE "\n" "" NT_RELEASE_VERSION "${NT_RELEASE_VERSION}")
    STRING(REGEX MATCH "Version[ ]+([0-9\.]+)" V_NUM "${NT_RELEASE_VERSION}")
    MESSAGE(STATUS "NT_RELEASE_VERSION is ${NT_RELEASE_VERSION}")
    IF(CMAKE_MATCH_1)
      IF(CMAKE_MATCH_1 VERSION_LESS "10")
        MESSAGE(FATAL_ERROR
          "Need at least Windows Server 2016, or Windows 10, to build")
      ENDIF()
    ENDIF()
  ENDIF()
  IF(CMAKE_GENERATOR MATCHES "Visual Studio" AND CMAKE_GENERATOR MATCHES "2019")
    IF(CMAKE_VERSION MATCHES "MSVC")
      # It is the bundled version, ignore version check,
      # (although this seems to be buggy too).
    ELSE()
      # Bug in msbuild, install the latest in the 3.15 series as a workaround.
      # https://gitlab.kitware.com/cmake/cmake/issues/19303
      # custom commands are re-built every time
      CMAKE_MINIMUM_REQUIRED(VERSION 3.15.3)
    ENDIF()
  ENDIF()
ELSEIF(APPLE)
  # Version 3.12.4 is needed because the new build system of Xcode is not
  # supported by cmake. 3.12.4 will force using the legacy build system.
  # Version 3.9.2 is needed because INCLUDE_DIRECTORIES(SYSTEM ...) wasn't
  # handled properly by the cmake Xcode generator.
  # NOTE:
  # cmake >= 3.19 will use the new build system by default for Xcode >= 12.x
  IF(CMAKE_GENERATOR STREQUAL "Xcode")
    SET(APPLE_XCODE 1)
    CMAKE_MINIMUM_REQUIRED(VERSION 3.12.4)
  ELSE()
    CMAKE_MINIMUM_REQUIRED(VERSION 3.9.2)
  ENDIF()
  # If this is macOS 11, we need cmake 3.18
  # System libraries like
  #    /usr/lib/libresolv.dylib
  # are no longer present in the file system.
  # cmake >= 3.18 will look for .tbd files in the SDK instead
  # So we end up linking with:
  #    /Applications/Xcode.app/.../usr/lib/libresolv.tbd
  # We must postpone the version test until we have called 'uname -r' below.
ELSEIF(UNIX)
  # This is currently minimum version on all supported platforms.
  IF(CMAKE_VERSION VERSION_LESS 3.5.1)
    # Default cmake is 2.8.12.2 on RedHat
    IF(EXISTS "/etc/redhat-release")
      MESSAGE(WARNING "Please use cmake3 rather than cmake on this platform")
      FIND_PROGRAM(MY_CMAKE3 cmake3 /bin /usr/bin /usr/local/bin)
      IF(MY_CMAKE3)
        MESSAGE(STATUS "Found ${MY_CMAKE3}")
      ELSE()
        MESSAGE(STATUS "Please install cmake3 (yum install cmake3)")
      ENDIF()
    ELSE()
      # On SunOS /opt/csw/bin/cmake is (most likely) too old.
      FIND_PROGRAM(MY_UNAME uname /bin /usr/bin /usr/local/bin /sbin)
      IF(MY_UNAME)
        EXEC_PROGRAM(uname ARGS -s OUTPUT_VARIABLE MY_HOST_SYSTEM_NAME)
        IF(MY_HOST_SYSTEM_NAME MATCHES "SunOS")
          FIND_PROGRAM(MY_CMAKE cmake /usr/bin
            NO_CMAKE_ENVIRONMENT_PATH
            NO_SYSTEM_ENVIRONMENT_PATH
            )
          IF(MY_CMAKE)
            MESSAGE(STATUS "Found ${MY_CMAKE}")
            EXEC_PROGRAM(${MY_CMAKE} ARGS --version)
          ELSE()
            MESSAGE(STATUS "Please install /usr/bin/cmake ")
          ENDIF()
        ENDIF()
      ENDIF()
    ENDIF()
  ENDIF()
ENDIF()

# CMake 3.5 is needed for TARGET_SOURCES(... $<TARGET_OBJECTS:${LIB}_objlib>)
CMAKE_MINIMUM_REQUIRED(VERSION 3.5.1)

# Will set GIT_EXECUTABLE and GIT_FOUND
FIND_PACKAGE(Git)

SET(CMAKE_MODULE_PATH ${CMAKE_MODULE_PATH} ${CMAKE_SOURCE_DIR}/cmake)

# First, decide about build type (debug or release)
# If cmake is invoked with -DCMAKE_BUILD_TYPE, 
# respect user wishes and do not (re)define CMAKE_BUILD_TYPE. If WITH_DEBUG
# is given, set CMAKE_BUILD_TYPE = Debug. Otherwise, use Relwithdebinfo.

IF(DEFINED CMAKE_BUILD_TYPE)
  SET(HAVE_CMAKE_BUILD_TYPE TRUE)
ENDIF()

OPTION(WITH_DEBUG "Use dbug/safemutex" OFF)
OPTION(CHECK_ERRMSG_FORMAT "Check printf format for English error messages" OFF)

# Use a default manufacturer if no manufacturer was identified.
SET(MANUFACTURER_DOCSTRING
  "Set the entity that appears as the manufacturer of packages that support a manufacturer field.")
IF(NOT DEFINED MANUFACTURER) 
  SET(MANUFACTURER "Built from Source" CACHE  STRING ${MANUFACTURER_DOCSTRING})
  MARK_AS_ADVANCED(MANUFACTURER)
ENDIF()


# MAX_INDEXES - Set the maximum number of indexes per table, default 64U
IF (NOT MAX_INDEXES)
  SET(MAX_INDEXES 64U)
ELSEIF(MAX_INDEXES MATCHES "^[0-9]+[Uu]?$")
  # MAX_INDEXES should be unsigned, so add the U suffix if it's missing.
  STRING(REGEX REPLACE "^([0-9]+).*$" "\\1U" MAX_INDEXES "${MAX_INDEXES}")
  MESSAGE(STATUS "Configuring with MAX_INDEXES = ${MAX_INDEXES}")
ELSE()
  MESSAGE(FATAL_ERROR "MAX_INDEXES should be an unsigned integer.")
ENDIF(NOT MAX_INDEXES)

IF(MAX_INDEXES GREATER 255)
  MESSAGE(FATAL_ERROR "MAX_INDEXES values greater than 255 is not supported!")
ELSEIF(MAX_INDEXES LESS 64)
  # Per documentation, ignore values less than 64 and use the default instead.
  MESSAGE(WARNING "MAX_INDEXES option ignored because it is less than 64.")
  SET(MAX_INDEXES 64U)
ENDIF()

# We choose to provide WITH_DEBUG as alias to standard CMAKE_BUILD_TYPE=Debug
# which turns out to be not trivial, as this involves synchronization 
# between CMAKE_BUILD_TYPE and WITH_DEBUG. Besides, we have to deal with cases
# where WITH_DEBUG is  reset from ON to OFF  and here we need to reset 
# CMAKE_BUILD_TYPE to either none or default RelWithDebInfo

SET(BUILDTYPE_DOCSTRING
 "Choose the type of build, options are: None(CMAKE_CXX_FLAGS or
 CMAKE_C_FLAGS used) Debug Release RelWithDebInfo MinSizeRel")

IF(WITH_DEBUG)
  SET(CMAKE_BUILD_TYPE "Debug" CACHE STRING ${BUILDTYPE_DOCSTRING} FORCE)
  SET(OLD_WITH_DEBUG 1 CACHE INTERNAL "" FORCE)
ELSEIF(NOT HAVE_CMAKE_BUILD_TYPE OR OLD_WITH_DEBUG)
  IF(CMAKE_BUILD_TYPE MATCHES "Debug" OR NOT HAVE_CMAKE_BUILD_TYPE)
    SET(CMAKE_BUILD_TYPE "RelWithDebInfo" CACHE STRING 
       ${BUILDTYPE_DOCSTRING} FORCE)
  ENDIF()
  SET(OLD_WITH_DEBUG 0 CACHE INTERNAL "" FORCE)
ENDIF()

STRING(TOUPPER "${CMAKE_BUILD_TYPE}" CMAKE_BUILD_TYPE_UPPER)

IF(CMAKE_GENERATOR MATCHES "Visual Studio [1-9][0-9].*" AND
   CMAKE_GENERATOR_TOOLSET STREQUAL "")
  # Switch to 64 bit toolset on Windows (32 bit is default).
  # This is recommended as the 32 bit linker will run into address space issues
  # and not exit for long time.
  SET(CMAKE_GENERATOR_TOOLSET "host=x64")
ENDIF()

# On Linux el6/el7 the default gcc is too old, see if devtoolset is installed.
# Same with SLES 12, look for gcc 7 there.
# We need to look for gcc before calling PROJECT below.
OPTION(FORCE_UNSUPPORTED_COMPILER "Disable compiler version checks" OFF)
MARK_AS_ADVANCED(WITHOUT_SERVER FORCE_UNSUPPORTED_COMPILER)

# Use 'uname -r' and 'rpm -qf /' to figure out host system.
# For Docker images we cannot trust uname, so use rpm instead.
IF(UNIX)
  FIND_PROGRAM(MY_UNAME uname /bin /usr/bin /usr/local/bin /sbin)
  IF(MY_UNAME)
    EXECUTE_PROCESS(COMMAND ${MY_UNAME} -s
      OUTPUT_VARIABLE MY_HOST_SYSTEM_NAME
      OUTPUT_STRIP_TRAILING_WHITESPACE
      RESULT_VARIABLE MY_UNAME_RESULT
      )
    EXECUTE_PROCESS(COMMAND ${MY_UNAME} -m
      OUTPUT_VARIABLE MY_HOST_MACHINE_NAME
      OUTPUT_STRIP_TRAILING_WHITESPACE
      RESULT_VARIABLE MY_UNAME_MACHINE_RESULT
      )
    EXEC_PROGRAM(${MY_UNAME} ARGS -r OUTPUT_VARIABLE MY_HOST_SYSTEM_VERSION)
  ENDIF()
  FIND_PROGRAM(MY_DPKG_BUILDFLAGS dpkg-buildflags /bin /usr/bin)
  FIND_PROGRAM(MY_RPM rpm /bin /usr/bin)
  IF(MY_RPM)
    EXECUTE_PROCESS(COMMAND ${MY_RPM} -qf /
      OUTPUT_VARIABLE MY_HOST_FILESYSTEM_NAME
      OUTPUT_STRIP_TRAILING_WHITESPACE
      RESULT_VARIABLE MY_RPM_RESULT
      )
  ENDIF()
ENDIF()

# See comments above, about CMAKE_MINIMUM_REQUIRED VERSION and macOS 11.
IF(APPLE)
  IF(MY_HOST_SYSTEM_VERSION VERSION_GREATER_EQUAL 20)
    CMAKE_MINIMUM_REQUIRED(VERSION 3.18)
  ENDIF()
ENDIF()

# Add all policies *after* CMAKE_MINIMUM_REQUIRED
# Repeating CMAKE_MINIMUM_REQUIRED here will load defaults for 3.5.1
CMAKE_MINIMUM_REQUIRED(VERSION 3.5.1)
INCLUDE(cmake_policies NO_POLICY_SCOPE)

MACRO(STRING_APPEND STRING_VAR INPUT)
  SET(${STRING_VAR} "${${STRING_VAR}}${INPUT}")
ENDMACRO()

MACRO(STRING_PREPEND STRING_VAR INPUT)
  SET(${STRING_VAR} "${INPUT}${${STRING_VAR}}")
ENDMACRO()

IF(MY_HOST_SYSTEM_NAME MATCHES "SunOS")
  SET(SOLARIS 1)
ENDIF()

IF(MY_HOST_SYSTEM_NAME MATCHES "Linux")
  # Trust 'rpm -qf /' rather than 'uname -s'
  STRING(REGEX MATCH "\\.el([6789])\\." MATCH_FSYS "${MY_HOST_FILESYSTEM_NAME}")

  # Set LINUX_RHEL6, LINUX_RHEL7, LINUX_RHEL8 or LINUX_RHEL9
  IF(CMAKE_MATCH_1)
    SET(LINUX_RHEL 1)
    SET(LINUX_RHEL${CMAKE_MATCH_1} 1)
  ENDIF()
ENDIF()

IF(NOT LINUX_RHEL AND MY_HOST_SYSTEM_NAME MATCHES "Linux")
  IF(EXISTS "/etc/os-release")
    FILE(READ "/etc/os-release" MY_OS_RELEASE)
    IF(MY_OS_RELEASE MATCHES "Debian")
      SET(LINUX_DEBIAN 1)
    ELSEIF(MY_OS_RELEASE MATCHES "Ubuntu")
      SET(LINUX_UBUNTU 1)
      IF(MY_OS_RELEASE MATCHES "16.04")
        SET(LINUX_UBUNTU_16_04 1)
      ELSEIF(MY_OS_RELEASE MATCHES "18.04")
        SET(LINUX_UBUNTU_18_04 1)
      ENDIF()
      # /etc/os-release contains a line like
      # VERSION_ID="20.04"
      # Match the numeric value, including the dot, ignore the rest:
      STRING(REGEX MATCH
        "VERSION_ID=\"([0-9\\.]+).*" UNUSED ${MY_OS_RELEASE})
      IF(CMAKE_MATCH_1)
        SET(LINUX_UBUNTU_VERSION_ID ${CMAKE_MATCH_1})
      ENDIF()
    ENDIF()
  ENDIF()
ENDIF()

IF(EXISTS "/etc/SuSE-release")
  SET(LINUX_SUSE 1)
ENDIF()

IF(LINUX_SUSE)
  FILE(READ "/etc/SuSE-release" MY_OS_RELEASE)
  IF(MY_OS_RELEASE MATCHES "SUSE Linux Enterprise Server 12")
    SET(LINUX_SUSE_12 1)
  ELSEIF(MY_OS_RELEASE MATCHES "SUSE Linux Enterprise Server 15" OR
      MY_OS_RELEASE MATCHES "openSUSE .* 15")
    SET(LINUX_SUSE_15 1)
  ELSE()
    MESSAGE(WARNING "Unknown SUSE version.")
  ENDIF()
ENDIF()

# In case we pick up values form the CACHE or from the command line.
# See invokation of ADD_LINUX_RPM_FLAGS below.
SET(INITIAL_CMAKE_C_FLAGS)
SET(INITIAL_CMAKE_CXX_FLAGS)
IF(DEFINED CMAKE_C_FLAGS)
  SET(INITIAL_CMAKE_C_FLAGS ${CMAKE_C_FLAGS})
ENDIF()
IF(DEFINED CMAKE_CXX_FLAGS)
  SET(INITIAL_CMAKE_CXX_FLAGS ${CMAKE_CXX_FLAGS})
ENDIF()

IF(CMAKE_HOST_UNIX AND NOT FORCE_UNSUPPORTED_COMPILER
    AND NOT CMAKE_C_COMPILER AND NOT CMAKE_CXX_COMPILER)
  # Cannot INCLUDE(CMakeDetermineSystem) prior to PROJECT initialization below.
  SET (ENV_CC "$ENV{CC}")
  SET (ENV_CXX "$ENV{CXX}")
  IF (ENV_CC STREQUAL "" AND ENV_CXX STREQUAL "")
    IF(LINUX_RHEL)
      MESSAGE(STATUS "This is ${MATCH_FSYS} as found from 'rpm -qf /'")
    ENDIF()
    IF(LINUX_RHEL AND NOT LINUX_RHEL9)
      MESSAGE(STATUS "Looking for a devtoolset compiler")
      IF(LINUX_RHEL6)
        SET(ALTERNATIVE_PATHS "/opt/rh/devtoolset-8")
      ELSEIF(LINUX_RHEL7)
        # gcc11 not available yet
        IF(MY_HOST_MACHINE_NAME MATCHES "aarch64")
          SET(ALTERNATIVE_PATHS "/opt/rh/devtoolset-10")
        ELSE()
          SET(ALTERNATIVE_PATHS "/opt/rh/devtoolset-11")
        ENDIF()
      ELSEIF(LINUX_RHEL8)
        SET(ALTERNATIVE_PATHS "/opt/rh/gcc-toolset-11")
      ENDIF()

      FOREACH(OPT_PATH ${ALTERNATIVE_PATHS})
        FIND_PROGRAM(ALTERNATIVE_GCC gcc
          NO_DEFAULT_PATH
          PATHS "${OPT_PATH}/root/usr/bin")
        FIND_PROGRAM(ALTERNATIVE_GPP g++
          NO_DEFAULT_PATH
          PATHS "${OPT_PATH}/root/usr/bin")
        FIND_PROGRAM(ALTERNATIVE_LD ld
          NO_DEFAULT_PATH
          PATHS "${OPT_PATH}/root/usr/bin")
        FIND_PROGRAM(ALTERNATIVE_AR ar
          NO_DEFAULT_PATH
          PATHS "${OPT_PATH}/root/usr/bin")
        FIND_PROGRAM(ALTERNATIVE_RANLIB ranlib
          NO_DEFAULT_PATH
          PATHS "${OPT_PATH}/root/usr/bin")
        FIND_PROGRAM(ALTERNATIVE_ENABLE enable
          NO_DEFAULT_PATH
          PATHS "${OPT_PATH}")
      ENDFOREACH()
      # A missing ALTERNATIVE_LD may generate bad executables.
      IF(ALTERNATIVE_GCC AND ALTERNATIVE_GPP AND ALTERNATIVE_LD)
        # Set correct search path for executables, libraries, and data files.
        GET_FILENAME_COMPONENT(GCC_B_PREFIX ${ALTERNATIVE_GCC} DIRECTORY)
        STRING_PREPEND(CMAKE_C_FLAGS "-B${GCC_B_PREFIX} ")
        GET_FILENAME_COMPONENT(GPP_B_PREFIX ${ALTERNATIVE_GPP} DIRECTORY)
        STRING_PREPEND(CMAKE_CXX_FLAGS "-B${GPP_B_PREFIX} ")

        SET(CMAKE_C_COMPILER ${ALTERNATIVE_GCC})
        SET(CMAKE_CXX_COMPILER ${ALTERNATIVE_GPP})
        SET(CMAKE_LINKER ${ALTERNATIVE_LD})
        SET(CMAKE_LINKER ${ALTERNATIVE_LD} CACHE PATH "Alternative ld")
        IF(ALTERNATIVE_AR)
          SET(CMAKE_AR ${ALTERNATIVE_AR})
          SET(CMAKE_AR ${ALTERNATIVE_AR} CACHE PATH "Alternative ar")
        ENDIF()
        IF(ALTERNATIVE_RANLIB)
          SET(CMAKE_RANLIB ${ALTERNATIVE_RANLIB})
          SET(CMAKE_RANLIB ${ALTERNATIVE_RANLIB} CACHE PATH "Alternative ranlib")
        ENDIF()
        MESSAGE(STATUS "Using ${ALTERNATIVE_GCC}")
        MESSAGE(STATUS "Using ${ALTERNATIVE_GPP}")
      ELSE()
        IF(LINUX_RHEL6)
          SET(DEV_PACKAGES
            "devtoolset-8-gcc devtoolset-8-gcc-c++ devtoolset-8-binutils")
        ELSEIF(LINUX_RHEL7)
          IF(MY_HOST_MACHINE_NAME MATCHES "aarch64")
            SET(DEV_PACKAGES
              "devtoolset-10-gcc devtoolset-10-gcc-c++ devtoolset-10-binutils")
          ELSE()
            SET(DEV_PACKAGES
              "devtoolset-11-gcc devtoolset-11-gcc-c++ devtoolset-11-binutils")
          ENDIF()
        ELSEIF(LINUX_RHEL8)
          SET(DEV_PACKAGES
            "gcc-toolset-11-gcc gcc-toolset-11-gcc-c++ gcc-toolset-11-binutils")
        ENDIF()
        MESSAGE(WARNING
          "Could not find devtoolset compiler/linker in ${ALTERNATIVE_PATHS}")
        MESSAGE(WARNING "You need to install the required packages:\n"
          " yum install ${DEV_PACKAGES}\n")
        MESSAGE(FATAL_ERROR
          "Or you can set CMAKE_C_COMPILER and CMAKE_CXX_COMPILER explicitly.")
      ENDIF()

    ELSEIF(LINUX_UBUNTU_18_04)
      MESSAGE(STATUS "Looking for gcc-8 on Ubuntu 18.04")
      FIND_PROGRAM(ALTERNATIVE_GCC gcc-8
        NO_DEFAULT_PATH
        PATHS "/usr/bin")
      FIND_PROGRAM(ALTERNATIVE_GPP g++-8
        NO_DEFAULT_PATH
        PATHS "/usr/bin")
      FIND_PROGRAM(GCC_AR_EXECUTABLE gcc-ar-8
        NO_DEFAULT_PATH
        PATHS "/usr/bin")
      FIND_PROGRAM(GCC_RANLIB_EXECUTABLE gcc-ranlib-8
        NO_DEFAULT_PATH
        PATHS "/usr/bin")
      IF(GCC_AR_EXECUTABLE)
        SET(CMAKE_AR ${GCC_AR_EXECUTABLE})
        SET(CMAKE_AR ${GCC_AR_EXECUTABLE} CACHE PATH "Alternative ar")
      ENDIF()
      IF(GCC_RANLIB_EXECUTABLE)
        SET(CMAKE_RANLIB ${GCC_RANLIB_EXECUTABLE})
        SET(CMAKE_RANLIB ${GCC_RANLIB_EXECUTABLE} CACHE PATH "Alternative ranlib")
      ENDIF()
      IF (ALTERNATIVE_GCC AND ALTERNATIVE_GPP)
        SET(CMAKE_C_COMPILER ${ALTERNATIVE_GCC})
        SET(CMAKE_CXX_COMPILER ${ALTERNATIVE_GPP})
        MESSAGE(STATUS "Using ${ALTERNATIVE_GCC}")
        MESSAGE(STATUS "Using ${ALTERNATIVE_GPP}")
      ELSE()
        MESSAGE(WARNING "Could not find gcc-8")
        MESSAGE(FATAL_ERROR
          "Please do 'apt install gcc-8 g++-8'\n"
          "or set CMAKE_C_COMPILER and CMAKE_CXX_COMPILER explicitly.")
      ENDIF()

    ELSEIF(LINUX_SUSE_12 OR LINUX_SUSE_15)
      MESSAGE(STATUS "We need to look for a newer GCC on SUSE Linux.")
      IF(LINUX_SUSE_12)
        FIND_PROGRAM(ALTERNATIVE_GCC gcc-10
          NO_DEFAULT_PATH
          PATHS "/usr/bin")
        FIND_PROGRAM(ALTERNATIVE_GPP g++-10
          NO_DEFAULT_PATH
          PATHS "/usr/bin")
        FIND_PROGRAM(GCC_AR_EXECUTABLE gcc-ar-10
          NO_DEFAULT_PATH
          PATHS "/usr/bin")
        FIND_PROGRAM(GCC_RANLIB_EXECUTABLE gcc-ranlib-10
          NO_DEFAULT_PATH
          PATHS "/usr/bin")
      ELSEIF(LINUX_SUSE_15)
        FIND_PROGRAM(ALTERNATIVE_GCC gcc-9
          NO_DEFAULT_PATH
          PATHS "/usr/bin")
        FIND_PROGRAM(ALTERNATIVE_GPP g++-9
          NO_DEFAULT_PATH
          PATHS "/usr/bin")
        FIND_PROGRAM(GCC_AR_EXECUTABLE gcc-ar-9
          NO_DEFAULT_PATH
          PATHS "/usr/bin")
        FIND_PROGRAM(GCC_RANLIB_EXECUTABLE gcc-ranlib-9
          NO_DEFAULT_PATH
          PATHS "/usr/bin")
      ENDIF()
      IF(GCC_AR_EXECUTABLE)
        SET(CMAKE_AR ${GCC_AR_EXECUTABLE})
        SET(CMAKE_AR ${GCC_AR_EXECUTABLE} CACHE PATH "Alternative ar")
      ENDIF()
      IF(GCC_RANLIB_EXECUTABLE)
        SET(CMAKE_RANLIB ${GCC_RANLIB_EXECUTABLE})
        SET(CMAKE_RANLIB ${GCC_RANLIB_EXECUTABLE} CACHE PATH "Alternative ranlib")
      ENDIF()
      IF (ALTERNATIVE_GCC AND ALTERNATIVE_GPP)
        SET(CMAKE_C_COMPILER ${ALTERNATIVE_GCC})
        SET(CMAKE_CXX_COMPILER ${ALTERNATIVE_GPP})
        MESSAGE(STATUS "Using ${ALTERNATIVE_GCC}")
        MESSAGE(STATUS "Using ${ALTERNATIVE_GPP}")
        # Use the new ABI so that std::string can be used with allocators
        # that are not default-constructible (e.g. Memroot_allocator)
        IF(LINUX_SUSE_12)
          ADD_DEFINITIONS(-D_GLIBCXX_USE_CXX11_ABI=1)
        ENDIF()
      ELSE()
        MESSAGE(WARNING "Could not find newer gcc.")
        IF(LINUX_SUSE_12)
          MESSAGE(FATAL_ERROR "Please do zypper install gcc10 gcc10-c++\n"
            "or set CMAKE_C_COMPILER and CMAKE_CXX_COMPILER explicitly.")
        ELSE()
          MESSAGE(FATAL_ERROR "Please do zypper install gcc9 gcc9-c++\n"
            "or set CMAKE_C_COMPILER and CMAKE_CXX_COMPILER explicitly.")
        ENDIF()
      ENDIF()
    ELSEIF(SOLARIS)
      MESSAGE(STATUS "Looking for GCC 10 on Solaris.")
      FIND_PROGRAM(ALTERNATIVE_GCC gcc
        NO_DEFAULT_PATH
        PATHS "/usr/gcc/10/bin")
      FIND_PROGRAM(ALTERNATIVE_GPP g++
        NO_DEFAULT_PATH
        PATHS "/usr/gcc/10/bin")
      IF (ALTERNATIVE_GCC AND ALTERNATIVE_GPP)
        SET(CMAKE_C_COMPILER ${ALTERNATIVE_GCC})
        SET(CMAKE_CXX_COMPILER ${ALTERNATIVE_GPP})
        MESSAGE(STATUS "Using ${ALTERNATIVE_GCC}")
        MESSAGE(STATUS "Using ${ALTERNATIVE_GPP}")
      ELSE()
        MESSAGE(WARNING "Could not find /usr/gcc/10/bin/gcc")
      ENDIF()
    ENDIF()
  ENDIF()
ENDIF()

# Optionally set project name, e.g.
# foo.xcodeproj (mac) or foo.sln (windows)
SET(MYSQL_PROJECT_NAME_DOCSTRING "MySQL project name")
IF(DEFINED MYSQL_PROJECT_NAME)
  SET(MYSQL_PROJECT_NAME ${MYSQL_PROJECT_NAME} CACHE STRING
      ${MYSQL_PROJECT_NAME_DOCSTRING} FORCE)
ELSE()
  SET(MYSQL_PROJECT_NAME "MySQL" CACHE STRING
      ${MYSQL_PROJECT_NAME_DOCSTRING} FORCE)
  MARK_AS_ADVANCED(MYSQL_PROJECT_NAME)
ENDIF()

# Remember if WITH_NDBCLUSTER was specified by user
IF(DEFINED WITH_NDBCLUSTER)
  SET(HAVE_WITH_NDBCLUSTER 1)
ENDIF()
OPTION(WITH_NDBCLUSTER "Build MySQL Cluster" OFF)
OPTION(WITH_NDBCLUSTER_STORAGE_ENGINE
  "Legacy and deprecated alias for WITH_NDBCLUSTER" OFF)
OPTION(WITH_PLUGIN_NDBCLUSTER
  "Legacy and deprecated alias for WITH_NDBCLUSTER" OFF)
MARK_AS_ADVANCED(WITH_NDBCLUSTER_STORAGE_ENGINE WITH_PLUGIN_NDBCLUSTER)
IF(NOT HAVE_WITH_NDBCLUSTER)
  # Unless user has used WITH_NDBCLUSTER also look at
  # some of the legacy variables
  IF(WITH_PLUGIN_NDBCLUSTER)
    MESSAGE(WARNING "WITH_PLUGIN_NDBCLUSTER is deprecated and will be "
      "removed in a future release. Please use WITH_NDBCLUSTER instead.")
    SET(WITH_NDBCLUSTER ON)
  ENDIF()
  IF(WITH_NDBCLUSTER_STORAGE_ENGINE)
    MESSAGE(WARNING "WITH_NDBCLUSTER_STORAGE_ENGINE is deprecated and "
      "will be removed in a future release. Please use WITH_NDBCLUSTER "
      "instead.")
    SET(WITH_NDBCLUSTER ON)
  ENDIF()
ENDIF()
IF(WITH_NDBCLUSTER)
  MESSAGE(STATUS "Building MySQL Cluster")
ENDIF()

MESSAGE(STATUS "CMAKE_MODULE_PATH is ${CMAKE_MODULE_PATH}")
INCLUDE(mysql_version)
PROJECT(${MYSQL_PROJECT_NAME}
  VERSION ${MAJOR_VERSION}.${MINOR_VERSION}.${PATCH_VERSION})

GET_FILENAME_COMPONENT(REALPATH_CMAKE_SOURCE_DIR ${CMAKE_SOURCE_DIR} REALPATH)
GET_FILENAME_COMPONENT(REALPATH_CMAKE_BINARY_DIR ${CMAKE_BINARY_DIR} REALPATH)

MESSAGE(STATUS "Source directory ${REALPATH_CMAKE_SOURCE_DIR}")
MESSAGE(STATUS "Binary directory ${REALPATH_CMAKE_BINARY_DIR}")

# IN PB2 we have a few configurations which are built in-source (e.g. doxygen).
IF(DEFINED ENV{PB2WORKDIR})
  OPTION(FORCE_INSOURCE_BUILD "Allow in-source build" ON)
ELSE()
  OPTION(FORCE_INSOURCE_BUILD "Allow in-source build" OFF)
ENDIF()

# https://gitlab.kitware.com/cmake/community/wikis/FAQ
# cmake-does-not-generate-a-make-distclean-target-why
# Why disallow in-source build?
# Basically because 'make clean' or 'make distclean' do not work.
# So if you do a 'git pull' you may end up with a developer sandbox
# that no longer works as expected (CMakeCache.txt and other
# generated/configured files may contain data which is no longer valid)
IF(${REALPATH_CMAKE_SOURCE_DIR} STREQUAL ${REALPATH_CMAKE_BINARY_DIR})
  IF(FORCE_INSOURCE_BUILD)
    MESSAGE(WARNING "This is an in-source build")
  ELSE()
    MESSAGE(FATAL_ERROR
      "Please do not build in-source. "
      "Out-of source builds are highly recommended: "
      "you can have multiple builds for the same source, "
      "and there is an easy way to do cleanup, "
      "simply remove the build directory "
      "(note that 'make clean' or 'make distclean' does *not* work) "
      "\nYou *can* force in-source build by invoking cmake with -DFORCE_INSOURCE_BUILD=1")
  ENDIF()
ENDIF()

IF(WIN32)
  STRING(LENGTH "${REALPATH_CMAKE_BINARY_DIR}" CMAKE_BINARY_DIR_LENGTH)
  IF(CMAKE_BINARY_DIR_LENGTH LESS_EQUAL 3)
    MESSAGE(FATAL_ERROR
      "It seems your build directory ${CMAKE_BINARY_DIR} is a filesystem root, "
      "this is not supported. Please build in a subdirectory.")
  ENDIF()
ENDIF()

MACRO(REPORT_CXX_FLAGS)
  MESSAGE(STATUS "CMAKE_C_FLAGS: ${CMAKE_C_FLAGS}")
  FOREACH(BUILD_TYPE "" _DEBUG _RELWITHDEBINFO _RELEASE _MINSIZEREL)
    SET(flag "CMAKE_CXX_FLAGS${BUILD_TYPE}")
    MESSAGE(STATUS "${flag}: ${${flag}}")
  ENDFOREACH()
ENDMACRO()

# Write content to file, using CONFIGURE_FILE
# The advantage compared to FILE(WRITE) is that timestamp
# does not change if file already has the same content
SET(MYSQL_CMAKE_SCRIPT_DIR "${CMAKE_SOURCE_DIR}/cmake")
MACRO(CONFIGURE_FILE_CONTENT content file)
  SET(CMAKE_CONFIGURABLE_FILE_CONTENT
    "${content}\n")
  CONFIGURE_FILE(
    ${MYSQL_CMAKE_SCRIPT_DIR}/configurable_file_content.in
    ${file}
    @ONLY)
ENDMACRO()

SET(BUILD_IS_SINGLE_CONFIG TRUE)
MESSAGE(STATUS "CMAKE_GENERATOR: ${CMAKE_GENERATOR}")
IF(CMAKE_GENERATOR MATCHES "Visual Studio" OR CMAKE_GENERATOR STREQUAL "Xcode")
  SET(BUILD_IS_SINGLE_CONFIG FALSE)
ENDIF()

IF(CMAKE_CXX_COMPILER_ID MATCHES "Clang")
  SET(MY_COMPILER_IS_CLANG 1)
ELSEIF(CMAKE_CXX_COMPILER_ID MATCHES "GNU")
  SET(MY_COMPILER_IS_GNU 1)
  IF(CMAKE_CXX_COMPILER_VERSION VERSION_LESS 9 AND
      NOT CMAKE_CXX_COMPILER_VERSION VERSION_LESS 8)
    SET(MY_COMPILER_IS_GNU_8 1)
  ENDIF()
ELSEIF(CMAKE_CXX_COMPILER_ID MATCHES "SunPro")
  SET(MY_COMPILER_IS_SUNPRO 1)
ENDIF()

IF(MY_COMPILER_IS_CLANG OR MY_COMPILER_IS_GNU)
  SET(MY_COMPILER_IS_GNU_OR_CLANG 1)
ENDIF()

# Maintainer mode is default on only for debug builds using GCC/G++
IF(CMAKE_BUILD_TYPE_UPPER STREQUAL "DEBUG" OR WITH_DEBUG)
  IF(MY_COMPILER_IS_GNU)
    SET(MYSQL_MAINTAINER_MODE ON CACHE BOOL
        "MySQL maintainer-specific development environment")
  ENDIF()
ENDIF()

OPTION(WITH_DEFAULT_COMPILER_OPTIONS
  "Use flags from cmake/build_configurations/compiler_options.cmake"
  ON)
IF(BUILD_CONFIG)
  INCLUDE(
  ${CMAKE_SOURCE_DIR}/cmake/build_configurations/${BUILD_CONFIG}.cmake)
ENDIF()

OPTION(INSTALL_STATIC_LIBRARIES "Install static libraries" ON)

#cmake on 64bit windows/mac/solaris doesn't set CMAKE_SYSTEM_PROCESSOR correctly
SET(MYSQL_MACHINE_TYPE ${CMAKE_SYSTEM_PROCESSOR})

SET(KNOWN_64BIT_ARCHITECTURES
  arm64
  aarch64
  ppc64
  ppc64le
  s390x
  x86_64
)

# Include the platform-specific file. To allow exceptions, this code
# looks for files in order of how specific they are. If there is, for
# example, a generic Linux.cmake and a version-specific
# Linux-2.6.28-11-generic, it will pick Linux-2.6.28-11-generic and
# include it. It is then up to the file writer to include the generic
# version if necessary.
FOREACH(_base
    ${CMAKE_SYSTEM_NAME}-${CMAKE_SYSTEM_VERSION}-${CMAKE_SYSTEM_PROCESSOR}
    ${CMAKE_SYSTEM_NAME}-${CMAKE_SYSTEM_VERSION}
    ${CMAKE_SYSTEM_NAME})
  SET(_file ${CMAKE_SOURCE_DIR}/cmake/os/${_base}.cmake)
  IF(EXISTS ${_file})
    INCLUDE(${_file})
    BREAK()
  ENDIF()
ENDFOREACH()


IF(UNIX)
  OPTION(WITH_INNODB_MEMCACHED "" OFF)
  OPTION(ENABLE_MEMCACHED_SASL "Enable SASL on InnoDB Memcached" OFF)
  OPTION(ENABLE_MEMCACHED_SASL_PWDB "Enable SASL on InnoDB Memcached" OFF)
ELSE()
  OPTION(WITH_INNODB_MEMCACHED "" OFF)
ENDIF()
 
# Following autotools tradition, add preprocessor definitions
# specified in environment variable CPPFLAGS
IF(DEFINED ENV{CPPFLAGS})
  ADD_DEFINITIONS($ENV{CPPFLAGS})
ENDIF()

INCLUDE(CheckTypeSize)
CHECK_TYPE_SIZE("void *" SIZEOF_VOIDP)
MESSAGE(STATUS "SIZEOF_VOIDP ${SIZEOF_VOIDP}")
# On some platforms, cmake may think that CMAKE_SIZEOF_VOID_P == 4
# even if we have configured for 64bit build....
SET(CMAKE_SIZEOF_VOID_P ${SIZEOF_VOIDP})

INCLUDE(compile_flags)
INCLUDE(install_layout)

# Add RPM or DEB platform flags for STANDALONE build.
# Not for DEBUG builds, since both platforms use -O2 and _FORTIFY_SOURCE.
# Not for Release or MinSizeRel, it will inflate binary sizes.
IF(LINUX_STANDALONE AND (LINUX_DEB_PLATFORM OR LINUX_RPM_PLATFORM))
  IF(CMAKE_BUILD_TYPE_UPPER STREQUAL "DEBUG" OR WITH_DEBUG)
    SET(WITH_PACKAGE_FLAGS_DEFAULT OFF)
  ELSEIF(CMAKE_BUILD_TYPE_UPPER STREQUAL "RELWITHDEBINFO")
    SET(WITH_PACKAGE_FLAGS_DEFAULT ON)
  ELSE()
    SET(WITH_PACKAGE_FLAGS_DEFAULT OFF)
  ENDIF()
  OPTION(WITH_PACKAGE_FLAGS
    "Use DEB/RPM compiler flags" ${WITH_PACKAGE_FLAGS_DEFAULT})
ENDIF()

# Do not set package specific flags if language flags already provided
# in environment or on command line.
# And only for gcc (not clang).
IF(MY_COMPILER_IS_GNU AND WITH_PACKAGE_FLAGS AND
    NOT INITIAL_CMAKE_C_FLAGS AND NOT INITIAL_CMAKE_CXX_FLAGS)
  IF(LINUX_RPM_PLATFORM)
    IF(MY_RPM)
      ADD_LINUX_RPM_FLAGS()
    ELSE()
      MESSAGE(WARNING "rpm executable not found")
    ENDIF()
  ELSEIF(LINUX_DEB_PLATFORM)
    IF(MY_DPKG_BUILDFLAGS)
      ADD_LINUX_DEB_FLAGS()
    ELSE()
      MESSAGE(WARNING "dpkg-buildflags executable not found")
      MESSAGE(WARNING "Please do 'apt install dpkg-dev'")
    ENDIF()
  ENDIF()
ENDIF()

IF(WITH_DEFAULT_COMPILER_OPTIONS)
  INCLUDE(${CMAKE_SOURCE_DIR}/cmake/build_configurations/compiler_options.cmake)
ENDIF()

# Assume, for now at least, that we want build-id for all kinds of Linux builds.
IF(LINUX)
  OPTION(WITH_BUILD_ID "Add --build-id=sha1 to all executables." ON)
  IF(WITH_BUILD_ID)
    SET(HAVE_BUILD_ID_SUPPORT 1)
    FIND_PROGRAM(READELF_EXECUTABLE
      NAMES eu-readelf readelf
      )
    IF(NOT READELF_EXECUTABLE)
      MESSAGE(WARNING "Cannot find eu-readelf or readelf")
      MESSAGE(FATAL_ERROR
        "Install the 'elfutils' package, or do cmake -DWITH_BUILD_ID=OFF")
    ENDIF()
  ENDIF()
ENDIF()

INCLUDE(CMakePushCheckState)

# Add macros
INCLUDE(add_custom_target)
INCLUDE(pkg-config)
INCLUDE(character_sets)
INCLUDE(cmake_parse_arguments)
INCLUDE(link_options)
INCLUDE(malloc_utils)
INCLUDE(cpu_info)
INCLUDE(fileutils)
INCLUDE(zlib)
INCLUDE(zstd)
INCLUDE(lz4)
INCLUDE(icu)
INCLUDE(libevent)
INCLUDE(ssl)
INCLUDE(sasl)
INCLUDE(ldap)
INCLUDE(kerberos)
INCLUDE(rpc)
INCLUDE(readline)
INCLUDE(protobuf)
INCLUDE(package_name)
INCLUDE(libutils)
INCLUDE(plugin)
INCLUDE(component)
INCLUDE(install_macros)
INCLUDE(mysql_add_executable)
INCLUDE(curl)
INCLUDE(rapidjson)
INCLUDE(fprofile)
INCLUDE(gloves)
INCLUDE(fido2)
INCLUDE(win_jemalloc)

IF(UNIX)
  OPTION(WITH_VALGRIND "Valgrind instrumentation" OFF)
ENDIF()

OPTION(WITH_TCMALLOC "Use tcmalloc rather than builtin malloc/free etc." OFF)
OPTION(WITH_TCMALLOC_DEBUG
  "Use tcmalloc_debug rather than builtin malloc/free etc." OFF)
IF(WITH_TCMALLOC OR WITH_TCMALLOC_DEBUG)
  # Note that libtcmalloc.so reports lots of Mismatched free()/delete/delete[]
  # So for valgrind builds, link with libtcmalloc_debug.so
  IF(WITH_VALGRIND OR WITH_TCMALLOC_DEBUG)
    FIND_MALLOC_LIBRARY(tcmalloc_debug)
  ELSE()
    FIND_MALLOC_LIBRARY(tcmalloc)
  ENDIF()
ENDIF()

OPTION(WITH_JEMALLOC "Use jemalloc rather than builtin malloc/free etc." OFF)
IF(WITH_JEMALLOC)
  FIND_MALLOC_LIBRARY(jemalloc)
ENDIF()

IF(WITH_JEMALLOC AND (WITH_TCMALLOC OR WITH_TCMALLOC_DEBUG))
  MESSAGE(FATAL_ERROR "Specify only *one* of WITH_TCMALLOC and WITH_JEMALLOC")
ENDIF()

OPTION(ENABLED_PROFILING "Enable profiling" ON)
OPTION(WITHOUT_SERVER OFF)

IF(WIN32)
  OPTION(WITH_MSCRT_DEBUG "MS Visual Studio Debug CRT instrumentation" OFF)
ENDIF()
IF(NOT WITHOUT_SERVER)
  IF(FPROFILE_GENERATE OR FPROFILE_USE)
    # Do not use data from unit testing when optimizing.
    OPTION(WITH_UNIT_TESTS "Compile MySQL with unit tests" OFF)
  ELSE()
    OPTION(WITH_UNIT_TESTS "Compile MySQL with unit tests" ON)
  ENDIF()
  OPTION(WITH_ROUTER "Build MySQL Router" ON)
ENDIF()

IF(EXISTS ${CMAKE_SOURCE_DIR}/internal/CMakeLists.txt)
  SET(WITH_INTERNAL_DEFAULT 1)
ELSE()
  SET(WITH_INTERNAL_DEFAULT 0)
ENDIF()

IF(NOT DEFINED WITH_INTERNAL)
  SET(WITH_INTERNAL ${WITH_INTERNAL_DEFAULT})
ENDIF()

# On windows we need a non-standard package for SASL.
IF(WITH_INTERNAL AND (NOT WIN32 OR WITH_SASL))
  SET(WITH_AUTHENTICATION_LDAP_DEFAULT ON)
ELSE()
  SET(WITH_AUTHENTICATION_LDAP_DEFAULT OFF)
ENDIF()

OPTION(WITH_AUTHENTICATION_LDAP
  "Report error if the LDAP authentication plugin cannot be built."
  ${WITH_AUTHENTICATION_LDAP_DEFAULT})

# Currently only supported on Linux
IF(WITH_INTERNAL AND LINUX)
  SET(WITH_AUTHENTICATION_KERBEROS_DEFAULT ON)
ELSE()
  SET(WITH_AUTHENTICATION_KERBEROS_DEFAULT OFF)
ENDIF()

OPTION(WITH_AUTHENTICATION_KERBEROS
  "Report error if the Kerberos authentication plugin cannot be built."
  ${WITH_AUTHENTICATION_KERBEROS_DEFAULT})

IF(WITH_INTERNAL AND (NOT SOLARIS))
  SET(WITH_AUTHENTICATION_FIDO_DEFAULT ON)
ELSE()
  SET(WITH_AUTHENTICATION_FIDO_DEFAULT OFF)
ENDIF()

OPTION(WITH_AUTHENTICATION_FIDO
  "Report error if the FIDO authentication plugin cannot be built."
  ${WITH_AUTHENTICATION_FIDO_DEFAULT})

# Default ON if we are building server-side plugins.
# Also default ON in pushbuild, for our community builds.
IF(WITH_AUTHENTICATION_KERBEROS OR
    WITH_AUTHENTICATION_LDAP OR
    WITH_AUTHENTICATION_FIDO OR
    DEFINED ENV{PB2WORKDIR})
  SET(WITH_AUTHENTICATION_CLIENT_PLUGINS_DEFAULT ON)
ELSE()
  SET(WITH_AUTHENTICATION_CLIENT_PLUGINS_DEFAULT OFF)
ENDIF()

# Enable building of
# The KERBEROS client authentication plugin
#   authentication_kerberos_client.so
# The LDAP client authentication plugin
#   authentication_ldap_sasl_client.so
# The FIDO client authentication plugin
#   authentication_fido_client.so
OPTION(WITH_AUTHENTICATION_CLIENT_PLUGINS
  "Build client-side authentication plugins, even if server-side are disabled"
  ${WITH_AUTHENTICATION_CLIENT_PLUGINS_DEFAULT})

# On windows we need a non-standard package for CURL.
IF(WITH_INTERNAL AND UNIX)
  SET(WITH_CURL_DEFAULT "system")
ELSE()
  SET(WITH_CURL_DEFAULT "none")
ENDIF()

OPTION(WITH_LOCK_ORDER
  "Build the lock order mutex instrumentation code." OFF)

IF(WITH_LOCK_ORDER)
  EXECUTE_PROCESS(
    COMMAND ${CMAKE_COMMAND} -E make_directory lock_order
    WORKING_DIRECTORY ${CMAKE_CURRENT_BINARY_DIR}
    )
ENDIF()

IF(DEFINED WITH_LTO_DEFAULT)
  SET(WITH_LTO_DEFAULT ${WITH_LTO_DEFAULT})
ELSE()
  SET(WITH_LTO_DEFAULT OFF)
ENDIF()

OPTION(WITH_LTO
  "Enable the link-time optimizer. Currently works for gcc7/gcc8/gcc9/macos only."
  ${WITH_LTO_DEFAULT}
  )

IF(CMAKE_C_FLAGS MATCHES " -flto" OR CMAKE_CXX_FLAGS MATCHES " -flto")
  SET(CMAKE_COMPILER_FLAG_WITH_LTO 1)
ENDIF()

include(CheckCSourceCompiles)
include(CheckCXXSourceCompiles)
# We need some extra FAIL_REGEX patterns
# Note that CHECK_C_SOURCE_COMPILES is a misnomer, it will also link.
MACRO (MY_CHECK_C_COMPILER_FLAG FLAG RESULT)
  CMAKE_PUSH_CHECK_STATE()
  STRING_APPEND(CMAKE_REQUIRED_FLAGS " ${FLAG}")
  CHECK_C_SOURCE_COMPILES("int main(void) { return 0; }" ${RESULT}
    FAIL_REGEX "unknown argument ignored"
    FAIL_REGEX "argument unused during compilation"
    FAIL_REGEX "unsupported .*option"
    FAIL_REGEX "unknown .*option"
    FAIL_REGEX "unrecognized .*option"
    FAIL_REGEX "ignoring unknown option"
    FAIL_REGEX "[Ww]arning: [Oo]ption"
    FAIL_REGEX "error: visibility"
    FAIL_REGEX "warning: visibility"
    )
  CMAKE_POP_CHECK_STATE()
ENDMACRO()

MACRO (MY_CHECK_CXX_COMPILER_FLAG FLAG RESULT)
  CMAKE_PUSH_CHECK_STATE()
  STRING_APPEND(CMAKE_REQUIRED_FLAGS " ${FLAG}")
  CHECK_CXX_SOURCE_COMPILES("int main(void) { return 0; }" ${RESULT}
    FAIL_REGEX "unknown argument ignored"
    FAIL_REGEX "argument unused during compilation"
    FAIL_REGEX "unsupported .*option"
    FAIL_REGEX "unknown .*option"
    FAIL_REGEX "unrecognized .*option"
    FAIL_REGEX "ignoring unknown option"
    FAIL_REGEX "[Ww]arning: [Oo]ption"
    FAIL_REGEX "error: visibility"
    FAIL_REGEX "warning: visibility"
    )
  CMAKE_POP_CHECK_STATE()
ENDMACRO()

# Check whether a specific warning option is supported.
# Intended use is primarily to silence warnings from third-party code.
# If *our* code has warnings with gcc[56789] or clang[345678] the
# code should be fixed, rather than silencing the compiler warnings.
#
# Returns the corresponding "-Wno-<option>" if supported, 0 otherwise.
# WARNING_OPTION should be as found in clang/gcc documentation.
# Note: Sun Studio accepts/ignores anything starting with "-W".
#       Visual Studio has a few /W options, but are totally different.
# Hence we check for gcc/clang only.
# No return value for functions in cmake, so we use an output argument.
#
# To only avoid failing on warning when compiled with -Werror and still show
# the warnings use SHOW_SUPPRESSED_COMPILER_WARNINGS=ON.
OPTION(SHOW_SUPPRESSED_COMPILER_WARNINGS
  "Show suppressed compiler warnings, without failing with -Werror" OFF)
MARK_AS_ADVANCED(SHOW_SUPPRESSED_COMPILER_WARNINGS)

FUNCTION(MY_CHECK_CXX_COMPILER_WARNING WARNING_OPTION RETURN_VALUE)
  # Strip off possible leading -Wno- or -W
  STRING(REGEX REPLACE "^-Wno-" "" WARNING_OPTION ${WARNING_OPTION})
  STRING(REGEX REPLACE "^-W" "" WARNING_OPTION ${WARNING_OPTION})
  STRING(REGEX MATCH "^error=" ERROR_PREFIX ${WARNING_OPTION})
  # Use HAVE_CXX_W_warning_option as cache variable.
  STRING(REPLACE "-" "_" VAR_NAME ${WARNING_OPTION})
  STRING(REPLACE "=" "_" VAR_NAME ${VAR_NAME})
  STRING(REPLACE "c++" "cpp" VAR_NAME ${VAR_NAME})
  SET(VAR_NAME "HAVE_CXX_W_${VAR_NAME}")
  IF(MY_COMPILER_IS_GNU_OR_CLANG)
    IF(SHOW_SUPPRESSED_COMPILER_WARNINGS AND NOT ERROR_PREFIX)
      MY_CHECK_CXX_COMPILER_FLAG("-Werror=${WARNING_OPTION}" ${VAR_NAME})
      IF(${VAR_NAME})
        SET(WARNING_OPTION "error=${WARNING_OPTION}")
      ENDIF()
    ENDIF()
    IF(NOT ${VAR_NAME})
      MY_CHECK_CXX_COMPILER_FLAG("-W${WARNING_OPTION}" ${VAR_NAME})
    ENDIF()
  ELSE()
    SET(${VAR_NAME} 0 CACHE INTERNAL "-W${WARNING_OPTION} not supported")
  ENDIF()
  IF(${VAR_NAME})
    SET(${RETURN_VALUE} "-Wno-${WARNING_OPTION}" PARENT_SCOPE)
  ELSE()
    SET(${RETURN_VALUE} 0 PARENT_SCOPE)
  ENDIF()
ENDFUNCTION()

# When builing with PGO, GCC will report -Wmissing-profile when compiling
# files for which it cannot find profile data. It is valid to disable
# this warning for files we are not currently interested in profiling.
MACRO(DISABLE_MISSING_PROFILE_WARNING)
  IF(FPROFILE_USE)
    MY_CHECK_CXX_COMPILER_WARNING("-Wmissing-profile" HAS_WARN_FLAG)
    IF(HAS_WARN_FLAG)
      STRING_APPEND(CMAKE_C_FLAGS   " ${HAS_WARN_FLAG}")
      STRING_APPEND(CMAKE_CXX_FLAGS " ${HAS_WARN_FLAG}")
    ENDIF()
  ENDIF()
ENDMACRO()

# Disable -Werror=maybe-uninitialized for googlemock matchers.
MACRO(DISABLE_GOOGLEMOCK_UNINITIALIZED_WARNING)
  IF(MY_COMPILER_IS_GNU AND NOT CMAKE_CXX_COMPILER_VERSION VERSION_LESS 12)
    ADD_COMPILE_FLAGS(${ARGN} COMPILE_FLAGS "-Wno-maybe-uninitialized")
  ENDIF()
ENDMACRO()

MACRO(MY_SANITIZER_CHECK SAN_OPT ADD_OPTIMIZATION RESULT)
  MY_CHECK_C_COMPILER_FLAG("${SAN_OPT}" C_RESULT)
  MY_CHECK_CXX_COMPILER_FLAG("${SAN_OPT}" CXX_RESULT)
  IF(C_RESULT AND CXX_RESULT)
    STRING_APPEND(CMAKE_C_FLAGS   " ${SAN_OPT}")
    STRING_APPEND(CMAKE_CXX_FLAGS " ${SAN_OPT}")
    # We switch on basic optimization also for debug builds.
    # We disable inlining for stack trace readability.
    # With optimization we may get some warnings, so we switch off -Werror
    IF(${ADD_OPTIMIZATION})
      IF(MSVC)
        STRING_APPEND(CMAKE_C_FLAGS   " -O1 /Ob0")
        STRING_APPEND(CMAKE_CXX_FLAGS " -O1 /Ob0")
      ELSE()
        STRING_APPEND(CMAKE_C_FLAGS   " -O1 -fno-inline")
        STRING_APPEND(CMAKE_CXX_FLAGS " -O1 -fno-inline")
      ENDIF()
      IF(NOT SANITIZE_MAINTAINER_MODE)
        SET(MYSQL_MAINTAINER_MODE OFF CACHE BOOL
          "MySQL maintainer-specific development environment" FORCE)
      ENDIF()
    ENDIF()
    SET(${RESULT} 1)
  ELSE()
    SET(${RESULT} 0)
  ENDIF()
ENDMACRO()

OPTION(WITH_ASAN "Enable address sanitizer" OFF)
IF(WITH_ASAN)
  IF(WIN32_CLANG)
    # NOTE: We do _not_ modify CMAKE_C_FLAGS / CMAKE_CXX_FLAGS to add
    # -fsanitize=address here yet; Clang (at least of 5.0.0) requires /MT,
    # but CMake adds /MDd to all feature checks almost no matter what we do.
    # For the same reason, we have to enable it unconditionalyl without
    # doing a feature test; we know it's working. Modifying the flags happens
    # below, near the end.
    SET(HAVE_ASAN 1)

    # Get the path to the ASAN support libraries.
    GET_FILENAME_COMPONENT(ASAN_LIB_DIR ${CMAKE_CXX_COMPILER} DIRECTORY)
    SET(ASAN_LIB_DIR "${ASAN_LIB_DIR}/../lib/clang/${CMAKE_CXX_COMPILER_VERSION}/lib/windows")
    GET_FILENAME_COMPONENT(ASAN_LIB_DIR ${ASAN_LIB_DIR} REALPATH)
  ELSE()
    MY_SANITIZER_CHECK("-fsanitize=address" TRUE WITH_ASAN_OK)
    IF(WITH_ASAN_OK)
      OPTION(WITH_ASAN_SCOPE "Enable -fsanitize-address-use-after-scope" ON)
      SET(HAVE_ASAN 1)
      # This works with clang, but not gcc it seems.
      MY_CHECK_CXX_COMPILER_FLAG(
        "-fsanitize=address -fsanitize-address-use-after-scope"
        HAVE_SANITIZE_SCOPE)
      IF(WITH_ASAN_SCOPE AND HAVE_SANITIZE_SCOPE)
        STRING_APPEND(CMAKE_C_FLAGS   " -fsanitize-address-use-after-scope")
        STRING_APPEND(CMAKE_CXX_FLAGS " -fsanitize-address-use-after-scope")
      ENDIF()
    ELSE()
      MESSAGE(FATAL_ERROR "Do not know how to enable address sanitizer")
    ENDIF()
  ENDIF()
ENDIF()

OPTION(WITH_LSAN "Enable leak sanitizer" OFF)
IF(WITH_LSAN)
  MY_SANITIZER_CHECK("-fsanitize=leak"
    TRUE WITH_LSAN_OK)
  IF(NOT WITH_LSAN_OK)
    MESSAGE(FATAL_ERROR "Do not know how to enable leak sanitizer")
  ELSE()
    SET(HAVE_LSAN 1)
  ENDIF()
ENDIF()

OPTION(WITH_MSAN "Enable memory sanitizer" OFF)
IF(WITH_MSAN)
  MY_SANITIZER_CHECK("-fsanitize=memory -fsanitize-memory-track-origins"
    TRUE WITH_MSAN_OK)
  IF(NOT WITH_MSAN_OK)
    MESSAGE(FATAL_ERROR "Do not know how to enable memory sanitizer")
  ELSE()
    MESSAGE(WARNING "Memory sanitizer support is currently experimental.")
  ENDIF()
ENDIF()

OPTION(WITH_UBSAN "Enable undefined behavior sanitizer" OFF)
IF(WITH_UBSAN)
  MY_SANITIZER_CHECK("-fsanitize=undefined" TRUE WITH_UBSAN_OK)
  IF(NOT WITH_UBSAN_OK)
    MESSAGE(FATAL_ERROR
            "Do not know how to enable undefined behavior sanitizer")
  ELSE()
    SET(HAVE_UBSAN 1)
  ENDIF()
ENDIF()

OPTION(WITH_TSAN "Enable thread sanitizer" OFF)
IF(WITH_TSAN)
  MY_SANITIZER_CHECK("-fsanitize=thread" TRUE WITH_TSAN_OK)
  IF(NOT WITH_TSAN_OK)
    MESSAGE(FATAL_ERROR "Do not know how to enable thread sanitizer")
  ELSE()
    MESSAGE(WARNING "Thread sanitizer support is currently experimental.")
    SET(HAVE_TSAN 1)
  ENDIF()
ENDIF()

IF(WITH_ASAN AND WITH_MSAN)
  MESSAGE(FATAL_ERROR
          "Cannot use AddressSanitizer and MemorySanitizer together")
ENDIF()

IF(WITH_ASAN OR WITH_LSAN OR WITH_UBSAN)
  SET(HANDLE_FATAL_SIGNALS_DEFAULT 0)
ELSE()
  SET(HANDLE_FATAL_SIGNALS_DEFAULT 1)
ENDIF()
OPTION(HANDLE_FATAL_SIGNALS
  "Handle fatal signals with internal signal handler"
  ${HANDLE_FATAL_SIGNALS_DEFAULT})

IF(CMAKE_C_FLAGS MATCHES "-fsanitize" OR CMAKE_CXX_FLAGS MATCHES "-fsanitize")
  SET(CMAKE_COMPILER_FLAG_WITH_SANITIZE 1)
ENDIF()

# Older versions of ccache must be disabled: export CCACHE_DISABLE=1
# See http://www.cmake.org/Wiki/CTest/Coverage
OPTION(ENABLE_GCOV "Enable gcov (debug, Linux builds only)" OFF)
IF (ENABLE_GCOV AND NOT WIN32 AND NOT APPLE)
  STRING_APPEND(CMAKE_C_FLAGS   " -fprofile-arcs -ftest-coverage -DHAVE_GCOV")
  STRING_APPEND(CMAKE_CXX_FLAGS " -fprofile-arcs -ftest-coverage -DHAVE_GCOV")
  STRING_APPEND(CMAKE_EXE_LINKER_FLAGS " -fprofile-arcs -ftest-coverage -lgcov")
ENDIF()

OPTION(ENABLE_GPROF "Enable gprof (optimized, Linux builds only)" OFF)
IF (ENABLE_GPROF AND NOT WIN32 AND NOT APPLE)
  STRING_APPEND(CMAKE_C_FLAGS " -pg")
  STRING_APPEND(CMAKE_CXX_FLAGS " -pg")
  STRING_APPEND(CMAKE_EXE_LINKER_FLAGS " -pg")
ENDIF()

# Use lld for Clang if available and not explicitly disabled.
# Also works for gcc on Debian/Ubuntu. Do 'apt install lld'.
# LTO build fails with lld, so turn it off by default.
IF(LINUX AND NOT WITH_LTO AND NOT CMAKE_COMPILER_FLAG_WITH_LTO)
  OPTION(USE_LD_LLD "Use llvm lld linker" ON)
ELSE()
  OPTION(USE_LD_LLD "Use llvm lld linker" OFF)
ENDIF()

IF(USE_LD_LLD)
  CMAKE_PUSH_CHECK_STATE(RESET)

  # RPM builds on Fedora use -specs files.
  # This may cause the test for -fuse-ld=lld to succeed, when it should fail.
  SET(SAVE_CMAKE_C_FLAGS ${CMAKE_C_FLAGS})
  SET(SAVE_CMAKE_CXX_FLAGS ${CMAKE_CXX_FLAGS})
  STRING(REGEX REPLACE "-specs=/usr/lib/rpm/redhat/.*"  ""
    CMAKE_C_FLAGS ${CMAKE_C_FLAGS})
  STRING(REGEX REPLACE "-specs=/usr/lib/rpm/redhat/.*"  ""
    CMAKE_CXX_FLAGS ${CMAKE_CXX_FLAGS})

  SET(CMAKE_REQUIRED_LIBRARIES "-fuse-ld=lld")
  CHECK_C_SOURCE_COMPILES("int main() {}" C_LD_LLD_RESULT)
  CHECK_CXX_SOURCE_COMPILES("int main() {}" CXX_LD_LLD_RESULT)
  IF(C_LD_LLD_RESULT AND CXX_LD_LLD_RESULT)
    FOREACH(flag
        CMAKE_C_LINK_FLAGS
        CMAKE_CXX_LINK_FLAGS
        CMAKE_EXE_LINKER_FLAGS
        CMAKE_MODULE_LINKER_FLAGS
        CMAKE_SHARED_LINKER_FLAGS
        )
      STRING_APPEND(${flag} " -fuse-ld=lld")
    ENDFOREACH()
  ENDIF()
  SET(CMAKE_C_FLAGS ${SAVE_CMAKE_C_FLAGS})
  SET(CMAKE_CXX_FLAGS ${SAVE_CMAKE_CXX_FLAGS})
  CMAKE_POP_CHECK_STATE()
ENDIF()

IF(LINUX_STANDALONE)
  # ON by default in pushbuild, but only for standalone builds.
  # The comression does not play well with some RPM/DEB packaging.
  # Developers can set default in environment.
  # Compressing debug sections will shink binaries significantly, esp
  # for RelWithDebInfo builds, at the cost of some extra link time.
  IF(DEFINED ENV{PB2WORKDIR} OR
      (DEFINED ENV{COMPRESS_DEBUG_SECTIONS} AND "$ENV{COMPRESS_DEBUG_SECTIONS}"
        AND NOT DEFINED(COMPRESS_DEBUG_SECTIONS)))
    SET(COMPRESS_DEBUG_SECTIONS_DEFAULT ON)
  ELSE()
    SET(COMPRESS_DEBUG_SECTIONS_DEFAULT OFF)
  ENDIF()

  OPTION(COMPRESS_DEBUG_SECTIONS
    "Compress debug sections of mysqld and test executables"
    ${COMPRESS_DEBUG_SECTIONS_DEFAULT})
ELSE()
  SET(COMPRESS_DEBUG_SECTIONS OFF)
ENDIF()

# Newer versions of gcc produce huge amounts of debug information
# with the default debug level.
#
# From 'man gcc':
# Level 1 produces minimal information, enough for making backtraces in
# parts of the program that you don't plan to debug.  This includes
# descriptions of functions and external variables, and line number
# tables, but no information about local variables.
#
# clang documentation says: -gline-tables-only, -g1, -gmlt
# Emit debug line number tables only
IF(UNIX AND MY_COMPILER_IS_GNU_OR_CLANG)
  # By default, do this for STANDALONE and tarball builds.
  # Off by default for sanitizer or valgrind builds.
  # Off by default for Apple Clang.
  IF((INSTALL_LAYOUT MATCHES "STANDALONE" OR
        INSTALL_LAYOUT MATCHES "TARGZ" OR
        INSTALL_LAYOUT MATCHES "SVR4"
        )
      AND NOT CMAKE_COMPILER_FLAG_WITH_SANITIZE AND NOT WITH_VALGRIND
      AND NOT APPLE)
    SET(MINIMAL_RELWITHDEBINFO_DEFAULT ON)
  ELSE()
    SET(MINIMAL_RELWITHDEBINFO_DEFAULT OFF)
  ENDIF()
  OPTION(MINIMAL_RELWITHDEBINFO
    "Reduce debug information for gcc RelWithDebInfo builds"
    ${MINIMAL_RELWITHDEBINFO_DEFAULT})
  # Appending here will override any earlier -g options.
  IF(MINIMAL_RELWITHDEBINFO)
    STRING_APPEND(CMAKE_C_FLAGS_RELWITHDEBINFO   " -g1")
    STRING_APPEND(CMAKE_CXX_FLAGS_RELWITHDEBINFO " -g1")
  ENDIF()
ENDIF()

# Enable "-Og -fno-inline" for ordinary Debug builds.
# Note that this may optimize away local stack variables.
IF(UNIX AND MY_COMPILER_IS_GNU_OR_CLANG
    AND NOT CMAKE_COMPILER_FLAG_WITH_SANITIZE AND NOT WITH_VALGRIND)
  # ON by default in pushbuild, to save time running Debug test suites.
  # man clang:
  # -Og Like -O1. In future versions, this option might disable different
  # optimizations in order to improve debuggability.
  # man gcc:
  # -Og Optimize debugging experience. -Og should be the
  #  optimization level of choice for the standard edit-compile-
  #  debug cycle, offering a reasonable level of optimization while
  #  maintaining fast compilation and a good debugging experience.
  #  It is a better choice than -O0 for producing debuggable code
  #  because some compiler passes that collect debug information are
  #  disabled at -O0.
  #
  # OFF by default if CFLAGS or CXXFLAGS are defined in the environment.
  # CFLAGS/CXXFLAGS will be set e.g. for LINUX_DEB_PLATFORM,
  # and may contain other optimization flags, interfering with ours.
  IF((NOT DEFINED ENV{CFLAGS} AND NOT DEFINED ENV{CXXFLAGS}
        AND DEFINED ENV{PB2WORKDIR})
      OR
      (DEFINED ENV{OPTIMIZE_DEBUG_BUILDS} AND "$ENV{OPTIMIZE_DEBUG_BUILDS}"
        AND NOT DEFINED(OPTIMIZE_DEBUG_BUILDS)))
    SET(OPTIMIZE_DEBUG_BUILDS_DEFAULT ON)
  ELSE()
    SET(OPTIMIZE_DEBUG_BUILDS_DEFAULT OFF)
  ENDIF()
  OPTION(OPTIMIZE_DEBUG_BUILDS
    "Add -Og -fno-inline to CMAKE_<lang>_FLAGS_DEBUG"
    ${OPTIMIZE_DEBUG_BUILDS_DEFAULT}
    )
  # Use STRING_PREPEND here, so command-line input can override our defaults.
  IF(OPTIMIZE_DEBUG_BUILDS)
    STRING_PREPEND(CMAKE_C_FLAGS_DEBUG   " -Og -fno-inline ")
    STRING_PREPEND(CMAKE_CXX_FLAGS_DEBUG " -Og -fno-inline ")
  ENDIF()
ENDIF()

# For aarch64 some sub-architectures support LSE atomics and some don't. Thus,
# compiling for the common denominator (-march=armv8-a) means LSE is not used.
# The -moutline-atomics switch enables run-time detection of LSE support.
# There are compilers (gcc 9.3.1 for example) which support this switch, but
# do not enable it by default, even though it seems to help. So, we force it.
IF(CMAKE_SYSTEM_PROCESSOR STREQUAL "aarch64")
  MY_CHECK_CXX_COMPILER_FLAG( "-moutline-atomics" HAVE_OUTLINE_ATOMICS)
  IF(HAVE_OUTLINE_ATOMICS)
    STRING_APPEND(CMAKE_C_FLAGS   " -moutline-atomics")
    STRING_APPEND(CMAKE_CXX_FLAGS " -moutline-atomics")
  ENDIF()
ENDIF()

IF(LINUX)
  OPTION(LINK_RANDOMIZE "Randomize the order of all symbols in the binary" OFF)
  SET(LINK_RANDOMIZE_SEED "mysql"
    CACHE STRING "Seed to use for link randomization")
ELSE()
  SET(LINK_RANDOMIZE OFF)
ENDIF()

IF(CMAKE_C_LINK_FLAGS MATCHES "-fuse-ld=gold" OR
    CMAKE_CXX_LINK_FLAGS MATCHES "-fuse-ld=gold" OR
    CMAKE_EXE_LINKER_FLAGS MATCHES "-fuse-ld=gold")
  MESSAGE(WARNING "-fuse-ld=gold is not supported")
  STRING(REPLACE
    "-fuse-ld=gold" "" CMAKE_C_LINK_FLAGS "${CMAKE_C_LINK_FLAGS}")
  STRING(REPLACE
    "-fuse-ld=gold" "" CMAKE_CXX_LINK_FLAGS "${CMAKE_CXX_LINK_FLAGS}")
  STRING(REPLACE
    "-fuse-ld=gold" "" CMAKE_EXE_LINKER_FLAGS "${CMAKE_EXE_LINKER_FLAGS}")
ENDIF()

<<<<<<< HEAD
# Linker/binutils bug in Fedora 28, undefined reference to symbol '__bss_start'
# Similar bug on 32bit Ubuntu.
# Fedora 34: undefined reference to symbol 'crc32_z@@ZLIB_1.2.9'
IF(LINUX_FEDORA_28 OR LINUX_FEDORA_34 OR LINUX_UBUNTU_16_04)
  IF(NOT CMAKE_CXX_LINK_FLAGS MATCHES "-fuse-ld=lld")
=======
# Fedora 34, RHEL9: undefined reference to symbol 'crc32_z@@ZLIB_1.2.9'
IF(LINUX_FEDORA_34 OR LINUX_RHEL9)
  IF(NOT CMAKE_CXX_LINK_FLAGS MATCHES "-fuse-ld=lld" AND
      NOT CMAKE_CXX_LINK_FLAGS MATCHES "-fuse-ld=gold")
>>>>>>> c92009a4
    STRING_APPEND(CMAKE_CXX_LINK_FLAGS " -Wl,--copy-dt-needed-entries")
  ENDIF()
ENDIF()

IF(LINK_RANDOMIZE)
  STRING_APPEND(CMAKE_C_FLAGS   " -ffunction-sections -fdata-sections")
  STRING_APPEND(CMAKE_CXX_FLAGS " -ffunction-sections -fdata-sections")

  SET(CMAKE_C_LINK_FLAGS "${CMAKE_C_LINK_FLAGS} -Wl,--sort-section=name")
  SET(CMAKE_CXX_LINK_FLAGS "${CMAKE_CXX_LINK_FLAGS} -Wl,--sort-section=name")

  SET(CMAKE_CXX_ARCHIVE_CREATE "sh -c '${CMAKE_SOURCE_DIR}/scripts/randomize-order.pl ${LINK_RANDOMIZE_SEED} <OBJECTS> && <CMAKE_AR> qc <TARGET> <LINK_FLAGS> <OBJECTS>'")
  SET(CMAKE_CXX_ARCHIVE_CREATE_APPEND "sh -c '${CMAKE_SOURCE_DIR}/scripts/randomize-order.pl ${LINK_RANDOMIZE_SEED} <OBJECTS> && <CMAKE_AR> q <TARGET> <LINK_FLAGS> <OBJECTS>'")
  SET(CMAKE_C_ARCHIVE_CREATE ${CMAKE_CXX_ARCHIVE_CREATE})
  SET(CMAKE_C_ARCHIVE_CREATE_APPEND ${CMAKE_CXX_ARCHIVE_CREATE_APPEND})
ENDIF()

# Gold and LLD support the --gdb-index option, which adds a .gdb_index
# section to the binaries. It makes loading the binaries in gdb much
# faster. The overhead of generating the index is small in LLD.
OPTION(ADD_GDB_INDEX "Generate a .gdb_index section in the binaries." OFF)

IF(ADD_GDB_INDEX AND CMAKE_EXE_LINKER_FLAGS MATCHES "-fuse-ld=lld")
  # -fuse-ld=lld is not enough to ensure that ld.lld will actually be used.
  # On some platforms we need an extra check for -Wl,--gdb-index
  CMAKE_PUSH_CHECK_STATE()
  SET(CMAKE_REQUIRED_LIBRARIES "-fuse-ld=lld -Wl,--gdb-index")
  CHECK_CXX_SOURCE_COMPILES("int main() {}" CXX_LD_GDB_INDEX_RESULT)
  CMAKE_POP_CHECK_STATE()

  IF(CXX_LD_GDB_INDEX_RESULT)
    STRING_APPEND(CMAKE_EXE_LINKER_FLAGS " -Wl,--gdb-index")
    STRING_APPEND(CMAKE_MODULE_LINKER_FLAGS " -Wl,--gdb-index")
    STRING_APPEND(CMAKE_SHARED_LINKER_FLAGS " -Wl,--gdb-index")
    # gdb sometimes reports "incomplete type" after linking with
    # --gdb-index. This flag makes the index contain enough
    # information to avoid the problem.
    STRING_APPEND(CMAKE_C_FLAGS " -ggnu-pubnames")
    STRING_APPEND(CMAKE_CXX_FLAGS " -ggnu-pubnames")
  ELSE()
    MESSAGE(STATUS "Seems like linker does not support --gdb-index")
  ENDIF()
ENDIF()

IF(LINUX)
  # May be set to ON in cmake/build_configurations/mysql_release.cmake
  IF(DEFINED REPRODUCIBLE_BUILD)
    SET(REPRODUCIBLE_BUILD_DEFAULT ${REPRODUCIBLE_BUILD})
  ELSE()
    SET(REPRODUCIBLE_BUILD_DEFAULT OFF)
  ENDIF()
  OPTION(REPRODUCIBLE_BUILD
    "Take extra pains to make build result independent of build location and time"
    ${REPRODUCIBLE_BUILD_DEFAULT})
ENDIF()
IF(REPRODUCIBLE_BUILD)
  SET(DEBUG_PREFIX_FLAGS
    "-fdebug-prefix-map=${CMAKE_SOURCE_DIR}/=./ -fdebug-prefix-map=${CMAKE_CURRENT_BINARY_DIR}=./obj")

  # See if -fdebug-prefix= commands are included in the debug output,
  # making the build unreproducible with switches recorded.
  # See https://gcc.gnu.org/bugzilla/show_bug.cgi?id=69821.
  EXECUTE_PROCESS(COMMAND
    ${CMAKE_C_COMPILER} -g3 -x c -S -fdebug-prefix-map=foo=bar -o - -
    INPUT_FILE /dev/null OUTPUT_VARIABLE DEBUG_PREFIX_MAP_RESULT)
  IF(DEBUG_PREFIX_MAP_RESULT MATCHES "foo=bar")
    SET(DEBUG_PREFIX_FLAGS "${DEBUG_PREFIX_FLAGS} -gno-record-gcc-switches")
  ENDIF()

  STRING_APPEND(CMAKE_C_FLAGS   " ${DEBUG_PREFIX_FLAGS}")
  STRING_APPEND(CMAKE_CXX_FLAGS " ${DEBUG_PREFIX_FLAGS}")

  SET(BISON_NO_LINE_OPT "--no-lines")

  SET_PROPERTY(GLOBAL PROPERTY RULE_LAUNCH_COMPILE
    "${CMAKE_SOURCE_DIR}/scripts/invoke-with-relative-paths.pl")
ENDIF()

OPTION(ENABLED_LOCAL_INFILE
 "If we should enable LOAD DATA LOCAL by default" OFF)
MARK_AS_ADVANCED(ENABLED_LOCAL_INFILE)

#
# Options related to client-side protocol tracing
#

OPTION(WITH_CLIENT_PROTOCOL_TRACING
  "Support for client-side protocol tracing plugins" ON)
OPTION(WITH_TEST_TRACE_PLUGIN
  "Have a built-in test protocol trace plugin in libmysql (requires WITH_CLIENT_PROTOCOL_TRACING option)" OFF)

# Sanity checks for protocol tracing options

IF(WITH_TEST_TRACE_PLUGIN AND NOT WITH_CLIENT_PROTOCOL_TRACING)
  MESSAGE("WARNING: Test trace plugin was selected but client protocol tracing
           infrastructure is not enabled - ignoring")
  SET(WITH_TEST_TRACE_PLUGIN 0)
ENDIF()

IF(WITH_TEST_TRACE_PLUGIN AND NOT CMAKE_BUILD_TYPE_UPPER STREQUAL "DEBUG")
  MESSAGE(SEND_ERROR 
    "Test trace plugin was selected but it can be included only in
     debug binaries. Set WITH_TEST_TRACE_PLUGIN to OFF or WITH_DEBUG to ON.")
ENDIF()

# Add safemutex for debug configurations
# Enable debug sync for debug builds.
FOREACH(LANG C CXX)
  STRING_PREPEND(CMAKE_${LANG}_FLAGS_DEBUG "-DENABLED_DEBUG_SYNC ")
  STRING_PREPEND(CMAKE_${LANG}_FLAGS_DEBUG "-DSAFE_MUTEX ")
ENDFOREACH()


# Set commonly used variables
IF(WIN32)
  SET(DEFAULT_MYSQL_HOME "C:/Program Files/MySQL/MySQL Server ${MYSQL_BASE_VERSION}" )
  SET(SHAREDIR share)
ELSE()
  SET(DEFAULT_MYSQL_HOME ${CMAKE_INSTALL_PREFIX})
  SET(SHAREDIR ${DEFAULT_MYSQL_HOME}/${INSTALL_MYSQLSHAREDIR})
ENDIF()

SET(DEFAULT_BASEDIR "${DEFAULT_MYSQL_HOME}")

IF(IS_ABSOLUTE ${INSTALL_MYSQLDATADIR})
  SET(MYSQL_DATADIR ${INSTALL_MYSQLDATADIR} CACHE PATH
    "default MySQL data directory")
ELSE()
  SET(MYSQL_DATADIR "${DEFAULT_MYSQL_HOME}/${INSTALL_MYSQLDATADIR}" CACHE PATH
    "default MySQL data directory")
ENDIF()

IF(IS_ABSOLUTE ${INSTALL_MYSQLKEYRINGDIR})
  SET(MYSQL_KEYRINGDIR ${INSTALL_MYSQLKEYRINGDIR} CACHE PATH
    "default MySQL keyring directory")
ELSE()
  SET(MYSQL_KEYRINGDIR "${DEFAULT_MYSQL_HOME}/${INSTALL_MYSQLKEYRINGDIR}"
    CACHE PATH "default MySQL keyring directory")
ENDIF()

SET(DEFAULT_CHARSET_HOME "${DEFAULT_MYSQL_HOME}")
SET(PLUGINDIR "${DEFAULT_MYSQL_HOME}/${INSTALL_PLUGINDIR}")
IF(SYSCONFDIR)
  SET(DEFAULT_SYSCONFDIR "${SYSCONFDIR}")
ENDIF()

IF(WIN32) # P_tmpdir is not defined on Windows as of VS2015.
  SET(TMPDIR "" # So we use empty path as default. In practice TMP/TEMP is used
    CACHE PATH
    "PATH to MySQL TMP dir")
ELSE()
  SET(TMPDIR "P_tmpdir"
    CACHE PATH
    "PATH to MySQL TMP dir. Defaults to the P_tmpdir macro in <stdio.h>")
ENDIF()
IF(TMPDIR STREQUAL "P_tmpdir")
  # Do not quote it, to refer to the P_tmpdir macro.
  SET(DEFAULT_TMPDIR "P_tmpdir")
ELSE()
  # Quote it, to make it a const char string.
  SET(DEFAULT_TMPDIR "\"${TMPDIR}\"")
ENDIF()

INCLUDE(cmake/boost.cmake)

IF (LINUX)
  OPTION(WITH_SYSTEMD "Enable installation of systemd support files" OFF)
  OPTION(WITH_SYSTEMD_DEBUG "Build in systemd debug trace" OFF)
  IF (WITH_SYSTEMD)
    INCLUDE(cmake/systemd.cmake)
  ELSEIF (WITH_SYSTEMD_DEBUG)
    MESSAGE(FATAL_ERROR "systemd-debugging requires systemd, and systemd requires linux")
  ENDIF()
ELSE()
  IF (WITH_SYSTEMD)
    MESSAGE(FATAL_ERROR "Installation of systemd support files not supported")
  ENDIF()
  IF (WITH_SYSTEMD_DEBUG)
    MESSAGE(FATAL_ERROR "systemd-debugging requires systemd, and systemd requires linux")
  ENDIF()
ENDIF()

# Run platform tests
INCLUDE(configure.cmake)

# Common defines and includes
ADD_DEFINITIONS(-DHAVE_CONFIG_H)
ADD_DEFINITIONS(-D__STDC_LIMIT_MACROS)     # Enable C99 limit macros
ADD_DEFINITIONS(-D__STDC_FORMAT_MACROS)    # Enable C99 printf format macros
ADD_DEFINITIONS(-D_USE_MATH_DEFINES)       # Get access to M_PI, M_E, etc. in math.h
ADD_DEFINITIONS(-DLZ4_DISABLE_DEPRECATE_WARNINGS) # C++14 deprecation warnings in LZ4.

OPTION(ENABLE_EXPERIMENT_SYSVARS "Expose ussually hidden system variables to allow experiments" OFF)
IF(ENABLE_EXPERIMENT_SYSVARS)
  ADD_DEFINITIONS(-DENABLE_EXPERIMENT_SYSVARS)
ENDIF()


INCLUDE_DIRECTORIES(
  ${CMAKE_CURRENT_BINARY_DIR}
  ${CMAKE_CURRENT_BINARY_DIR}/include
  ${CMAKE_SOURCE_DIR}
  ${CMAKE_SOURCE_DIR}/include
  )

IF(WITH_LTO)
  IF(APPLE)
    # Requires CMake 3.9+
    INCLUDE(CheckIPOSupported)
    # Will terminate cmake if the check fails.
    CHECK_IPO_SUPPORTED()
    # macOS has problems with enabling LTO for shared libs, so we only set it
    # as target property for mysqld later.
  ELSE()
    MY_CHECK_CXX_COMPILER_FLAG("-flto" CXX_LTO_RESULT)
    IF(NOT CXX_LTO_RESULT)
      MESSAGE(FATAL_ERROR "Compiler does not support -flto")
    ENDIF()
    STRING_APPEND(CMAKE_C_FLAGS   " -flto")
    STRING_APPEND(CMAKE_CXX_FLAGS " -flto")

    # Test for parallel linking.
    SET(NUM_PROCESSING_UNITS 4)
    MY_CHECK_CXX_COMPILER_FLAG(
      "-flto=${NUM_PROCESSING_UNITS}" CXX_LTO_PARALLEL_RESULT)
    IF(CXX_LTO_PARALLEL_RESULT)
      FIND_PROGRAM(NPROC_EXECUTABLE nproc)
      IF(NPROC_EXECUTABLE)
        EXECUTE_PROCESS(COMMAND ${NPROC_EXECUTABLE}
          OUTPUT_VARIABLE NPROC_NUM
          RESULT_VARIABLE NPROC_RESULT
          OUTPUT_STRIP_TRAILING_WHITESPACE)
        IF(NOT NPROC_RESULT)
          SET(NUM_PROCESSING_UNITS ${NPROC_NUM})
        ENDIF()
      ENDIF()
      STRING_APPEND(CMAKE_CXX_LINK_FLAGS      " -flto=${NUM_PROCESSING_UNITS}")
      STRING_APPEND(CMAKE_SHARED_LINKER_FLAGS " -flto=${NUM_PROCESSING_UNITS}")
    ELSE()
      STRING_APPEND(CMAKE_CXX_LINK_FLAGS      " -flto")
      STRING_APPEND(CMAKE_SHARED_LINKER_FLAGS " -flto")
    ENDIF()
  ENDIF()

  # On some platforms (Fedora) we *must* use gcc-ar / gcc-ranlib
  # to get the right plugins for supporting -flto output from gcc.
  IF(MY_COMPILER_IS_GNU)
    IF(ALTERNATIVE_ENABLE)
      GET_FILENAME_COMPONENT(ALTERNATIVE_ENABLE_DIR ${ALTERNATIVE_ENABLE} PATH)
      SET(DEVTOOLSET_ROOT "${ALTERNATIVE_ENABLE_DIR}/root")
      FIND_PROGRAM(GCC_AR_EXECUTABLE gcc-ar
        NO_DEFAULT_PATH
        PATHS "${DEVTOOLSET_ROOT}/usr/bin")
      FIND_PROGRAM(GCC_RANLIB_EXECUTABLE gcc-ranlib
        NO_DEFAULT_PATH
        PATHS "${DEVTOOLSET_ROOT}/usr/bin")
    ELSEIF(ALTERNATIVE_GCC)
      STRING(REGEX MATCH  "^([0-9])"
        ALTERNATIVE_GCC_MAJ_VER ${CMAKE_C_COMPILER_VERSION})
      GET_FILENAME_COMPONENT(ALTERNATIVE_GCC_DIR ${ALTERNATIVE_GCC} PATH)
      FIND_PROGRAM(GCC_AR_EXECUTABLE gcc-ar-${ALTERNATIVE_GCC_MAJ_VER}
        NO_DEFAULT_PATH
        PATHS "${ALTERNATIVE_GCC_DIR}")
      FIND_PROGRAM(GCC_RANLIB_EXECUTABLE gcc-ranlib-${ALTERNATIVE_GCC_MAJ_VER}
        NO_DEFAULT_PATH
        PATHS "${ALTERNATIVE_GCC_DIR}")
    ELSE()
      FIND_PROGRAM(GCC_AR_EXECUTABLE gcc-ar)
      FIND_PROGRAM(GCC_RANLIB_EXECUTABLE gcc-ranlib)
    ENDIF()
    IF(GCC_AR_EXECUTABLE AND GCC_RANLIB_EXECUTABLE)
      SET(CMAKE_AR ${GCC_AR_EXECUTABLE})
      SET(CMAKE_RANLIB ${GCC_RANLIB_EXECUTABLE})
    ENDIF()
  ENDIF()
ENDIF(WITH_LTO)

IF(APPLE)
  OPTION(WITH_DEVELOPER_ENTILEMENTS "Add developer entitlements" OFF)
ENDIF()

# Explicit list of all -DWITH_XXX=system possibilities
# *except* boost, which requires one specific version to be downloaded.
# RapidJSON is also excluded, since the latest released version does not
# fully support the use of std::regex as the regular expression engine. It
# is required by JSON_SCHEMA_VALID, so don't add it automatically until an
# official version with full support for std::regex is released. The bundled
# version has the necessary patches to make it work.
#
# "system" versions of these for macOS are available from Xcode or Homebrew.
# Libraries from Xcode have file extension '.tbd'.
# Libraries from Homebrew have file extension '.dylib'.
# To get all the Homebrew libraries, do 'brew install' <name of lib>.
SET(SYSTEM_LIBRARIES
  CURL      # Xcode
  EDITLINE  # Xcode
  ICU       # Homebrew  icu4c
  LIBEVENT  # Homebrew  libevent
  LZ4       # Homebrew  lz4
  PROTOBUF  # Homebrew  protobuf
  SSL       # Homebrew  openssl@1.1
# ZLIB      # Xcode                  Min required version is now 1.2.12
  ZSTD      # Homebrew  zstd
  FIDO      # Homebrew  libfido2
  )

IF(APPLE)
  # Homebrew default location is
  IF(APPLE_ARM)
    SET(HOMEBREW_HOME "/opt/homebrew/opt")
  ELSE()
    SET(HOMEBREW_HOME "/usr/local/opt")
  ENDIF()
ENDIF()

SET(WITH_SYSTEM_LIBS_DEFAULT OFF)
OPTION(WITH_SYSTEM_LIBS
  "Use -DWITH_XXX=system for ${SYSTEM_LIBRARIES}" ${WITH_SYSTEM_LIBS_DEFAULT})

# undefined symbol: _Z15fido_assert_newv which is fido_assert_new()
# /usr/include/fido.h is missing 'extern "C"'
# but even if we fix that, tests will fail.
IF(LINUX_UBUNTU)
  IF(LINUX_UBUNTU_VERSION_ID VERSION_LESS "21.04")
    LIST(REMOVE_ITEM SYSTEM_LIBRARIES FIDO)
  ENDIF()
ENDIF()

GET_CMAKE_PROPERTY(CACHE_VARS CACHE_VARIABLES)
UNSET(COMMAND_LINE_VARS)
FOREACH(CACHE_VAR ${CACHE_VARS})
  GET_PROPERTY(CACHE_VAR_HELPSTRING CACHE ${CACHE_VAR} PROPERTY HELPSTRING)
  IF(CACHE_VAR_HELPSTRING STREQUAL
      "No help, variable specified on the command line."
      )
    LIST(APPEND COMMAND_LINE_VARS ${CACHE_VAR})
  ENDIF()
ENDFOREACH()

# Default to "system" for all SYSTEM_LIBRARIES
IF(WITH_SYSTEM_LIBS)
  FOREACH(SYSTEM_LIB ${SYSTEM_LIBRARIES})
    LIST(FIND COMMAND_LINE_VARS WITH_${SYSTEM_LIB} FOUNDIT)
    IF(FOUNDIT LESS 0)
      SET(WITH_${SYSTEM_LIB} "system")
      SET(WITH_${SYSTEM_LIB} "system" CACHE STRING
        "Use system rather than bundled" FORCE)
      MESSAGE(STATUS "Adding -DWITH_${SYSTEM_LIB}=${WITH_${SYSTEM_LIB}}")
    ELSE()
      MESSAGE(STATUS
        "Found WITH_${SYSTEM_LIB}=${WITH_${SYSTEM_LIB}} on command line")
    ENDIF()
  ENDFOREACH()
  # Don't redo the system analysis on subsequent runs of cmake
  UNSET(WITH_SYSTEM_LIBS)
  UNSET(WITH_SYSTEM_LIBS CACHE)
ENDIF()

# Add bundled or system zlib.
MYSQL_CHECK_ZLIB()

# Add bundled or system zstd.
MYSQL_CHECK_ZSTD()

IF(LINUX)
  # Look up patchelf(1) here, before doing SSL/KERBEROS/SASL/LDAP config.
  FIND_PROGRAM(PATCHELF_EXECUTABLE patchelf)
  ADD_CUSTOM_TARGET(copy_linux_custom_dlls)
  SET(KNOWN_CUSTOM_LIBRARIES "" CACHE INTERNAL "" FORCE)
ENDIF()

# If all custom packages are in the same directory:
IF(WITH_CUSTOM_LIBRARIES)
  FILE(GLOB WITH_SSL      "${WITH_CUSTOM_LIBRARIES}/openssl*")
  FILE(GLOB WITH_KERBEROS "${WITH_CUSTOM_LIBRARIES}/krb5*")
  FILE(GLOB WITH_SASL     "${WITH_CUSTOM_LIBRARIES}/cyrus-sasl*")
  FILE(GLOB WITH_LDAP     "${WITH_CUSTOM_LIBRARIES}/openldap*")
  FOREACH(WITH_OPT WITH_SSL WITH_KERBEROS WITH_SASL WITH_LDAP)
    IF(IS_DIRECTORY ${${WITH_OPT}})
      SET(${WITH_OPT} ${${WITH_OPT}} CACHE INTERNAL "" FORCE)
      MESSAGE(STATUS "${WITH_OPT} ${${WITH_SSL}}")
    ELSE()
      MESSAGE(WARNING "${WITH_OPT} not found") # This should be FATAL_ERROR
    ENDIF()
  ENDFOREACH()
ENDIF()

# Add system/custom openssl.
MYSQL_CHECK_SSL()
MYSQL_CHECK_SSL_DLLS()

# Other system libs which use OpenSSL must be disabled.
# This includes: kerberos sasl ldap curl.
IF(ALTERNATIVE_SYSTEM_SSL)
  SET(WITH_AUTHENTICATION_LDAP OFF)
  SET(WITH_AUTHENTICATION_LDAP OFF CACHE INTERNAL "" FORCE)
  SET(WITH_AUTHENTICATION_CLIENT_PLUGINS OFF)
  SET(WITH_AUTHENTICATION_CLIENT_PLUGINS OFF CACHE INTERNAL "" FORCE)
  SET(WITH_CURL "bundled")
  SET(WITH_CURL "bundled" CACHE INTERNAL "" FORCE)
  MESSAGE(STATUS "Disabling all authentication plugins.")
ENDIF()

# Add Kerberos library
MYSQL_CHECK_KERBEROS()
MYSQL_CHECK_KERBEROS_DLLS()

# Add SASL library
MYSQL_CHECK_SASL()
MYSQL_CHECK_SASL_DLLS()

# Add LDAP library
MYSQL_CHECK_LDAP()
MYSQL_CHECK_LDAP_DLLS()

# Add Windows specific jemalloc DLL
IF(WIN32)
  MYSQL_CHECK_WIN_JEMALLOC()
ENDIF()

# Custom versions of LDAP / SASL / SSL.
IF(LINUX AND KNOWN_CUSTOM_LIBRARIES)
  # Custom libraries are not targets, we install them as FILES.
  # INSTALL_RPATH must must be set depending on binary type
  # EXECUTABLE MODULE_LIBRARY SHARED_LIBRARY, see ADD_INSTALL_RPATH_FOR_OPENSSL
  SET(LINUX_INSTALL_RPATH_ORIGIN 1)

  # Debug versions of plugins may be installed to <root>/lib/plugin/debug
  FOREACH(LINK_FLAG
      CMAKE_MODULE_LINKER_FLAGS_DEBUG
      CMAKE_SHARED_LINKER_FLAGS_DEBUG
      )
    STRING_APPEND(${LINK_FLAG} " -Wl,-rpath,'\$ORIGIN/../../private'")
    MESSAGE(STATUS "${LINK_FLAG} ${${LINK_FLAG}}")
  ENDFOREACH()
  IF(NOT PATCHELF_EXECUTABLE)
    MESSAGE(FATAL_ERROR "Please install the patchelf(1) utility.")
  ENDIF()
  VERIFY_CUSTOM_LIBRARY_DEPENDENCIES()
ENDIF()

IF(WITH_AUTHENTICATION_LDAP)
  IF(LINUX AND KNOWN_CUSTOM_LIBRARIES)
    # LDAP / SASL / KERBEROS / SSL must all be "system" or "custom", not a mix.
    IF(WITH_LDAP STREQUAL "system" OR
        WITH_SASL STREQUAL "system" OR
#       WITH_KERBEROS STREQUAL "system" OR # enable this later
        WITH_SSL STREQUAL "system")
      MESSAGE(WARNING "-DWITH_AUTHENTICATION_LDAP=ON")
      MESSAGE(FATAL_ERROR "Inconsistent options for LDAP/SASL/KERBEROS/SSL")
    ENDIF()
  ELSEIF(WIN32)
    # system LDAP, but SASL needs to be explicitly added
    IF(NOT SASL_LIBRARY_DLL OR NOT SASL_SCRAM_PLUGIN)
      MESSAGE(WARNING "-DWITH_AUTHENTICATION_LDAP=ON")
      MESSAGE(FATAL_ERROR "Missing SASL and/or SCRAM libraries.")
    ENDIF()
  ELSEIF(APPLE)
    # system LDAP and SASL, but there is no scram plugin.
  ELSEIF(SOLARIS)
    # 11.3 has system LDAP and SASL, but there is no scram plugin.
  ELSE()
    # We must have "system" LDAP, KERBEROS and SASL (SSL is always required)
    SET(LDAP_WARN_GIVEN)
    SET(SASL_WARN_GIVEN)
    SET(KERBEROS_WARN_GIVEN)
    WARN_MISSING_SYSTEM_LDAP(LDAP_WARN_GIVEN)
    WARN_MISSING_SYSTEM_SASL(SASL_WARN_GIVEN)
    WARN_MISSING_SYSTEM_KERBEROS(KERBEROS_WARN_GIVEN)
    IF(LDAP_WARN_GIVEN OR SASL_WARN_GIVEN OR KERBEROS_WARN_GIVEN)
      # SUSE linux: may or may not have SCRAM, do not break the build.
      IF(LINUX_SUSE)
        MESSAGE(WARNING
          "-DWITH_AUTHENTICATION_LDAP=ON, but missing system libraries")
      ELSE()
        MESSAGE(FATAL_ERROR
          "-DWITH_AUTHENTICATION_LDAP=ON, but missing system libraries")
      ENDIF()
    ENDIF()
  ENDIF()
ENDIF()

IF(WITH_AUTHENTICATION_KERBEROS)
  SET(KERBEROS_GSSAPI_WARN_GIVEN)
  WARN_MISSING_SYSTEM_KERBEROS_GSSAPI(KERBEROS_GSSAPI_WARN_GIVEN)
  IF(KERBEROS_GSSAPI_WARN_GIVEN)
    MESSAGE(WARNING
      "-DWITH_AUTHENTICATION_KERBEROS=ON, but missing system libraries")
  ENDIF()
ENDIF()

# Add system/bundled editline.
MYSQL_CHECK_EDITLINE()
SET(EDITLINE_WARN_GIVEN)
WARN_MISSING_SYSTEM_EDITLINE(EDITLINE_WARN_GIVEN)
IF(EDITLINE_WARN_GIVEN)
  MESSAGE(FATAL_ERROR
    "-DWITH_EDITLINE=system, but missing system libraries.\n"
    "You can use -DWITH_EDITLINE=bundled instead."
    )
ENDIF()

# Add libevent
MYSQL_CHECK_LIBEVENT()
SET(LIBEVENT_WARN_GIVEN)
WARN_MISSING_SYSTEM_LIBEVENT(LIBEVENT_WARN_GIVEN)
IF(LIBEVENT_WARN_GIVEN)
  MESSAGE(FATAL_ERROR
    "-DWITH_LIBEVENT=system, but missing system libraries.\n"
    "You can use -DWITH_LIBEVENT=bundled instead."
    )
ENDIF()

# Add lz4 library
MYSQL_CHECK_LZ4()
# Add icu library
IF(NOT WITHOUT_SERVER)
  MYSQL_CHECK_ICU()
ENDIF()
# Add protoc and libprotobuf
IF(NOT WITHOUT_SERVER)
  MYSQL_CHECK_PROTOBUF()
  MYSQL_CHECK_PROTOBUF_DLLS()
ENDIF()

IF(NOT WITHOUT_SERVER)
  # Check BISON_VERSION and set BISON_FLAGS_WARNINGS
  # Do it here, before any other cmake file does FIND_PACKAGE(BISON REQUIRED)
  # so that our search for custom bison installations can run first.
  INCLUDE(bison)
ENDIF()

# Try and set CURL_LIBRARY
MYSQL_CHECK_CURL()
MYSQL_CHECK_CURL_DLLS()
SET(CURL_WARN_GIVEN)
WARN_MISSING_SYSTEM_CURL(CURL_WARN_GIVEN)
IF(CURL_WARN_GIVEN)
  MESSAGE(FATAL_ERROR
    "-DWITH_CURL=system, but missing system libraries.\n"
    "You can disable CURL with -DWITH_CURL=0"
    )
ENDIF()
# Add RapidJSON library.
MYSQL_CHECK_RAPIDJSON()

# Look for fido2 library
MYSQL_CHECK_FIDO()
MYSQL_CHECK_FIDO_DLLS()

IF(APPLE)
  GET_FILENAME_COMPONENT(HOMEBREW_BASE ${HOMEBREW_HOME} DIRECTORY)
  IF(EXISTS ${HOMEBREW_BASE}/include/boost)
    FOREACH(SYSTEM_LIB ICU LIBEVENT LZ4 PROTOBUF ZSTD FIDO)
      IF(WITH_${SYSTEM_LIB} STREQUAL "system")
        MESSAGE(FATAL_ERROR
          "WITH_${SYSTEM_LIB}=system is not compatible with Homebrew boost\n"
          "MySQL depends on ${BOOST_PACKAGE_NAME} with a set of patches.\n"
          "Including headers from ${HOMEBREW_BASE}/include "
          "will break the build.\n"
          "Please use WITH_${SYSTEM_LIB}=bundled\n"
          "or do 'brew uninstall boost' or 'brew unlink boost'"
          )
      ENDIF()
    ENDFOREACH()
  ENDIF()
  # Ensure that we look in /usr/local/include or /opt/homebrew/include
  FOREACH(SYSTEM_LIB ICU LIBEVENT LZ4 PROTOBUF ZSTD FIDO)
    IF(WITH_${SYSTEM_LIB} STREQUAL "system")
      INCLUDE_DIRECTORIES(SYSTEM ${HOMEBREW_BASE}/include)
      BREAK()
    ENDIF()
  ENDFOREACH()
ENDIF()

IF(WITH_AUTHENTICATION_FIDO OR WITH_AUTHENTICATION_CLIENT_PLUGINS)
  IF(WITH_FIDO STREQUAL "system" AND
    NOT WITH_SSL STREQUAL "system")
      MESSAGE(WARNING "-DWITH_AUTHENTICATION_FIDO=ON")
      MESSAGE(FATAL_ERROR "Inconsistent options for FIDO/SSL")
  ENDIF()

  # FIDO (or libudev) missing, warn about what is missing, and break the build.
  IF(WITH_AUTHENTICATION_FIDO AND NOT FIDO_FOUND)
    SET(UDEV_WARN_MISSING)
    SET(FIDO_WARN_MISSING)
    WARN_MISSING_SYSTEM_UDEV(UDEV_WARN_MISSING)
    WARN_MISSING_SYSTEM_FIDO(FIDO_WARN_MISSING)
    MESSAGE(FATAL_ERROR
      "-DWITH_AUTHENTICATION_FIDO=ON, but missing required libraries")
  ENDIF()
ENDIF()

MACRO(MY_INCLUDE_SYSTEM_DIRECTORIES LIBRARY)
  IF(${WITH_${LIBRARY}} STREQUAL "bundled")
    SET(BEFORE_OR_AFTER "BEFORE")
  ELSE()
    SET(BEFORE_OR_AFTER "AFTER")
  ENDIF()

  # ICU headers for WIN32 need extra info about their libs state
  IF(WIN32 AND ${LIBRARY} STREQUAL "ICU")
    ADD_DEFINITIONS(-DU_STATIC_IMPLEMENTATION)
  ENDIF()

  IF(DEFINED ${LIBRARY}_INCLUDE_DIRS)
    INCLUDE_DIRECTORIES(${BEFORE_OR_AFTER} SYSTEM ${${LIBRARY}_INCLUDE_DIRS})
  ELSEIF(DEFINED ${LIBRARY}_INCLUDE_DIR)
    INCLUDE_DIRECTORIES(${BEFORE_OR_AFTER} SYSTEM ${${LIBRARY}_INCLUDE_DIR})
  ENDIF()
  IF("${${LIBRARY}_INCLUDE_DIR}" STREQUAL "")
    IF("${${LIBRARY}_INCLUDE_DIRS}" STREQUAL "")
      MESSAGE(WARNING "${LIBRARY} is unknown")
    ENDIF()
  ENDIF()
  IF(DEFINED ${LIBRARY}_INCLUDE_DIRS AND DEFINED ${LIBRARY}_INCLUDE_DIR)
    IF(NOT "${${LIBRARY}_INCLUDE_DIR}" STREQUAL "${${LIBRARY}_INCLUDE_DIRS}")
      MESSAGE(WARNING
        "NOT ${${LIBRARY}_INCLUDE_DIR} STREQUAL ${${LIBRARY}_INCLUDE_DIRS}")
    ENDIF()
  ENDIF()
ENDMACRO()

MACRO(MY_TARGET_INCLUDE_SYSTEM_DIRECTORIES TARGET LIBRARY)
  IF(${WITH_${LIBRARY}} STREQUAL "bundled")
    TARGET_INCLUDE_DIRECTORIES(${TARGET} SYSTEM BEFORE PRIVATE
      ${${LIBRARY}_INCLUDE_DIR})
  ELSE()
    TARGET_INCLUDE_DIRECTORIES(${TARGET} SYSTEM PRIVATE
      ${${LIBRARY}_INCLUDE_DIR})
  ENDIF()
ENDMACRO()

IF(LINUX)
  # Check for pthread_setname_np
  CHECK_C_SOURCE_COMPILES("
  #include <pthread.h>

  int main(int ac, char **av)
  {
    const char *thread_name= 0;
    int ret = pthread_setname_np(pthread_self(), thread_name);
    return ret;
  }"
  HAVE_PTHREAD_SETNAME_NP)
ENDIF()

IF(WITH_PROTOBUF STREQUAL "bundled" OR WITH_FIDO STREQUAL "bundled")
  # Protobuf library is a target, installed to <root>/${INSTALL_PRIV_LIBDIR}
  # INSTALL_RPATH must be set for all binaries linking with libprotobuf.
  IF(WITH_PROTOBUF STREQUAL "bundled")
    SET(UNIX_INSTALL_RPATH_ORIGIN_PRIV_LIBDIR 1)
    ADD_SUBDIRECTORY(extra/protobuf)
  ENDIF()

  # The Fido library is a target, installed to <root>/${INSTALL_PRIV_LIBDIR}
  # INSTALL_RPATH must be set for all binaries linking with libfido2.
  IF(WITH_FIDO STREQUAL "bundled")
    SET(INSTALL_RPATH_FOR_FIDO2 1)

    # Do not break the build here in case of missing libudev on Linux.
    SET(UDEV_WARN_MISSING FALSE)
    WARN_MISSING_SYSTEM_UDEV(UDEV_WARN_MISSING)
    IF((WITH_AUTHENTICATION_FIDO OR WITH_AUTHENTICATION_CLIENT_PLUGINS)
        AND NOT UDEV_WARN_MISSING)
      # Silence warning about CMP0075
      CMAKE_PUSH_CHECK_STATE()
      SET(CMAKE_REQUIRED_LIBRARIES)
      ADD_SUBDIRECTORY(${CMAKE_SOURCE_DIR}/${CBOR_BUNDLE_SRC_PATH})
      ADD_SUBDIRECTORY(${CMAKE_SOURCE_DIR}/${FIDO_BUNDLE_SRC_PATH})
      CMAKE_POP_CHECK_STATE()
    ENDIF()
  ENDIF()

  IF(NOT APPLE AND NOT WIN32)
    # Debug versions of plugins may be installed to <root>/lib/plugin/debug
    FOREACH(LINK_FLAG
        CMAKE_MODULE_LINKER_FLAGS_DEBUG
        CMAKE_SHARED_LINKER_FLAGS_DEBUG
        )
      STRING_APPEND(${LINK_FLAG} " -Wl,-rpath,'\$ORIGIN/../../private'")
      MESSAGE(STATUS "${LINK_FLAG} ${${LINK_FLAG}}")
    ENDFOREACH()
  ENDIF()
ENDIF()

#
# Setup maintainer mode options by the end. Platform checks are
# not run with the warning options as to not perturb fragile checks
# (i.e. do not make warnings into errors).
#
# Why don't these flags affect the entire build?
# Because things may already have been included with ADD_SUBDIRECTORY
#
OPTION(MYSQL_MAINTAINER_MODE
       "MySQL maintainer-specific development environment" OFF)

INCLUDE(maintainer)

IF(WITH_UNIT_TESTS)
  ENABLE_TESTING()
  INCLUDE(googletest)
ELSE()
  # In case we switch from ON to OFF, we do not want ctest
  # to pick up any obsolete test executables.
  IF(EXISTS "${CMAKE_BINARY_DIR}/CTestTestfile.cmake")
    FILE(GLOB_RECURSE CTEST_TESTFILES "${CMAKE_BINARY_DIR}/CTestTestfile.cmake")
    FILE(REMOVE ${CTEST_TESTFILES})
  ENDIF()
ENDIF()

IF(WITH_ICU STREQUAL "bundled")
  IF(IS_ABSOLUTE "${INSTALL_PRIV_LIBDIR}")
    SET(MYSQL_ICU_DATADIR "${INSTALL_PRIV_LIBDIR}"
      CACHE PATH "default MySQL ICU data directory")
  ELSE()
    SET(MYSQL_ICU_DATADIR "${DEFAULT_MYSQL_HOME}/${INSTALL_PRIV_LIBDIR}"
      CACHE PATH "default MySQL ICU data directory")
  ENDIF()

  # Write an explicit symlink in CMAKE_BINARY_DIR, so we can find
  # the ICU data directory when running in the build sandbox.
  # See setting of mysql_home in calculate_mysql_home_from_my_progname().
  FILE(TO_NATIVE_PATH "${CMAKE_SOURCE_DIR}/extra/icu" ICU_DATA_SOURCE_DIR)
  FILE(WRITE "${CMAKE_BINARY_DIR}/${ICUDT_DIR}.lnk" "${ICU_DATA_SOURCE_DIR}")
ENDIF()

# The hypergraph optimizer is default on only for debug builds.
IF(CMAKE_BUILD_TYPE_UPPER STREQUAL "DEBUG" OR WITH_DEBUG)
  SET(WITH_HYPERGRAPH_OPTIMIZER_DEFAULT ON)
ELSE()
  SET(WITH_HYPERGRAPH_OPTIMIZER_DEFAULT OFF)
ENDIF()
OPTION(WITH_HYPERGRAPH_OPTIMIZER
  "Allow use of the hypergraph join optimizer"
  ${WITH_HYPERGRAPH_OPTIMIZER_DEFAULT}
  )

# Utility target to build every executable tagged with ADD_TEST.
ADD_CUSTOM_TARGET(unittest_all)

# Utility target to build every target added with MYSQL_ADD_PLUGIN.
ADD_CUSTOM_TARGET(plugin_all)

# Utility target to build every target added with MYSQL_ADD_COMPONENT.
ADD_CUSTOM_TARGET(component_all)

# Utility target to generate all sources from .proto files.
ADD_CUSTOM_TARGET(protobuf_generated_all)

# Utility target to generate everything created by MYSQL_ADD_EXECUTABLE().
ADD_CUSTOM_TARGET(executable_all)

# Utility target to generate sources needed for clang-tidy.
# Example usage:
#
# export CC=clang
# export CXX=clang++
# mkdir build-clang-tidy; cd build-clang-tidy
# cmake .. -DCMAKE_EXPORT_COMPILE_COMMANDS=1 -DWITH_SYSTEM_LIBS=1
# make clang_tidy_prerequisites
# clang-tidy -p .
#     --checks=modernize-use-nullptr,-clang-analyzer-core.NullDereference
#     ../sql/sys_vars.cc
ADD_CUSTOM_TARGET(clang_tidy_prerequisites)
ADD_DEPENDENCIES(clang_tidy_prerequisites protobuf_generated_all)
ADD_DEPENDENCIES(clang_tidy_prerequisites GenError)

ADD_SUBDIRECTORY(include)
ADD_SUBDIRECTORY(strings)
ADD_SUBDIRECTORY(vio)
ADD_SUBDIRECTORY(mysys)
ADD_SUBDIRECTORY(libmysql)
ADD_SUBDIRECTORY(libbinlogevents)
ADD_SUBDIRECTORY(libbinlogstandalone)
ADD_SUBDIRECTORY(libchangestreams)

IF(NOT WITHOUT_SERVER)
  IF(WITH_UNIT_TESTS)
    IF(WIN32)
      SET(WITH_SHARED_UNITTEST_LIBRARY_DEFAULT OFF)
    ELSE()
      SET(WITH_SHARED_UNITTEST_LIBRARY_DEFAULT ON)
    ENDIF()
    OPTION(WITH_SHARED_UNITTEST_LIBRARY
      "Build a shared library for unit tests which depend on the entire server"
      ${WITH_SHARED_UNITTEST_LIBRARY_DEFAULT}
      )
  ENDIF()

  # Add storage engines and plugins.
  SET (MYSQLD_STATIC_PLUGIN_LIBS "" CACHE INTERNAL "")
  CONFIGURE_PLUGINS()
ELSE()
  IF(EXISTS "${CMAKE_SOURCE_DIR}/storage/ndb")
    # We may still want Cluster client libraries, use -DWITH_NDBCLUSTER=1
    ADD_SUBDIRECTORY(storage/ndb)
  ENDIF()
ENDIF()

IF(WITHOUT_SERVER)
  ADD_SUBDIRECTORY(components/libminchassis)
ELSE()
  CONFIGURE_COMPONENTS()
ENDIF()

IF(WITH_UNIT_TESTS)
  ADD_SUBDIRECTORY(unittest)
  ADD_SUBDIRECTORY(unittest/examples)
  ADD_SUBDIRECTORY(unittest/mytap)
  ADD_SUBDIRECTORY(unittest/mytap/t)
ENDIF()

ADD_SUBDIRECTORY(client)
ADD_SUBDIRECTORY(utilities)
ADD_SUBDIRECTORY(share)
ADD_SUBDIRECTORY(libservices)

IF(NOT WITHOUT_SERVER)
  ADD_SUBDIRECTORY(testclients)
  ADD_SUBDIRECTORY(sql)
ENDIF()

# Some unit tests need to link with the entire server, use this library:
IF(NOT WITHOUT_SERVER AND WITH_UNIT_TESTS)

  IF(WITH_SHARED_UNITTEST_LIBRARY)
    MERGE_LIBRARIES_SHARED(server_unittest_library SKIP_INSTALL LINK_PUBLIC
      sql_main
      ${MYSQLD_STATIC_PLUGIN_LIBS}
      minchassis
      ${ICU_LIBRARIES}
      # Import some core symbols. Other symbols needed by the unit test
      # executables are pulled in transitively by symbol dependencies.
      #
      # Since everything has visibility("default") the library will
      # export every symbol pulled in from the source libraries.
      #
      # If some symbols are still missing, they will be picked up from
      # dependent libraries, since we LINK_PUBLIC.
      # To see what symbols we need to import, remove LINK_PUBLIC above.
      EXPORTS
      builtin_perfschema_plugin            # Pulls in the whole server.
      mysql_service_mysql_rwlock_v1        # Pulls in minchassis
      )
    IF(HAVE_LIBNUMA)
      TARGET_LINK_LIBRARIES(server_unittest_library PUBLIC numa)
    ENDIF()
    IF(WITH_LTO OR CMAKE_COMPILER_FLAG_WITH_LTO)
      # We get ODR violations because of multiple bison parsers.
      MY_CHECK_CXX_COMPILER_WARNING("error=odr" HAS_WARN_FLAG)
      IF(HAS_WARN_FLAG)
        MY_TARGET_LINK_OPTIONS(server_unittest_library "${HAS_WARN_FLAG}")
      ENDIF()
    ENDIF()
  ELSE()
    SET(DUMMY_SOURCE_FILE ${CMAKE_BINARY_DIR}/server_unittest_library.c)
    ADD_CUSTOM_COMMAND(
      OUTPUT  ${DUMMY_SOURCE_FILE}
      COMMAND ${CMAKE_COMMAND} -E touch ${DUMMY_SOURCE_FILE}
      DEPENDS sql_main
      )
    ADD_LIBRARY(server_unittest_library STATIC ${DUMMY_SOURCE_FILE})
    TARGET_LINK_LIBRARIES(server_unittest_library perfschema)
    TARGET_LINK_LIBRARIES(server_unittest_library sql_main)
    TARGET_LINK_LIBRARIES(server_unittest_library minchassis)
    TARGET_LINK_LIBRARIES(server_unittest_library ${ICU_LIBRARIES})
  ENDIF()
ENDIF()

# scripts/mysql_config depends on client and server targets loaded above.
# It is referenced by some of the directories below, so we insert it here.
ADD_SUBDIRECTORY(scripts)

IF(NOT WITHOUT_SERVER)
  ADD_SUBDIRECTORY(mysql-test)
  ADD_SUBDIRECTORY(mysql-test/lib/My/SafeProcess)
  ADD_SUBDIRECTORY(support-files)
  IF(WITH_INTERNAL)
    ADD_SUBDIRECTORY(internal)
  ENDIF()
ENDIF()

INCLUDE(cmake/abi_check.cmake)
INCLUDE(cmake/tags.cmake)

CONFIGURE_FILE(config.h.cmake   ${CMAKE_BINARY_DIR}/include/my_config.h)
CONFIGURE_FILE(config.h.cmake   ${CMAKE_BINARY_DIR}/include/config.h)
CONFIGURE_FILE(${CMAKE_SOURCE_DIR}/include/mysql_version.h.in
               ${CMAKE_BINARY_DIR}/include/mysql_version.h )
CONFIGURE_FILE(${CMAKE_SOURCE_DIR}/sql/sql_builtin.cc.in
    ${CMAKE_BINARY_DIR}/sql/sql_builtin.cc)

# depends on mysql_version.h to exist
IF(NOT WITHOUT_SERVER)
  IF(WITH_ROUTER)
    ADD_SUBDIRECTORY(router)
  ENDIF()
ENDIF()

IF(ENABLE_GCOV)
  INCLUDE(fastcov)
ENDIF()

IF(UNIX)
  ADD_SUBDIRECTORY(man)
ENDIF()

IF(NOT WITHOUT_SERVER)
  ADD_SUBDIRECTORY(packaging/rpm-common)
  ADD_SUBDIRECTORY(packaging/rpm-oel)
  ADD_SUBDIRECTORY(packaging/rpm-fedora)
  ADD_SUBDIRECTORY(packaging/rpm-sles)
  ADD_SUBDIRECTORY(packaging/rpm-docker)
  ADD_SUBDIRECTORY(packaging/deb-in)
ENDIF()

GET_PROPERTY(CWD_DEFINITIONS DIRECTORY PROPERTY COMPILE_DEFINITIONS)
CONFIGURE_FILE(
    ${CMAKE_SOURCE_DIR}/cmake/info_macros.cmake.in
    ${CMAKE_BINARY_DIR}/info_macros.cmake @ONLY)

SET(KNOWN_CONVENIENCE_LIBRARIES "" CACHE INTERNAL "")
# Add to the 'make clean' target.
# With this you need to do 'cmake .' before doing 'make' again.
SET_PROPERTY(DIRECTORY APPEND PROPERTY ADDITIONAL_MAKE_CLEAN_FILES
  "${CMAKE_BINARY_DIR}/archive_output_directory"
  "${CMAKE_BINARY_DIR}/library_output_directory"
  )

# Handle the "INFO_*" files.
INCLUDE(${CMAKE_BINARY_DIR}/info_macros.cmake)
# Source: This can be done during the cmake phase, all information is
# available, but should be repeated on each "make" just in case someone
# does "cmake ; make ; git pull ; make".
CREATE_INFO_SRC(${CMAKE_BINARY_DIR}/Docs)
MY_ADD_CUSTOM_TARGET(INFO_SRC ALL
  COMMAND ${CMAKE_COMMAND} -P ${CMAKE_SOURCE_DIR}/cmake/info_src.cmake
  BYPRODUCTS ${CMAKE_BINARY_DIR}/Docs/INFO_SRC
  WORKING_DIRECTORY ${CMAKE_BINARY_DIR}
  COMMENT "Generating Docs/INFO_SRC"
)

IF(HAVE_BUILD_ID_SUPPORT AND NOT WITHOUT_SERVER)
  # Show it by default in pushuild, but not for developers.
  IF(DEFINED ENV{PB2WORKDIR})
    OPTION(SHOW_BUILD_ID "Show mysqld build id as final target" ON)
  ELSE()
    OPTION(SHOW_BUILD_ID "Show mysqld build id as final target" OFF)
  ENDIF()

  IF(SHOW_BUILD_ID)
    # Show build id in the build log, after everything else has bee built.
    ADD_CUSTOM_TARGET(show_build_id ALL
      COMMAND $<TARGET_FILE:mysqld> --help | grep BuildID
      COMMENT "Showing mysqld build id"
      VERBATIM
      )
    ADD_DEPENDENCIES(show_build_id mysqld)
    # Build all kinds of binaries first.
    ADD_DEPENDENCIES(show_build_id
      component_all
      executable_all
      plugin_all
      unittest_all
      )
    IF(WITH_ROUTER)
      ADD_DEPENDENCIES(show_build_id mysqlrouter_all)
    ENDIF()
    # Other "ALL" targets.
    ADD_DEPENDENCIES(show_build_id
      GenSysSchemaC
      # INFO_BIN see below
      run_libmysql_api_test
      )
  ENDIF()
ENDIF()

UNSET(MYSQLD_EXECUTABLE_FOR_INFO_BIN)
IF(HAVE_BUILD_ID_SUPPORT AND NOT WITHOUT_SERVER)
  SET(MYSQLD_EXECUTABLE_FOR_INFO_BIN
    "-DMYSQLD_EXECUTABLE=$<TARGET_FILE:mysqld>")
ENDIF()

# Build flags: This must be postponed to the make phase.
MY_ADD_CUSTOM_TARGET(INFO_BIN ALL
  COMMAND ${CMAKE_COMMAND}
  ${MYSQLD_EXECUTABLE_FOR_INFO_BIN}
  -DCMAKE_BUILD_TYPE=$<CONFIG>
  -P ${CMAKE_SOURCE_DIR}/cmake/info_bin.cmake
  BYPRODUCTS ${CMAKE_BINARY_DIR}/Docs/INFO_BIN
  WORKING_DIRECTORY ${CMAKE_BINARY_DIR}
  COMMENT "Generating Docs/INFO_BIN"
)
# Adding $<TARGET_FILE:mysqld> seems to a dependency on 'mysqld'.
# Add an explicit one anyways.
IF(MYSQLD_EXECUTABLE_FOR_INFO_BIN)
  ADD_DEPENDENCIES(INFO_BIN mysqld)
  IF(TARGET show_build_id)
    ADD_DEPENDENCIES(show_build_id INFO_BIN)
  ENDIF()
ENDIF()

# Packaging
IF(WIN32)
  OPTION(BUNDLE_RUNTIME_LIBRARIES "INSTALL runtime libraries" OFF)
  IF(BUNDLE_RUNTIME_LIBRARIES)
    SET(RUNTIME_LIBRARIES
      msvcp140
      ucrtbase
      vcruntime140
      )
    FOREACH(LIB ${RUNTIME_LIBRARIES})
      SET(LIB_PATH "C:/Windows/System32/${LIB}.dll")
      SET(LIB_D_PATH "C:/Windows/System32/${LIB}d.dll")
      FOREACH(LIBRARY_PATH ${LIB_PATH} ${LIB_D_PATH})
        IF(EXISTS "${LIBRARY_PATH}")
          MESSAGE(STATUS "INSTALL ${LIBRARY_PATH} to ${INSTALL_BINDIR}")
          INSTALL(FILES
            "${LIBRARY_PATH}" DESTINATION "${INSTALL_BINDIR}"
            COMPONENT SharedLibraries)
        ELSE()
          MESSAGE(STATUS "Could not find ${LIBRARY_PATH}")
        ENDIF()
      ENDFOREACH()
    ENDFOREACH()
  ENDIF()
ENDIF()

IF(WIN32)
  SET(CPACK_GENERATOR "ZIP")
ELSE()
  SET(CPACK_GENERATOR "TGZ")
ENDIF() 
ADD_SUBDIRECTORY(packaging/WiX)
ADD_SUBDIRECTORY(packaging/solaris)

# Produce separate tarballs for each INSTALL COMPONENT
IF(PACK_SEPARATE_COMPONENTS)
  SET(CPACK_ARCHIVE_COMPONENT_INSTALL ON)
  SET(CPACK_COMPONENTS_GROUPING IGNORE)
ENDIF()

IF(UNIX)
  INSTALL(FILES
    Docs/mysql.info
    DESTINATION ${INSTALL_INFODIR} OPTIONAL COMPONENT Info)
ENDIF()
#
# RPM installs documentation directly from the source tree
#
IF(NOT INSTALL_LAYOUT MATCHES "RPM")
  INSTALL(FILES
    README
    LICENSE
    DESTINATION ${INSTALL_DOCREADMEDIR} COMPONENT Readme)
  INSTALL(FILES
    ${CMAKE_BINARY_DIR}/Docs/INFO_SRC
    ${CMAKE_BINARY_DIR}/Docs/INFO_BIN
    DESTINATION ${INSTALL_DOCDIR} COMPONENT Info
    )

  # MYSQL_DOCS_LOCATON is used in "make dist",
  # points to the documentation directory
  SET(MYSQL_DOCS_LOCATION "" CACHE PATH
    "Location from where documentation is copied")
  MARK_AS_ADVANCED(MYSQL_DOCS_LOCATION)
  INSTALL(DIRECTORY Docs/ DESTINATION ${INSTALL_DOCDIR}
    COMPONENT Documentation
    PATTERN "Makefile.*" EXCLUDE
    PATTERN "glibc*" EXCLUDE
    PATTERN "linuxthreads.txt" EXCLUDE
    PATTERN "myisam.txt" EXCLUDE
    PATTERN "mysql.info" EXCLUDE
    PATTERN "sp-imp-spec.txt" EXCLUDE
    PATTERN "README.build" EXCLUDE
  )
ENDIF()

# Now that we're done with all ADD_SUBDIRECTORY and thus all feature tests,
# we can safely enable ASan on Clang/Win32 if needed.
IF(HAVE_ASAN AND WIN32_CLANG)
  STRING_APPEND(CMAKE_C_FLAGS
    " -fsanitize=address -fsanitize-address-use-after-scope")
  STRING_APPEND(CMAKE_CXX_FLAGS
    " -fsanitize=address -fsanitize-address-use-after-scope")
ENDIF()

IF(UNIX)
  EXECUTE_PROCESS(
    COMMAND ${CMAKE_COMMAND} -E make_directory library_output_directory
    COMMAND ${CMAKE_COMMAND} -E make_directory plugin_output_directory
    COMMAND ${CMAKE_COMMAND} -E make_directory runtime_output_directory
    WORKING_DIRECTORY ${CMAKE_BINARY_DIR}
    )
  IF(SASL_CUSTOM_LIBRARY)
    EXECUTE_PROCESS(
      COMMAND ${CMAKE_COMMAND} -E make_directory library_output_directory/sasl2
    )
  ENDIF()
ENDIF()

# Pre-create directories for library_output_directory and
# plugin_output_directory, so create_symlink does not fail in ssl.cmake
# Do not pre-create runtime_output_directory/Debug or
# runtime_output_directory/RelWithDebInfo, mtr gets confused, and must be
# run with --vs-config=Debug or --vs-config=RelWithDebInfo in order to work.
IF(APPLE AND NOT BUILD_IS_SINGLE_CONFIG)
  FOREACH(dir
      library_output_directory
      plugin_output_directory
      )
    EXECUTE_PROCESS(
      COMMAND ${CMAKE_COMMAND} -E make_directory ${dir}/Debug
      COMMAND ${CMAKE_COMMAND} -E make_directory ${dir}/RelWithDebInfo
      COMMAND ${CMAKE_COMMAND} -E make_directory ${dir}/Release
      COMMAND ${CMAKE_COMMAND} -E make_directory ${dir}/MinSizeRel
      WORKING_DIRECTORY ${CMAKE_BINARY_DIR}
      )
  ENDFOREACH()
ENDIF()

IF(UNIX)
  # Create convenience symlinks bin/ and lib/
  EXECUTE_PROCESS(
    COMMAND ${CMAKE_COMMAND} -E create_symlink
     ./runtime_output_directory bin
    COMMAND ${CMAKE_COMMAND} -E create_symlink
     ./library_output_directory lib
    WORKING_DIRECTORY ${CMAKE_BINARY_DIR}
  )
  # See ./mysql-test/suite/innodb_fts/include/mecab.inc
  IF(MECAB_IPADIC_PARENT)
    EXECUTE_PROCESS(
      COMMAND ${CMAKE_COMMAND} -E create_symlink
      "${MECAB_IPADIC_PARENT}" mecab
      WORKING_DIRECTORY ${CMAKE_BINARY_DIR}/library_output_directory
      )
  ENDIF()
ENDIF()

# Without any --plugin-dir=<directory name> the server will look in
# INSTALL_PLUGINDIR, which is "lib/plugin" for standalone builds.
# This means that by default, we create a symlink plugin@ in lib/.
# For other values of INSTALL_LAYOUT we split the INSTALL_PLUGINDIR path,
# create the necessary directories,
# and add a symlink `basename ${INSTALL_PLUGINDIR}`.
IF(UNIX AND BUILD_IS_SINGLE_CONFIG)
  GET_FILENAME_COMPONENT(INSTALL_PLUGINDIR_PATH ${INSTALL_PLUGINDIR} PATH)
  GET_FILENAME_COMPONENT(INSTALL_PLUGINDIR_NAME ${INSTALL_PLUGINDIR} NAME)
  IF(NOT IS_DIRECTORY ${CMAKE_BINARY_DIR}/${INSTALL_PLUGINDIR_PATH})
    # Create the given directories and their parents as needed.
    MESSAGE(STATUS "MAKE_DIRECTORY ${CMAKE_BINARY_DIR}/${INSTALL_PLUGINDIR_PATH}")
    FILE(MAKE_DIRECTORY ${CMAKE_BINARY_DIR}/${INSTALL_PLUGINDIR_PATH})
  ENDIF()

  EXECUTE_PROCESS(
    COMMAND ${CMAKE_COMMAND} -E create_symlink
    ${CMAKE_BINARY_DIR}/plugin_output_directory ${INSTALL_PLUGINDIR_NAME}
    WORKING_DIRECTORY ${CMAKE_BINARY_DIR}/${INSTALL_PLUGINDIR_PATH}
    )
ENDIF()

SET(DOXYGEN_OUTPUT_DIR "${CMAKE_CURRENT_BINARY_DIR}/doxygen")
FIND_PACKAGE(Doxygen)
IF(DOXYGEN_FOUND)
  # We want output on stdout in pushbuild.
  IF(DEFINED ENV{PB2WORKDIR})
    SET(REDIRECT_DOXYGEN_STDOUT_DEFAULT FALSE)
  ELSE()
    SET(REDIRECT_DOXYGEN_STDOUT_DEFAULT TRUE)
  ENDIF()
  OPTION(REDIRECT_DOXYGEN_STDOUT "Redirect doxygen output to a file"
    ${REDIRECT_DOXYGEN_STDOUT_DEFAULT})

  CONFIGURE_FILE(Doxyfile.in Doxyfile @ONLY)
  ADD_CUSTOM_TARGET(
    doxygen
    COMMAND ${CMAKE_COMMAND}
    -DDOXYGEN_EXECUTABLE=${DOXYGEN_EXECUTABLE}
    -DDOXYGEN_DOT_EXECUTABLE=${DOXYGEN_DOT_EXECUTABLE}
    -DDOXYFILE=${CMAKE_BINARY_DIR}/Doxyfile
    -DERROR_FILE=${CMAKE_BINARY_DIR}/doxyerror.log
    -DOUTPUT_FILE=${CMAKE_BINARY_DIR}/doxyoutput.log
    -DREDIRECT_DOXYGEN_STDOUT=${REDIRECT_DOXYGEN_STDOUT}
    -DSOURCE_DIR=${CMAKE_SOURCE_DIR}
    -DTOFIX_FILE=${CMAKE_BINARY_DIR}/tofix-all.log
    -DREGRESSION_FILE=${CMAKE_BINARY_DIR}/tofix-regressions.log
    -DIGNORE_FILE=${CMAKE_SOURCE_DIR}/Doxyfile-ignored
    -P ${CMAKE_SOURCE_DIR}/run_doxygen.cmake
    WORKING_DIRECTORY ${CMAKE_SOURCE_DIR}
    COMMENT "Generating Doxygen documentation" VERBATIM
    )
  SET_PROPERTY(TARGET doxygen PROPERTY EXCLUDE_FROM_ALL TRUE)
  IF(WIN32)
    SET_PROPERTY(TARGET doxygen PROPERTY EXCLUDE_FROM_DEFAULT_BUILD TRUE)
  ENDIF()
ENDIF(DOXYGEN_FOUND)

INCLUDE(CPack)

# C/CXX compiler flags consist of:
# CPPFLAGS        Taken from environment, see above.
# ADD_DEFINITIONS In each individual CMakeLists.txt
# CMAKE_CXX_FLAGS From command line.
#                 We extend these in maintainer.cmake
#                 We extend these in compiler_options.cmake
# ENV{CXXFLAGS}   From environment, but environment is ignored if
#                 CMAKE_CXX_FLAGS is also given on command line
# CMAKE_CXX_FLAGS_${CMAKE_BUILD_TYPE}, typical initial cmake values:
#      DEBUG          -g
#      RELWITHDEBINFO -O2 -g -DNDEBUG
#      RELEASE        -O3 -DNDEBUG
#      MINSIZEREL     -Os -DNDEBUG
#
# The compiler command line is
# g++ DEFINITIONS CMAKE_CXX_FLAGS CMAKE_CXX_FLAGS_<configuration>
#
# So, if you want to use '-O3' for a RELWITHDEBINFO build, you should do:
# cmake -DCMAKE_CXX_FLAGS_RELWITHDEBINFO="-O3 -g -DNDEBUG"
#
# Note that CMakeCache.txt contains cmake builtins for these variables,
# *not* the values that will actually be used, which we report here:

IF(BUILD_IS_SINGLE_CONFIG)
  MESSAGE(STATUS "CMAKE_BUILD_TYPE: ${CMAKE_BUILD_TYPE}")
ENDIF()
GET_PROPERTY(cwd_definitions DIRECTORY PROPERTY COMPILE_DEFINITIONS)
MESSAGE(STATUS "COMPILE_DEFINITIONS: ${cwd_definitions}")
REPORT_CXX_FLAGS()
MESSAGE(STATUS "CMAKE_C_LINK_FLAGS: ${CMAKE_C_LINK_FLAGS}")
MESSAGE(STATUS "CMAKE_CXX_LINK_FLAGS: ${CMAKE_CXX_LINK_FLAGS}")
MESSAGE(STATUS "CMAKE_EXE_LINKER_FLAGS ${CMAKE_EXE_LINKER_FLAGS}")
MESSAGE(STATUS "CMAKE_MODULE_LINKER_FLAGS ${CMAKE_MODULE_LINKER_FLAGS}")
MESSAGE(STATUS "CMAKE_SHARED_LINKER_FLAGS ${CMAKE_SHARED_LINKER_FLAGS}")<|MERGE_RESOLUTION|>--- conflicted
+++ resolved
@@ -1358,18 +1358,9 @@
     "-fuse-ld=gold" "" CMAKE_EXE_LINKER_FLAGS "${CMAKE_EXE_LINKER_FLAGS}")
 ENDIF()
 
-<<<<<<< HEAD
-# Linker/binutils bug in Fedora 28, undefined reference to symbol '__bss_start'
-# Similar bug on 32bit Ubuntu.
-# Fedora 34: undefined reference to symbol 'crc32_z@@ZLIB_1.2.9'
-IF(LINUX_FEDORA_28 OR LINUX_FEDORA_34 OR LINUX_UBUNTU_16_04)
-  IF(NOT CMAKE_CXX_LINK_FLAGS MATCHES "-fuse-ld=lld")
-=======
 # Fedora 34, RHEL9: undefined reference to symbol 'crc32_z@@ZLIB_1.2.9'
 IF(LINUX_FEDORA_34 OR LINUX_RHEL9)
-  IF(NOT CMAKE_CXX_LINK_FLAGS MATCHES "-fuse-ld=lld" AND
-      NOT CMAKE_CXX_LINK_FLAGS MATCHES "-fuse-ld=gold")
->>>>>>> c92009a4
+  IF(NOT CMAKE_CXX_LINK_FLAGS MATCHES "-fuse-ld=lld")
     STRING_APPEND(CMAKE_CXX_LINK_FLAGS " -Wl,--copy-dt-needed-entries")
   ENDIF()
 ENDIF()
