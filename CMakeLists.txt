# Copyright (c) 2006, 2011, Oracle and/or its affiliates. All rights reserved.
# 
# This program is free software; you can redistribute it and/or modify
# it under the terms of the GNU General Public License as published by
# the Free Software Foundation; version 2 of the License.
# 
# This program is distributed in the hope that it will be useful,
# but WITHOUT ANY WARRANTY; without even the implied warranty of
# MERCHANTABILITY or FITNESS FOR A PARTICULAR PURPOSE.  See the
# GNU General Public License for more details.
# 
# You should have received a copy of the GNU General Public License
# along with this program; if not, write to the Free Software
# Foundation, Inc., 51 Franklin St, Fifth Floor, Boston, MA  02110-1301 USA

CMAKE_MINIMUM_REQUIRED(VERSION 2.6)
# Avoid warnings in higher versions
if("${CMAKE_MAJOR_VERSION}.${CMAKE_MINOR_VERSION}" GREATER 2.6)
 CMAKE_POLICY(VERSION 2.8)
endif()


SET(CMAKE_MODULE_PATH ${CMAKE_MODULE_PATH} ${CMAKE_SOURCE_DIR}/cmake)

# First, decide about build type (debug or release)
# If custom compiler flags are set or cmake is invoked with -DCMAKE_BUILD_TYPE, 
# respect user wishes and do not (re)define CMAKE_BUILD_TYPE. If WITH_DEBUG{_FULL} 
# is given, set CMAKE_BUILD_TYPE = Debug. Otherwise, use Relwithdebinfo.


IF(DEFINED CMAKE_BUILD_TYPE)
  SET(HAVE_CMAKE_BUILD_TYPE TRUE)
ENDIF()
SET(CUSTOM_C_FLAGS $ENV{CFLAGS})

OPTION(WITH_DEBUG "Use dbug/safemutex" OFF)

# Distinguish between community and non-community builds, with the
# default being a community build. This does not impact the feature
# set that will be compiled in; it's merely provided as a hint to
# custom packaging steps.
OPTION(COMMUNITY_BUILD "Set to true if this is a community build" ON) 

# Use a default manufacturer if no manufacturer was identified.
SET(MANUFACTURER_DOCSTRING
  "Set the entity that appears as the manufacturer of packages that support a manufacturer field.")
IF(NOT DEFINED MANUFACTURER) 
  SET(MANUFACTURER "Built from Source" CACHE  STRING ${MANUFACTURER_DOCSTRING})
  MARK_AS_ADVANCED(MANUFACTURER)
ENDIF()

# We choose to provide WITH_DEBUG as alias to standard CMAKE_BUILD_TYPE=Debug
# which turns out to be not trivial, as this involves synchronization 
# between CMAKE_BUILD_TYPE and WITH_DEBUG. Besides, we have to deal with cases
# where WITH_DEBUG is  reset from ON to OFF  and here we need to reset 
# CMAKE_BUILD_TYPE to either none or default RelWithDebInfo

SET(BUILDTYPE_DOCSTRING
 "Choose the type of build, options are: None(CMAKE_CXX_FLAGS or
 CMAKE_C_FLAGS used) Debug Release RelWithDebInfo MinSizeRel")
 
IF(WITH_DEBUG)
  SET(CMAKE_BUILD_TYPE "Debug" CACHE STRING ${BUILDTYPE_DOCSTRING} FORCE)
  SET(MYSQL_MAINTAINER_MODE ON CACHE BOOL
      "MySQL maintainer-specific development environment")
  IF(UNIX AND NOT APPLE)
    # Compiling with PIC speeds up embedded build, on PIC sensitive systems 
    # Predefine it to ON, in case user chooses to build embedded. 
    SET(WITH_PIC ON CACHE BOOL "Compile with PIC")
  ENDIF()
  SET(OLD_WITH_DEBUG 1 CACHE INTERNAL "" FORCE)
ELSEIF(NOT HAVE_CMAKE_BUILD_TYPE OR OLD_WITH_DEBUG)
  IF(CUSTOM_C_FLAGS)
    SET(CMAKE_BUILD_TYPE "" CACHE STRING ${BUILDTYPE_DOCSTRING} FORCE)
  ELSE(CMAKE_BUILD_TYPE MATCHES "Debug" OR NOT HAVE_CMAKE_BUILD_TYPE)
    SET(CMAKE_BUILD_TYPE "RelWithDebInfo" CACHE STRING 
       ${BUILDTYPE_DOCSTRING} FORCE)
  ENDIF()
  SET(OLD_WITH_DEBUG 0 CACHE INTERNAL "" FORCE)
ENDIF()


PROJECT(MySQL)
IF(BUILD_CONFIG)
  INCLUDE(
  ${CMAKE_SOURCE_DIR}/cmake/build_configurations/${BUILD_CONFIG}.cmake)
ENDIF()

# Include the platform-specific file. To allow exceptions, this code
# looks for files in order of how specific they are. If there is, for
# example, a generic Linux.cmake and a version-specific
# Linux-2.6.28-11-generic, it will pick Linux-2.6.28-11-generic and
# include it. It is then up to the file writer to include the generic
# version if necessary.
FOREACH(_base
    ${CMAKE_SYSTEM_NAME}-${CMAKE_SYSTEM_VERSION}-${CMAKE_SYSTEM_PROCESSOR}
    ${CMAKE_SYSTEM_NAME}-${CMAKE_SYSTEM_VERSION}
    ${CMAKE_SYSTEM_NAME})
  SET(_file ${CMAKE_SOURCE_DIR}/cmake/os/${_base}.cmake)
  IF(EXISTS ${_file})
    INCLUDE(${_file})
    BREAK()
  ENDIF()
ENDFOREACH()



# Following autotools tradition, add preprocessor definitions
# specified in environment variable CPPFLAGS
IF(DEFINED ENV{CPPFLAGS})
  ADD_DEFINITIONS($ENV{CPPFLAGS})
ENDIF()

#
# Control aspects of the development environment which are
# specific to MySQL maintainers and developers.
#
INCLUDE(maintainer)

OPTION(MYSQL_MAINTAINER_MODE
       "MySQL maintainer-specific development environment" OFF)

# Whether the maintainer mode compiler options should be enabled.
IF(MYSQL_MAINTAINER_MODE)
  IF(CMAKE_C_COMPILER_ID MATCHES "GNU")
    SET_MYSQL_MAINTAINER_GNU_C_OPTIONS()
  ENDIF()
  IF(CMAKE_CXX_COMPILER_ID MATCHES "GNU")
    SET_MYSQL_MAINTAINER_GNU_CXX_OPTIONS()
  ENDIF()
  IF(CMAKE_C_COMPILER_ID MATCHES "Intel")
    SET_MYSQL_MAINTAINER_INTEL_C_OPTIONS()
  ENDIF()
  IF(CMAKE_CXX_COMPILER_ID MATCHES "Intel")
    SET_MYSQL_MAINTAINER_INTEL_CXX_OPTIONS()
  ENDIF()
ENDIF()

# Add macros
INCLUDE(character_sets)
INCLUDE(zlib)
INCLUDE(ssl)
INCLUDE(readline)
INCLUDE(mysql_version)
INCLUDE(libutils)
INCLUDE(dtrace)
INCLUDE(plugin)
INCLUDE(install_macros)
INCLUDE(install_layout)
INCLUDE(mysql_add_executable)

# Handle options
OPTION(DISABLE_SHARED 
 "Don't build shared libraries, compile code as position-dependent" OFF)
IF(DISABLE_SHARED)
  SET(WITHOUT_DYNAMIC_PLUGINS 1)
ENDIF()
OPTION(ENABLED_PROFILING "Enable profiling" ON)
OPTION(CYBOZU "" OFF)
OPTION(BACKUP_TEST "" OFF)
OPTION(WITHOUT_SERVER OFF)
IF(UNIX)
  OPTION(WITH_VALGRIND "Valgrind instrumentation" OFF)
ENDIF()
OPTION (WITH_UNIT_TESTS "Compile MySQL with unit tests" ON)
MARK_AS_ADVANCED(CYBOZU BACKUP_TEST WITHOUT_SERVER DISABLE_SHARED)

 
OPTION(ENABLE_DEBUG_SYNC "Enable debug sync (debug builds only)" ON) 
IF(ENABLE_DEBUG_SYNC) 
  SET(CMAKE_CXX_FLAGS_DEBUG "${CMAKE_CXX_FLAGS_DEBUG} -DENABLED_DEBUG_SYNC") 
  SET(CMAKE_C_FLAGS_DEBUG "${CMAKE_C_FLAGS_DEBUG} -DENABLED_DEBUG_SYNC") 
ENDIF() 
 
OPTION(ENABLE_GCOV "Enable gcov (debug, Linux builds only)" OFF)
IF (ENABLE_GCOV AND NOT WIN32 AND NOT APPLE)
  SET(CMAKE_CXX_FLAGS_DEBUG "${CMAKE_CXX_FLAGS_DEBUG} -fprofile-arcs -ftest-coverage")
  SET(CMAKE_C_FLAGS_DEBUG "${CMAKE_C_FLAGS_DEBUG} -fprofile-arcs -ftest-coverage")
  SET(CMAKE_EXE_LINKER_FLAGS_DEBUG "${CMAKE_EXE_LINKER_FLAGS_DEBUG} -fprofile-arcs -ftest-coverage -lgcov")
ENDIF()

OPTION(ENABLED_LOCAL_INFILE
 "If we should should enable LOAD DATA LOCAL by default" ${IF_WIN})
MARK_AS_ADVANCED(ENABLED_LOCAL_INFILE)

OPTION(WITH_FAST_MUTEXES "Compile with fast mutexes" OFF)
MARK_AS_ADVANCED(WITH_FAST_MUTEXES)

<<<<<<< HEAD
=======
OPTION(OPTIMIZER_TRACE "Support tracing of Optimizer" ON)

>>>>>>> dc6b39e1
# Set DBUG_OFF and other optional release-only flags for non-debug project types
FOREACH(BUILD_TYPE RELEASE RELWITHDEBINFO MINSIZEREL)
  FOREACH(LANG C CXX)
    SET(CMAKE_${LANG}_FLAGS_${BUILD_TYPE} 
     "${CMAKE_${LANG}_FLAGS_${BUILD_TYPE}} -DDBUG_OFF")
    IF(WITH_FAST_MUTEXES)
      SET(CMAKE_${LANG}_FLAGS_${BUILD_TYPE} 
        "${CMAKE_${LANG}_FLAGS_${BUILD_TYPE}} -DMY_PTHREAD_FASTMUTEX=1")
    ENDIF()
  ENDFOREACH()
ENDFOREACH()

IF(NOT CMAKE_BUILD_TYPE
    AND NOT CMAKE_GENERATOR MATCHES "Visual Studio" 
    AND NOT CMAKE_GENERATOR MATCHES "Xcode") 
    # This is the case of no CMAKE_BUILD_TYPE choosen, typical for VS and Xcode
    # or if custom C flags are set. In VS and Xcode for non-Debug configurations 
    # DBUG_OFF is already correctly set. Use DBUG_OFF for Makefile based projects 
    # without build type too, unless user specifically requests DBUG. 
    IF(NOT CMAKE_C_FLAGS MATCHES "-DDBUG_ON")
      ADD_DEFINITIONS(-DDBUG_OFF)
    ENDIF()
ENDIF()

# Add safemutex for debug configurations, except on Windows
# (safemutex has never worked on Windows)
IF(WITH_DEBUG AND NOT WIN32)
  FOREACH(LANG C CXX)
      SET(CMAKE_${LANG}_FLAGS_DEBUG
          "${CMAKE_${LANG}_FLAGS_DEBUG} -DSAFE_MUTEX")
  ENDFOREACH()
ENDIF()


# Set commonly used variables
IF(WIN32)
  SET(DEFAULT_MYSQL_HOME "C:/Program Files/MySQL/MySQL Server ${MYSQL_BASE_VERSION}" )
  SET(SHAREDIR share)
ELSE()
  SET(DEFAULT_MYSQL_HOME ${CMAKE_INSTALL_PREFIX})
  SET(SHAREDIR ${DEFAULT_MYSQL_HOME}/${INSTALL_MYSQLSHAREDIR})
ENDIF()

SET(DEFAULT_BASEDIR "${DEFAULT_MYSQL_HOME}")
IF(INSTALL_MYSQLDATADIR MATCHES "^/.*")
  SET(MYSQL_DATADIR ${INSTALL_MYSQLDATADIR} CACHE PATH "default MySQL data directory")
ELSE()
  SET(MYSQL_DATADIR "${DEFAULT_MYSQL_HOME}/${INSTALL_MYSQLDATADIR}" CACHE PATH "default MySQL data directory")
ENDIF()
SET(DEFAULT_CHARSET_HOME "${DEFAULT_MYSQL_HOME}")
SET(PLUGINDIR "${DEFAULT_MYSQL_HOME}/${INSTALL_PLUGINDIR}")
IF(SYSCONFDIR)
  SET(DEFAULT_SYSCONFDIR "${SYSCONFDIR}")
ENDIF()


# Run platform tests
INCLUDE(configure.cmake)

# Common defines and includes
ADD_DEFINITIONS(-DHAVE_CONFIG_H)
INCLUDE_DIRECTORIES(${CMAKE_CURRENT_BINARY_DIR}/include)

# Add bundled or system zlib.
MYSQL_CHECK_ZLIB_WITH_COMPRESS()
# Optionally add bundled yassl/taocrypt or system openssl.
MYSQL_CHECK_SSL()
# Add readline or libedit.
MYSQL_CHECK_READLINE()

#
# Setup maintainer mode options by the end. Platform checks are
# not run with the warning options as to not perturb fragile checks
# (i.e. do not make warnings into errors).
#
IF(MYSQL_MAINTAINER_MODE)
  # Set compiler flags required under maintainer mode.
  MESSAGE(STATUS "C warning options: ${MY_MAINTAINER_C_WARNINGS}")
  SET(CMAKE_C_FLAGS "${CMAKE_C_FLAGS} ${MY_MAINTAINER_C_WARNINGS}")
  MESSAGE(STATUS "C++ warning options: ${MY_MAINTAINER_CXX_WARNINGS}")
  SET(CMAKE_CXX_FLAGS "${CMAKE_CXX_FLAGS} ${MY_MAINTAINER_CXX_WARNINGS}")
ENDIF()

IF(CMAKE_COMPILER_IS_GNUCXX)
  STRING(REGEX MATCH "-Werror"
    BUILD_WITH_WERROR ${CMAKE_CXX_FLAGS})
  IF(BUILD_WITH_WERROR)
    SET("COMPILE_FLAG_WERROR" 1)
  ENDIF()
ENDIF()

IF(WITH_UNIT_TESTS)
 ENABLE_TESTING()
ENDIF()

IF(NOT WITHOUT_SERVER)
SET (MYSQLD_STATIC_PLUGIN_LIBS "" CACHE INTERNAL "")
 # Add storage engines and plugins.
 CONFIGURE_PLUGINS()
ENDIF()

ADD_SUBDIRECTORY(include)
ADD_SUBDIRECTORY(dbug)
ADD_SUBDIRECTORY(strings)
ADD_SUBDIRECTORY(vio)
ADD_SUBDIRECTORY(regex)
ADD_SUBDIRECTORY(mysys)
ADD_SUBDIRECTORY(libmysql)

IF(WITH_UNIT_TESTS)
  ADD_SUBDIRECTORY(unittest)
  ADD_SUBDIRECTORY(unittest/examples)
  ADD_SUBDIRECTORY(unittest/mytap)
  ADD_SUBDIRECTORY(unittest/mytap/t)
  ADD_SUBDIRECTORY(unittest/mysys)
  ADD_SUBDIRECTORY(unittest/gunit)
ENDIF()

ADD_SUBDIRECTORY(extra)
IF(NOT WITHOUT_SERVER)
  ADD_SUBDIRECTORY(tests)
  ADD_SUBDIRECTORY(client)
  ADD_SUBDIRECTORY(sql)
  ADD_SUBDIRECTORY(sql/share)
  ADD_SUBDIRECTORY(libservices)
  OPTION (WITH_EMBEDDED_SERVER "Compile MySQL with embedded server" OFF)
  IF(WITH_EMBEDDED_SERVER) 
   ADD_SUBDIRECTORY(libmysqld)
   ADD_SUBDIRECTORY(libmysqld/examples)
  ENDIF(WITH_EMBEDDED_SERVER)

  ADD_SUBDIRECTORY(mysql-test)
  ADD_SUBDIRECTORY(mysql-test/lib/My/SafeProcess)
  ADD_SUBDIRECTORY(support-files)
  ADD_SUBDIRECTORY(scripts)
  ADD_SUBDIRECTORY(sql-bench)
  IF(UNIX)
    ADD_SUBDIRECTORY(man)
  ENDIF()
ENDIF()

INCLUDE(cmake/abi_check.cmake)
INCLUDE(cmake/tags.cmake)

CONFIGURE_FILE(config.h.cmake   ${CMAKE_BINARY_DIR}/include/my_config.h)
CONFIGURE_FILE(config.h.cmake   ${CMAKE_BINARY_DIR}/include/config.h)
CONFIGURE_FILE(${CMAKE_SOURCE_DIR}/include/mysql_version.h.in
               ${CMAKE_BINARY_DIR}/include/mysql_version.h )
CONFIGURE_FILE(${CMAKE_SOURCE_DIR}/sql/sql_builtin.cc.in
    ${CMAKE_BINARY_DIR}/sql/sql_builtin.cc)
CONFIGURE_FILE(
    ${CMAKE_SOURCE_DIR}/cmake/info_macros.cmake.in ${CMAKE_BINARY_DIR}/info_macros.cmake @ONLY)

# Handle the "INFO_*" files.
INCLUDE(${CMAKE_BINARY_DIR}/info_macros.cmake)
# Source: This can be done during the cmake phase, all information is
# available, but should be repeated on each "make" just in case someone
# does "cmake ; make ; bzr pull ; make".
CREATE_INFO_SRC(${CMAKE_BINARY_DIR}/Docs)
ADD_CUSTOM_TARGET(INFO_SRC ALL
  COMMAND ${CMAKE_COMMAND} -P ${CMAKE_SOURCE_DIR}/cmake/info_src.cmake
  WORKING_DIRECTORY ${CMAKE_BINARY_DIR}
)
# Build flags: This must be postponed to the make phase.
ADD_CUSTOM_TARGET(INFO_BIN ALL
  COMMAND ${CMAKE_COMMAND} -P ${CMAKE_SOURCE_DIR}/cmake/info_bin.cmake
  WORKING_DIRECTORY ${CMAKE_BINARY_DIR}
)

# Packaging
IF(WIN32)
  SET(CPACK_GENERATOR "ZIP")
ELSE()
  SET(CPACK_GENERATOR "TGZ")
ENDIF() 
ADD_SUBDIRECTORY(packaging/WiX)

# Create a single package with "make package"
# (see http://public.kitware.com/Bug/view.php?id=11452)
SET(CPACK_MONOLITHIC_INSTALL 1 CACHE INTERNAL "")

INCLUDE(CPack)
IF(UNIX)
  INSTALL(FILES Docs/mysql.info DESTINATION ${INSTALL_INFODIR} OPTIONAL COMPONENT Info)
ENDIF()
#
# RPM installs documentation directly from the source tree
#
IF(NOT INSTALL_LAYOUT MATCHES "RPM")
  INSTALL(FILES COPYING LICENSE.mysql 
  DESTINATION ${INSTALL_DOCREADMEDIR} 
  COMPONENT Readme
  OPTIONAL
  )
  INSTALL(FILES README DESTINATION ${INSTALL_DOCREADMEDIR} COMPONENT Readme)
  INSTALL(FILES ${CMAKE_BINARY_DIR}/Docs/INFO_SRC ${CMAKE_BINARY_DIR}/Docs/INFO_BIN DESTINATION ${INSTALL_DOCDIR})
  IF(UNIX)
    INSTALL(FILES Docs/INSTALL-BINARY DESTINATION ${INSTALL_DOCREADMEDIR} COMPONENT Readme)
  ENDIF()
  # MYSQL_DOCS_LOCATON is used in "make dist", points to the documentation directory
  SET(MYSQL_DOCS_LOCATION "" CACHE PATH "Location from where documentation is copied")
  MARK_AS_ADVANCED(MYSQL_DOCS_LOCATION)
  INSTALL(DIRECTORY Docs/ DESTINATION ${INSTALL_DOCDIR}
    COMPONENT Documentation
    PATTERN "INSTALL-BINARY" EXCLUDE
    PATTERN "Makefile.*" EXCLUDE
    PATTERN "glibc*" EXCLUDE
    PATTERN "linuxthreads.txt" EXCLUDE
    PATTERN "myisam.txt" EXCLUDE
    PATTERN "mysql.info" EXCLUDE
    PATTERN "sp-imp-spec.txt" EXCLUDE
  )
ENDIF()<|MERGE_RESOLUTION|>--- conflicted
+++ resolved
@@ -186,11 +186,8 @@
 OPTION(WITH_FAST_MUTEXES "Compile with fast mutexes" OFF)
 MARK_AS_ADVANCED(WITH_FAST_MUTEXES)
 
-<<<<<<< HEAD
-=======
 OPTION(OPTIMIZER_TRACE "Support tracing of Optimizer" ON)
 
->>>>>>> dc6b39e1
 # Set DBUG_OFF and other optional release-only flags for non-debug project types
 FOREACH(BUILD_TYPE RELEASE RELWITHDEBINFO MINSIZEREL)
   FOREACH(LANG C CXX)
