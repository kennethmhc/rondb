--- conflicted
+++ resolved
@@ -1,9 +1,6 @@
-<<<<<<< HEAD
 # Copyright (c) 2006, 2021, Oracle and/or its affiliates.
-# Copyright (c) 2021, 2021, Logical Clocks and/or its affiliates.
-=======
 # Copyright (c) 2006, 2022, Oracle and/or its affiliates.
->>>>>>> 8d8c986e
+# Copyright (c) 2021, 2022, Hopsworks and/or its affiliates.
 # 
 # This program is free software; you can redistribute it and/or modify
 # it under the terms of the GNU General Public License, version 2.0,
@@ -313,20 +310,14 @@
       IF(LINUX_RHEL6)
         SET(ALTERNATIVE_PATHS "/opt/rh/devtoolset-8")
       ELSEIF(LINUX_RHEL7)
-<<<<<<< HEAD
         # ARM requires GCC 10, but we still build releases for
         # x86_64 on GCC 8.
+        # gcc11 not available yet on ARM
+        # gcc11 available on x86_64 but we don't use it yet
         IF(MY_HOST_MACHINE_NAME MATCHES "aarch64")
           SET(ALTERNATIVE_PATHS "/opt/rh/devtoolset-10")
         ELSE()
           SET(ALTERNATIVE_PATHS "/opt/rh/devtoolset-8")
-=======
-        # gcc11 not available yet
-        IF(MY_HOST_MACHINE_NAME MATCHES "aarch64")
-          SET(ALTERNATIVE_PATHS "/opt/rh/devtoolset-10")
-        ELSE()
-          SET(ALTERNATIVE_PATHS "/opt/rh/devtoolset-11")
->>>>>>> 8d8c986e
         ENDIF()
       ELSEIF(LINUX_RHEL8)
         SET(ALTERNATIVE_PATHS "/opt/rh/gcc-toolset-11")
