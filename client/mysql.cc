--- conflicted
+++ resolved
@@ -1564,14 +1564,11 @@
   {"batch", 'B',
    "Don't use history file. Disable interactive behavior. (Enables --silent.)",
    0, 0, 0, GET_NO_ARG, NO_ARG, 0, 0, 0, 0, 0, 0},
-<<<<<<< HEAD
   {"bind-address", 0, "IP address to bind to.",
    (uchar**) &opt_bind_addr, (uchar**) &opt_bind_addr, 0, GET_STR,
    REQUIRED_ARG, 0, 0, 0, 0, 0, 0},
-=======
   {"binary-as-hex", 'b', "Print binary data as hex", &opt_binhex, &opt_binhex,
    0, GET_BOOL, NO_ARG, 0, 0, 0, 0, 0, 0},
->>>>>>> 2c74b2b1
   {"character-sets-dir", OPT_CHARSETS_DIR,
    "Directory for character set files.", &charsets_dir,
    &charsets_dir, 0, GET_STR, REQUIRED_ARG, 0, 0, 0, 0, 0, 0},
@@ -3476,8 +3473,7 @@
 	  print_table_data_html(result);
 	else if (opt_xml)
 	  print_table_data_xml(result);
-        else if (vertical || (auto_vertical_output &&
-                (terminal_width < get_result_width(result))))
+  else if (vertical || (auto_vertical_output && (terminal_width < get_result_width(result))))
 	  print_table_data_vertically(result);
 	else if (opt_silent && verbose <= 2 && !output_tables)
 	  print_tab_data(result);
@@ -3696,7 +3692,6 @@
   tee_puts("", PAGER);
 }
 
-
 /* Used to determine if we should invoke print_as_hex for this field */
 
 static bool
@@ -3707,7 +3702,7 @@
        field->type == MYSQL_TYPE_BLOB ||
        field->type == MYSQL_TYPE_LONG_BLOB ||
        field->type == MYSQL_TYPE_MEDIUM_BLOB ||
-      field->type == MYSQL_TYPE_TINY_BLOB ||
+       field->type == MYSQL_TYPE_TINY_BLOB ||
        field->type == MYSQL_TYPE_VAR_STRING ||
        field->type == MYSQL_TYPE_STRING ||
        field->type == MYSQL_TYPE_VARCHAR ||
@@ -3730,7 +3725,6 @@
   for (i= 2*len+2; i < total_bytes_to_send; i++)
     tee_putc((int)' ', output_file);
 }
-
 
 static void
 print_table_data(MYSQL_RES *result)
@@ -3974,7 +3968,6 @@
   }
   (void) tee_fputs("</TABLE>", PAGER);
 }
-
 
 static void
 print_table_data_xml(MYSQL_RES *result)
@@ -4051,33 +4044,18 @@
         tee_fprintf(PAGER, "%*s: ",(int) max_length,field->name);
       if (cur[off])
       {
-<<<<<<< HEAD
-        tee_write(PAGER, cur[off], lengths[off], MY_PRINT_SPS_0 | MY_PRINT_MB);
-=======
-        unsigned int i;
-        const char *p;
         if (opt_binhex && is_binary_field(field))
-           fprintf(PAGER, "0x");
-        for (i= 0, p= cur[off]; i < lengths[off]; i+= 1, p+= 1)
-        {
-          if (opt_binhex && is_binary_field(field))
-            fprintf(PAGER, "%02X", *((uchar*)p));
-          else
-          {
-            if (*p == '\0')
-              tee_putc((int)' ', PAGER);
-            else
-              tee_putc((int)*p, PAGER);
-          }
-        }
->>>>>>> 2c74b2b1
+          print_as_hex(PAGER, cur[off], lengths[off], lengths[off]);
+        else
+          tee_write(PAGER, cur[off], lengths[off], MY_PRINT_SPS_0 | MY_PRINT_MB);
         tee_putc('\n', PAGER);
       }
-       else
+      else
         tee_fprintf(PAGER, "NULL\n");
     }
   }
 }
+
 
 /* print_warnings should be called right after executing a statement */
 
@@ -4178,6 +4156,7 @@
   while ((cur = mysql_fetch_row(result)))
   {
     lengths=mysql_fetch_lengths(result);
+
     field= mysql_fetch_fields(result);
     if (opt_binhex && is_binary_field(&field[0]))
       print_as_hex(PAGER, cur[0], lengths[0], lengths[0]);
@@ -4187,6 +4166,7 @@
     for (uint off=1 ; off < mysql_num_fields(result); off++)
     {
       (void) tee_fputs("\t", PAGER);
+
       if (opt_binhex && field && is_binary_field(&field[off]))
         print_as_hex(PAGER, cur[off], lengths[off], lengths[off]);
       else
