--- conflicted
+++ resolved
@@ -1040,7 +1040,6 @@
 }
 
 
-<<<<<<< HEAD
 static int fetch_db_collation(const char *db_name,
                               char *db_cl_name,
                               int db_cl_size)
@@ -1242,7 +1241,6 @@
 }
 
 
-=======
 /**
   Switch charset for results to some specified charset.  If the server does not
   support character_set_results variable, nothing can be done here.  As for
@@ -1255,7 +1253,6 @@
 
   @returns  whether there was an error or not
 */
->>>>>>> cb5f4b78
 static int switch_character_set_results(MYSQL *mysql, const char *cs_name)
 {
   char query_buffer[QUERY_LENGTH];
