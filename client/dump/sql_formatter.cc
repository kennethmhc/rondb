/*
<<<<<<< HEAD
  Copyright (c) 2015, 2017, Oracle and/or its affiliates. All rights reserved.
=======
  Copyright (c) 2015, 2017 Oracle and/or its affiliates. All rights reserved.
>>>>>>> 5a3d186d

  This program is free software; you can redistribute it and/or modify
  it under the terms of the GNU General Public License as published by
  the Free Software Foundation; version 2 of the License.

  This program is distributed in the hope that it will be useful,
  but WITHOUT ANY WARRANTY; without even the implied warranty of
  MERCHANTABILITY or FITNESS FOR A PARTICULAR PURPOSE.  See the
  GNU General Public License for more details.

  You should have received a copy of the GNU General Public License
  along with this program; if not, write to the Free Software
  Foundation, Inc., 51 Franklin St, Fifth Floor, Boston, MA 02110-1301  USA
*/

#include "client/dump/sql_formatter.h"

#include "my_config.h"

#include <sys/types.h>
#include <chrono>
#include <ctime>
#include <functional>
#include <sstream>
#include <string>

#include "client/dump/column_statistic.h"
#include "client/dump/mysql_function.h"
#include "client/dump/privilege.h"
#include "client/dump/stored_procedure.h"
#include "client/dump/view.h"

using namespace Mysql::Tools::Dump;

void Sql_formatter::format_row_group(Row_group_dump_task* row_group)
{
  std::size_t row_data_length = 0;
  // Calculate total length of data to be formatted.
  for (std::vector<Row*>::iterator row_iterator= row_group->m_rows.begin();
    row_iterator != row_group->m_rows.end();
    ++row_iterator)
  {
    row_data_length+= 3; // Space for enclosing parentheses and comma.

    Row* row= *row_iterator;
    for (size_t column= row->m_row_data.size(); column-- > 0;)
    {
      // Space for escaped string, enclosing " and comma.
      row_data_length+= row->m_row_data.size_of_element(column) * 2 + 3;
    }
  }
  if (m_options->m_dump_column_names || row_group->m_has_generated_columns)
  {
    row_data_length+= 3; // Space for enclosing parentheses and space.
    const std::vector<Mysql_field>& fields= row_group->m_fields;
    for (std::vector<Mysql_field>::const_iterator
       field_iterator= fields.begin(); field_iterator != fields.end();
       ++field_iterator)
    {
      row_data_length+= field_iterator->get_name().size() * 2 + 3;
    }
  }
  std::string row_string;
  /*
    Space for constant strings "INSERT INTO ... VALUES ()" with
    reserve for comments, modificators and future changes.
    */
  const size_t INSERT_INTO_MAX_SIZE= 200;

  row_string.reserve(INSERT_INTO_MAX_SIZE
    + row_group->m_source_table->get_schema().size()
    + row_group->m_source_table->get_name().size()
    + row_data_length);

  if (m_options->m_insert_type_replace)
    row_string+= "REPLACE INTO ";
  /*
   for mysql.innodb_table_stats, mysql.innodb_index_stats tables always
   dump as INSERT IGNORE INTO
  */
  else if (m_options->m_insert_type_ignore ||
    innodb_stats_tables(row_group->m_source_table->get_schema(),
                        row_group->m_source_table->get_name()))
    row_string+= "INSERT IGNORE INTO ";
  else
    row_string+= "INSERT INTO ";
  row_string+= this->get_quoted_object_full_name(row_group->m_source_table);
  if (m_options->m_dump_column_names || row_group->m_has_generated_columns)
  {
    row_string+= " (";
    const std::vector<Mysql_field>& fields= row_group->m_fields;
    for (std::vector<Mysql_field>::const_iterator
      field_iterator= fields.begin(); field_iterator != fields.end();
      ++field_iterator)
    {
      if (field_iterator != fields.begin())
        row_string+= ',';
      row_string+= this->quote_name(field_iterator->get_name());
    }
    row_string+= ')';
  }
  row_string+= " VALUES ";

  CHARSET_INFO* charset_info= this->get_charset();

  std::vector<bool> is_blob_to_hex;
  for (std::vector<Mysql_field>::const_iterator it=
    row_group->m_fields.begin(); it != row_group->m_fields.end(); ++it)
  {
    is_blob_to_hex.push_back(
      m_options->m_hex_blob
      && it->get_character_set_nr() == my_charset_bin.number
      && (it->get_type() == MYSQL_TYPE_BIT
      || it->get_type() == MYSQL_TYPE_STRING
      || it->get_type() == MYSQL_TYPE_VAR_STRING
      || it->get_type() == MYSQL_TYPE_VARCHAR
      || it->get_type() == MYSQL_TYPE_BLOB
      || it->get_type() == MYSQL_TYPE_LONG_BLOB
      || it->get_type() == MYSQL_TYPE_MEDIUM_BLOB
      || it->get_type() == MYSQL_TYPE_TINY_BLOB
      || it->get_type() == MYSQL_TYPE_GEOMETRY));
  }

  for (std::vector<Row*>::const_iterator row_iterator=
    row_group->m_rows.begin(); row_iterator != row_group->m_rows.end();
    ++row_iterator)
  {
    Row* row= *row_iterator;

    if (row_iterator != row_group->m_rows.begin())
      row_string+= ',';
    row_string+= '(';

    size_t columns= row->m_row_data.size();
    for (size_t column= 0; column < columns; ++column)
    {
      if (column > 0)
        row_string+= ',';

      size_t column_length;
      const char* column_data=
        row->m_row_data.get_buffer(column, column_length);

      if (row->m_row_data.is_value_null(column))
        row_string+= "NULL";
      else if (column_length == 0)
        row_string+= "''";
      else if (row_group->m_fields[column].get_additional_flags()
        & NUM_FLAG)
      {
        if (column_length >= 1 && (my_isalpha(charset_info, column_data[0])
          || (column_length >= 2 && column_data[0] == '-'
          && my_isalpha(charset_info, column_data[1]))))
        {
          row_string+= "NULL";
        }
        else if (row_group->m_fields[column].get_type() == MYSQL_TYPE_DECIMAL)
        {
          row_string+= '\'';
          row_string.append(column_data, column_length);
          row_string+= '\'';
        }
        else
          row_string.append(column_data, column_length);
      }
      else if (is_blob_to_hex[column])
      {
        row_string+= "0x";
        m_escaping_runner->append_hex_string(
          &row_string, column_data, column_length);
      }
      else
      {
        row_string+= '\"';
        m_escaping_runner->append_escape_string(
          &row_string, column_data, column_length);
        row_string+= '\"';
      }
    }

    row_string+= ')';
  }

  row_string+= ";\n";

  this->append_output(row_string);
}

void Sql_formatter::format_table_indexes(
  Table_deferred_indexes_dump_task* table_indexes_dump_task)
{
  Table* table= table_indexes_dump_task->get_related_table();
  if (m_options->m_deffer_table_indexes)
  {
    /*
      Tables can have indexes  which can refer to columns from
      other tables (ex: foreign keys). In that case we need to
      emit 'USE db' statement as the referenced table may not have
      been created
    */
    bool use_added= false;
    std::string alter_base_string= "ALTER TABLE "
      + this->get_quoted_object_full_name(table) + " ADD ";
    for (std::vector<std::string>::const_iterator it=
      table->get_indexes_sql_definition().begin();
      it != table->get_indexes_sql_definition().end();
    ++it)
    {
      if (!use_added)
      {
        this->append_output("USE "
          + this->quote_name(table->get_schema()) + ";\n");
        use_added= true;
      }
      this->append_output(alter_base_string + (*it) + ";\n");
    }
  }
  if (m_options->m_add_locks)
    this->append_output("UNLOCK TABLES;\n");
}

void Sql_formatter::format_table_definition(
  Table_definition_dump_task* table_definition_dump_task)
{
  Table* table= table_definition_dump_task->get_related_table();

  /*
   do not dump DDLs for mysql.innodb_table_stats,
   mysql.innodb_index_stats tables
  */
  if (innodb_stats_tables(table->get_schema(), table->get_name()))
    return;
  bool use_added= false;
  if (m_options->m_drop_table)
    this->append_output("DROP TABLE IF EXISTS "
    + this->get_quoted_object_full_name(table) + ";\n");
  if (m_options->m_deffer_table_indexes == 0 && !use_added)
  {
    use_added= true;
    this->append_output("USE "
       + this->quote_name(table->get_schema()) + ";\n");
  }
  if (!m_options->m_suppress_create_table)
    this->append_output((m_options->m_deffer_table_indexes
    ? table->get_sql_definition_without_indexes()
    : table->get_sql_formatted_definition()) + ";\n");

  if (m_options->m_add_locks)
    this->append_output("LOCK TABLES "
    + this->get_quoted_object_full_name(table)
    + " WRITE;\n");
}

void Sql_formatter::format_database_start(
  Database_start_dump_task* database_definition_dump_task)
{
  Database* database= database_definition_dump_task
    ->get_related_database();
  if (m_options->m_drop_database)
    this->append_output("DROP DATABASE IF EXISTS " +
    this->quote_name(database->get_name()) + ";\n");
  if (!m_options->m_suppress_create_database)
    this->append_output(database->get_sql_formatted_definition() + ";\n");
}

void Sql_formatter::format_dump_end(Dump_end_dump_task*)
{
  std::ostringstream out;
  std::time_t sys_time = std::chrono::system_clock::to_time_t(
    std::chrono::system_clock::now());
  // Convert to calendar time. time_string ends with '\n'.
  std::string time_string = std::ctime(&sys_time);

  if (m_options->m_timezone_consistent)
    out << "SET TIME_ZONE=@OLD_TIME_ZONE;\n";
  if (m_options->m_charsets_consistent)
    out << "SET CHARACTER_SET_CLIENT=@OLD_CHARACTER_SET_CLIENT;\n"
    "SET CHARACTER_SET_RESULTS=@OLD_CHARACTER_SET_RESULTS;\n"
    "SET COLLATION_CONNECTION=@OLD_COLLATION_CONNECTION;\n";
  out << "SET FOREIGN_KEY_CHECKS=@OLD_FOREIGN_KEY_CHECKS;\n"
    "SET UNIQUE_CHECKS=@OLD_UNIQUE_CHECKS;\n"
    "SET SQL_MODE=@OLD_SQL_MODE;\n";
  if (m_options->m_innodb_stats_tables_included)
    out << "SET GLOBAL INNODB_STATS_AUTO_RECALC="
      << "@OLD_INNODB_STATS_AUTO_RECALC;\n";
  out << "-- Dump end time: " << time_string;

  this->append_output(out.str());
}

void Sql_formatter::format_dump_start(
  Dump_start_dump_task* dump_start_dump_task)
{
  // Convert to system time.
  std::time_t sys_time = std::chrono::system_clock::to_time_t(
    std::chrono::system_clock::now());
  // Convert to calendar time. time_string ends with '\n'.
  std::string time_string = std::ctime(&sys_time);

  std::ostringstream out;
  out << "-- Dump created by MySQL pump utility, version: "
    MYSQL_SERVER_VERSION ", " SYSTEM_TYPE " (" MACHINE_TYPE ")\n"
    << "-- Dump start time: " << time_string
    << "-- Server version: " << this->get_server_version_string() << "\n\n"
    << "SET @OLD_UNIQUE_CHECKS=@@UNIQUE_CHECKS, UNIQUE_CHECKS=0;\n"
    "SET @OLD_FOREIGN_KEY_CHECKS=@@FOREIGN_KEY_CHECKS, "
    "FOREIGN_KEY_CHECKS=0;\n" << "SET @OLD_SQL_MODE=@@SQL_MODE;\n"
    "SET SQL_MODE=\"NO_AUTO_VALUE_ON_ZERO\";\n";

  /* disable binlog */
  out << "SET @@SESSION.SQL_LOG_BIN= 0;\n";

  if (m_options->m_timezone_consistent)
    out << "SET @OLD_TIME_ZONE=@@TIME_ZONE;\n"
    "SET TIME_ZONE='+00:00';\n";
  if (m_options->m_charsets_consistent)
    out << "SET @OLD_CHARACTER_SET_CLIENT=@@CHARACTER_SET_CLIENT;\n"
    "SET @OLD_CHARACTER_SET_RESULTS=@@CHARACTER_SET_RESULTS;\n"
    "SET @OLD_COLLATION_CONNECTION=@@COLLATION_CONNECTION;\n"
    "SET NAMES "
    << this->get_charset()->csname
    << ";\n";

  if (m_options->m_innodb_stats_tables_included)
    out << "SET @OLD_INNODB_STATS_AUTO_RECALC="
      << "@@INNODB_STATS_AUTO_RECALC;\n"
      << "SET GLOBAL INNODB_STATS_AUTO_RECALC=OFF;\n";

  if (dump_start_dump_task->m_gtid_mode == "OFF" &&
      m_options->m_gtid_purged == enum_gtid_purged_mode::GTID_PURGED_ON)
  {
    m_options->m_mysql_chain_element_options->get_program()->error(
      Mysql::Tools::Base::Message_data(1, "Server has GTIDs disabled.\n",
      Mysql::Tools::Base::Message_type_error));
    return;
  }
  if (dump_start_dump_task->m_gtid_mode != "OFF")
  {
    if (m_options->m_gtid_purged == enum_gtid_purged_mode::GTID_PURGED_ON ||
        m_options->m_gtid_purged == enum_gtid_purged_mode::GTID_PURGED_AUTO)
    {
      if (!m_mysqldump_tool_options->m_dump_all_databases &&
          *((ulong*)&m_options->m_gtid_purged) == ((ulong)GTID_PURGED_AUTO))
      {
        m_options->m_mysql_chain_element_options->get_program()->error(
          Mysql::Tools::Base::Message_data(1,
          "A partial dump from a server that is using GTID-based replication "
          "requires the --set-gtid-purged=[ON|OFF] option to be specified. Use ON "
          "if the intention is to deploy a new replication slave using only some "
          "of the data from the dumped server. Use OFF if the intention is to "
          "repair a table by copying it within a topology, and use OFF if the "
          "intention is to copy a table between replication topologies that are "
          "disjoint and will remain so.\n",
          Mysql::Tools::Base::Message_type_error));
        return;
      }
      std::string gtid_output("SET @@GLOBAL.GTID_PURGED=/*!80000 '+'*/ '");
      gtid_output+= (dump_start_dump_task->m_gtid_executed + "';\n");
      out << gtid_output;
    }
  }

  this->append_output(out.str());
}

void Sql_formatter::format_plain_sql_object(
  Abstract_plain_sql_object_dump_task* plain_sql_dump_task)
{
  View* new_view_task=
     dynamic_cast<View*>(plain_sql_dump_task);
  if (new_view_task != NULL)
  {
     /*
      DROP VIEW statement followed by CREATE VIEW must be written to output
      as an atomic operation, else there is a possibility of bug#21399236.
      It happens when we DROP VIEW v1, and it uses column from view v2, which
      might get dropped before creation of real v1 view, and thus result in
      error during restore.
    */
    format_sql_objects_definer(plain_sql_dump_task, "VIEW");
    this->append_output("DROP VIEW IF EXISTS "
       + this->get_quoted_object_full_name(new_view_task) + ";\n"
       + plain_sql_dump_task->get_sql_formatted_definition() + ";\n");
    return;
  }

  Mysql_function* new_func_task=
     dynamic_cast<Mysql_function*>(plain_sql_dump_task);
  if (new_func_task != NULL)
    format_sql_objects_definer(plain_sql_dump_task, "FUNCTION");

  Stored_procedure* new_proc_task=
     dynamic_cast<Stored_procedure*>(plain_sql_dump_task);
  if (new_proc_task != NULL)
    format_sql_objects_definer(plain_sql_dump_task, "PROCEDURE");

  Privilege* new_priv_task=
     dynamic_cast<Privilege*>(plain_sql_dump_task);
  if (new_priv_task != NULL)
  {
    if (m_options->m_drop_user)
      this->append_output("DROP USER "
       + (dynamic_cast<Abstract_data_object*>(new_priv_task))->get_name()
       + ";\n");
  }

  Column_statistic* new_col_stats_task=
    dynamic_cast<Column_statistic*>(plain_sql_dump_task);
  if (new_col_stats_task != NULL)
  {
    if (m_options->m_column_statistics)
      this->append_output(plain_sql_dump_task->get_sql_formatted_definition()
        + ";\n");
    return;
  }

  this->append_output(plain_sql_dump_task->get_sql_formatted_definition()
    + ";\n");
}

void Sql_formatter::format_sql_objects_definer(
  Abstract_plain_sql_object_dump_task* plain_sql_dump_task, std::string object_type)
{
  if (m_options->m_skip_definer)
  {
    std::istringstream ddl_stream(plain_sql_dump_task
                                  ->get_sql_formatted_definition());
    std::string new_sql_stmt;
    bool is_replaced= false;
    for (std::string object_sql; std::getline(ddl_stream, object_sql); )
    {
      size_t object_pos= object_sql.find(object_type);
      size_t definer_pos= object_sql.find("DEFINER");
      if (object_pos != std::string::npos &&
          definer_pos != std::string::npos &&
          definer_pos <= object_pos &&
          !is_replaced)
      {
        object_sql.replace(definer_pos, (object_pos-definer_pos), "");
        new_sql_stmt+= object_sql + "\n";
        is_replaced= TRUE;
      }
      else
        new_sql_stmt+= object_sql + "\n";
    }
    plain_sql_dump_task->set_sql_formatted_definition(new_sql_stmt);
  }
}

/**
  Check if the table is innodb stats table in mysql database.

   @param [in] db           Database name
   @param [in] table        Table name

  @return
    @retval TRUE if it is innodb stats table else FALSE
*/
bool Sql_formatter::innodb_stats_tables(std::string db,
                                        std::string table)
{
  return ((db == "mysql") &&
          ((table == "innodb_table_stats") ||
          (table == "innodb_index_stats")));
}

void Sql_formatter::format_object(Item_processing_data* item_to_process)
{
  this->object_processing_starts(item_to_process);

  // format_row_group is placed first, as it is most occurring task.
  if (this->try_process_task<Row_group_dump_task>
    (item_to_process, &Sql_formatter::format_row_group)
    || this->try_process_task<Table_definition_dump_task>
    (item_to_process, &Sql_formatter::format_table_definition)
    || this->try_process_task<Table_deferred_indexes_dump_task>
    (item_to_process, &Sql_formatter::format_table_indexes)
    || this->try_process_task<Dump_start_dump_task>
    (item_to_process, &Sql_formatter::format_dump_start)
    || this->try_process_task<Dump_end_dump_task>
    (item_to_process, &Sql_formatter::format_dump_end)
    || this->try_process_task<Database_start_dump_task>
    (item_to_process, &Sql_formatter::format_database_start)
    /*
      Abstract_plain_sql_object_dump_task must be last, as so of above derive
      from it too.
      */
      || this->try_process_task<Abstract_plain_sql_object_dump_task>
      (item_to_process, &Sql_formatter::format_plain_sql_object))
  {
    // Item was processed. No further action required.
  }

  this->object_processing_ends(item_to_process);

  return;
}

Sql_formatter::Sql_formatter(I_connection_provider* connection_provider,
  std::function<bool(const Mysql::Tools::Base::Message_data&)>*
    message_handler, Simple_id_generator* object_id_generator,
  const Mysqldump_tool_chain_maker_options* mysqldump_tool_options,
  const Sql_formatter_options* options)
  : Abstract_output_writer_wrapper(message_handler, object_id_generator),
  Abstract_mysql_chain_element_extension(
  connection_provider, message_handler,
  options->m_mysql_chain_element_options),
  m_mysqldump_tool_options(mysqldump_tool_options),
  m_options(options)
{
  m_escaping_runner= this->get_runner();
}

Sql_formatter::~Sql_formatter()
{
  delete m_escaping_runner;
}<|MERGE_RESOLUTION|>--- conflicted
+++ resolved
@@ -1,9 +1,5 @@
 /*
-<<<<<<< HEAD
   Copyright (c) 2015, 2017, Oracle and/or its affiliates. All rights reserved.
-=======
-  Copyright (c) 2015, 2017 Oracle and/or its affiliates. All rights reserved.
->>>>>>> 5a3d186d
 
   This program is free software; you can redistribute it and/or modify
   it under the terms of the GNU General Public License as published by
@@ -346,7 +342,7 @@
         m_options->m_gtid_purged == enum_gtid_purged_mode::GTID_PURGED_AUTO)
     {
       if (!m_mysqldump_tool_options->m_dump_all_databases &&
-          *((ulong*)&m_options->m_gtid_purged) == ((ulong)GTID_PURGED_AUTO))
+          m_options->m_gtid_purged == enum_gtid_purged_mode::GTID_PURGED_AUTO)
       {
         m_options->m_mysql_chain_element_options->get_program()->error(
           Mysql::Tools::Base::Message_data(1,
