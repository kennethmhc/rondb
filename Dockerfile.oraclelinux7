--- conflicted
+++ resolved
@@ -71,11 +71,7 @@
 # Important env variable for RonDB compilation
 ENV BOOST_ROOT="/${BOOST_LABEL}"
 
-<<<<<<< HEAD
-# RonDB 22.10 requires OpenSSL version 1.1.1 and will look for 
-=======
-# RonDB 21.04 requires OpenSSL version 1.1.1t and will look for 
->>>>>>> 9c2f1792
+# RonDB 22.10 requires OpenSSL version 1.1.1t and will look for 
 # it in $OPENSSL_ROOT. We will not overwrite the system's OpenSSL library, 
 # but just install the specified version.
 # Commands are from https://linuxpip.org/install-openssl-linux/
@@ -153,13 +149,8 @@
 
 RUN mkdir rondb-src rondb-bin rondb-tarball
 RUN --mount=type=bind,source=.,target=rondb-src \
-<<<<<<< HEAD
     --mount=type=cache,target=rondb-bin,id=oracle7-rondb2210-bin \
-    source scl_source enable devtoolset-9 \
-=======
-    --mount=type=cache,target=rondb-bin,id=oracle7-rondb2104-bin \
     source scl_source enable devtoolset-10 \
->>>>>>> 9c2f1792
     && rondb-src/build_scripts/release_scripts/build_all.sh \
     -s rondb-src \
     -b rondb-bin \
