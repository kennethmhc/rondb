--- conflicted
+++ resolved
@@ -1,8 +1,4 @@
-<<<<<<< HEAD
-/* Copyright (c) 2000, 2011 Oracle and/or its affiliates. All rights reserved.
-=======
 /* Copyright (c) 2000, 2011, Oracle and/or its affiliates. All rights reserved.
->>>>>>> dc6b39e1
 
    This program is free software; you can redistribute it and/or modify
    it under the terms of the GNU General Public License as published by
@@ -15,11 +11,7 @@
 
    You should have received a copy of the GNU General Public License
    along with this program; if not, write to the Free Software
-<<<<<<< HEAD
-   Foundation, Inc., 59 Temple Place, Suite 330, Boston, MA  02111-1307  USA */
-=======
    Foundation, Inc., 51 Franklin St, Fifth Floor, Boston, MA 02110-1301  USA */
->>>>>>> dc6b39e1
 
 #include "mysys_priv.h"
 #include "my_static.h"
@@ -27,15 +19,12 @@
 #include <m_string.h>
 #include <m_ctype.h>
 #include <signal.h>
-<<<<<<< HEAD
-=======
 #include <mysql/psi/mysql_stage.h>
->>>>>>> dc6b39e1
 #ifdef __WIN__
 #ifdef _MSC_VER
 #include <locale.h>
 #include <crtdbg.h>
-/* WSAStartup needs winsock library*/
+/* WSAStartup needs winsock library*/
 #pragma comment(lib, "ws2_32")
 #endif
 my_bool have_tcpip=0;
@@ -111,13 +100,6 @@
   fastmutex_global_init();              /* Must be called early */
 #endif
 
-<<<<<<< HEAD
-#if defined(HAVE_PTHREAD_INIT)
-  pthread_init();			/* Must be called before DBUG_ENTER */
-#endif
-
-=======
->>>>>>> dc6b39e1
   /* $HOME is needed early to parse configuration files located in ~/ */
   if ((home_dir= getenv("HOME")) != 0)
     home_dir= intern_filename(home_dir_buff, home_dir);
@@ -472,16 +454,11 @@
 }
 #endif /* __WIN__ */
 
-<<<<<<< HEAD
-#ifdef HAVE_PSI_INTERFACE
-
-=======
 PSI_stage_info stage_waiting_for_table_level_lock=
 {0, "Waiting for table level lock", 0};
 
 #ifdef HAVE_PSI_INTERFACE
 
->>>>>>> dc6b39e1
 #if !defined(HAVE_PREAD) && !defined(_WIN32)
 PSI_mutex_key key_my_file_info_mutex;
 #endif /* !defined(HAVE_PREAD) && !defined(_WIN32) */
@@ -561,14 +538,11 @@
   { &key_file_cnf, "cnf", 0}
 };
 
-<<<<<<< HEAD
-=======
 PSI_stage_info *all_mysys_stages[]=
 {
   & stage_waiting_for_table_level_lock
 };
 
->>>>>>> dc6b39e1
 void my_init_mysys_psi_keys()
 {
   const char* category= "mysys";
@@ -587,11 +561,8 @@
 
   count= sizeof(all_mysys_files)/sizeof(all_mysys_files[0]);
   mysql_file_register(category, all_mysys_files, count);
-<<<<<<< HEAD
-=======
 
   count= array_elements(all_mysys_stages);
   mysql_stage_register(category, all_mysys_stages, count);
->>>>>>> dc6b39e1
 }
 #endif /* HAVE_PSI_INTERFACE */
