--- conflicted
+++ resolved
@@ -37,15 +37,6 @@
 ASRCS		= strings-x86.s longlong2str-x86.s my_strtoll10-x86.s
 CSRCS		= bmove.c bchange.c strxnmov.c int2str.c str2int.c strtoll.c strtoull.c llstr.c strnlen.c ctype.c ctype-simple.c ctype-mb.c ctype-big5.c ctype-cp932.c ctype-czech.c ctype-eucjpms.c ctype-euc_kr.c ctype-gb2312.c ctype-gbk.c ctype-sjis.c ctype-tis620.c ctype-ujis.c ctype-utf8.c ctype-ucs2.c ctype-uca.c ctype-win1250ch.c ctype-bin.c ctype-latin1.c my_vsnprintf.c xml.c decimal.c ctype-extra.c str_alloc.c longlong2str_asm.c dtoa.c strmov.c
 else
-<<<<<<< HEAD
-if ASSEMBLER_sparc32
-# These file MUST all be on the same line!! Otherwise automake
-# generats a very broken makefile
-ASRCS		= bmove_upp-sparc.s strappend-sparc.s strend-sparc.s strmake-sparc.s strmov-sparc.s strnmov-sparc.s strstr-sparc.s
-CSRCS		= strcont.c strfill.c strcend.c is_prefix.c longlong2str.c bmove.c bchange.c strxnmov.c int2str.c str2int.c strtoll.c strtoull.c llstr.c strnlen.c strxmov.c ctype.c ctype-simple.c ctype-mb.c ctype-big5.c ctype-cp932.c ctype-czech.c ctype-eucjpms.c ctype-euc_kr.c ctype-gb2312.c ctype-gbk.c ctype-sjis.c ctype-tis620.c ctype-ujis.c ctype-utf8.c ctype-ucs2.c ctype-uca.c ctype-win1250ch.c ctype-bin.c ctype-latin1.c my_vsnprintf.c xml.c decimal.c ctype-extra.c my_strtoll10.c str_alloc.c dtoa.c strmov.c
-else
-=======
->>>>>>> 75899e39
 #no assembler
 ASRCS		=
 # These file MUST all be on the same line!! Otherwise automake
