# Copyright (c) 2013, 2014, Oracle and/or its affiliates. All rights reserved.
#
# This program is free software; you can redistribute it and/or modify
# it under the terms of the GNU General Public License as published by
# the Free Software Foundation; version 2 of the License.
#
# This program is distributed in the hope that it will be useful,
# but WITHOUT ANY WARRANTY; without even the implied warranty of
# MERCHANTABILITY or FITNESS FOR A PARTICULAR PURPOSE.  See the
# GNU General Public License for more details.
#
# You should have received a copy of the GNU General Public License
# along with this program; if not, write to the Free Software
# Foundation, Inc., 51 Franklin St, Fifth Floor, Boston, MA  02110-1301  USA

SET (REPLICATION_SOURCES
     statement_events.cpp
     control_events.cpp
     load_data_events.cpp
     rows_event.cpp
     binlog_event.cpp
<<<<<<< HEAD
     binary_log_funcs.cpp
     uuid.cc
=======
     decoder.cpp
     uuid.cpp
>>>>>>> cbd43067
    )

# Configure for building static library
ADD_LIBRARY(binlogevents_static STATIC ${REPLICATION_SOURCES})

IF(STANDALONE_BINLOG)
  TARGET_LINK_LIBRARIES(binlogevents_static ${ZLIB_LIBRARIES})
ELSE()
  TARGET_LINK_LIBRARIES(binlogevents_static ${ZLIB_LIBRARIES} mysys dbug)
  ADD_DEPENDENCIES(binlogevents_static GenError)
ENDIF()

SET_TARGET_PROPERTIES(binlogevents_static PROPERTIES
                      OUTPUT_NAME "binlogevents")

SET_TARGET_PROPERTIES(binlogevents_static PROPERTIES
  ARCHIVE_OUTPUT_DIRECTORY ${PROJECT_BINARY_DIR}/libbinlogevents/lib)<|MERGE_RESOLUTION|>--- conflicted
+++ resolved
@@ -19,13 +19,8 @@
      load_data_events.cpp
      rows_event.cpp
      binlog_event.cpp
-<<<<<<< HEAD
      binary_log_funcs.cpp
-     uuid.cc
-=======
-     decoder.cpp
      uuid.cpp
->>>>>>> cbd43067
     )
 
 # Configure for building static library
