--- conflicted
+++ resolved
@@ -1,8 +1,4 @@
-<<<<<<< HEAD
-/* Copyright (c) 2014, 2017, Oracle and/or its affiliates. All rights reserved.
-=======
-/* Copyright (c) 2014, 2018 Oracle and/or its affiliates. All rights reserved.
->>>>>>> 5ae148c3
+/* Copyright (c) 2014, 2018, Oracle and/or its affiliates. All rights reserved.
 
    This program is free software; you can redistribute it and/or modify
    it under the terms of the GNU General Public License, version 2.0,
@@ -45,7 +41,6 @@
 @param[in,out]	bool_info	boolean info
 @retval	0	on success
 @retval	1	on failure. */
-<<<<<<< HEAD
 static int ngram_parse(MYSQL_FTPARSER_PARAM *param, const char *doc, int len,
                        MYSQL_FTPARSER_BOOLEAN_INFO *bool_info) {
   const CHARSET_INFO *cs = param->cs;
@@ -71,8 +66,11 @@
     if (next + char_len > end || char_len == 0) {
       break;
     } else {
-      /* Skip SPACE */
-      if (char_len == 1 && *next == ' ') {
+      /* Skip SPACE or ","/"." etc as they are not words*/
+      int ctype;
+      cs->cset->ctype(cs, &ctype, (uchar *)next, (uchar *)end);
+
+      if (char_len == 1 && (*next == ' ' || !true_word_char(ctype, *next))) {
         start = next + 1;
         next = start;
         n_chars = 0;
@@ -117,92 +115,6 @@
   }
 
   return (ret);
-=======
-static
-int
-ngram_parse(
-	MYSQL_FTPARSER_PARAM*	param,
-	const char*		doc,
-	int			len,
-	MYSQL_FTPARSER_BOOLEAN_INFO*
-				bool_info)
-{
-	const CHARSET_INFO*	cs = param->cs;
-	char*	start;
-	char*	next;
-	char*	end;
-	int	char_len;
-	int	n_chars;
-	int	ret = 0;
-	bool	is_first = true;
-
-	DBUG_ASSERT(cs->mbminlen == 1);
-
-	start = const_cast<char*>(doc);
-	next = start;
-	end = start + len;
-	n_chars = 0;
-
-	while (next < end) {
-		char_len = my_mbcharlen_ptr(cs, next, end);
-
-		/* Skip the rest of the doc if invalid char. */
-		if (next + char_len > end || char_len == 0) {
-			break;
-		} else {
-			/* Skip SPACE or ","/"." etc as they are not words*/
-			int     ctype;
-			cs->cset->ctype(
-                        cs, &ctype, (uchar*) next, (uchar*) end);
-			if (char_len == 1 && (*next == ' '
-			   || !true_word_char(ctype, *next))) {
-				start = next + 1;
-				next = start;
-				n_chars = 0;
-
-				continue;
-			}
-
-			next += char_len;
-			n_chars++;
-		}
-
-		if (n_chars == ngram_token_size) {
-			/* Add a ngram */
-			bool_info->position = start - doc;
-			ret = param->mysql_add_word(
-				param, start, next - start, bool_info);
-			RETURN_IF_ERROR(ret);
-
-			/* Move a char forward */
-			start += my_mbcharlen_ptr(cs, start, end);
-			n_chars = ngram_token_size - 1;
-			is_first = false;
-		}
-	}
-
-	/* We handle unigram in cases below:
-	1. BOOLEAN MODE: suppose we have phrase search like ('"a bc"');
-	2. STOPWORD MODE: we should handle unigram when matching phrase.
-	Note: only when the document char len is less than ngram_token_size. */
-	switch (param->mode) {
-	case MYSQL_FTPARSER_FULL_BOOLEAN_INFO:
-	case MYSQL_FTPARSER_WITH_STOPWORDS:
-		if (n_chars > 0 && is_first) {
-			DBUG_ASSERT(next > start);
-			DBUG_ASSERT(n_chars < ngram_token_size);
-
-			ret = param->mysql_add_word(
-				param, start, next - start, bool_info);
-		}
-		break;
-
-	default:
-		break;
-	}
-
-	return(ret);
->>>>>>> 5ae148c3
 }
 
 /** Get token char size by charset
