--- conflicted
+++ resolved
@@ -70,23 +70,9 @@
 
 	@echo "RULES.$@"
 	# complete install first
-<<<<<<< HEAD
-	$(MAKE) install DESTDIR=debian/tmp
-	# add missing man pages
-	# add MySQL Server debug binary and library to package
-	install -g root -o root -m 0755 debian/extra/server-binary debian/tmp/usr/sbin/mysqld-debug
-	# add debug plugin libraries to package
-	install -g root -o root -m 0755 -d debian/tmp/usr/lib/mysql/plugin/debug
-	for file in debian/extra/*-plugin; do NEW=`echo $$file | cut -d- -f1`; mv $$file $$NEW.so; done
-	install -g root -o root -m 0755 debian/extra/*.so debian/tmp/usr/lib/mysql/plugin/debug
-	install -g root -o root -m 0755 debian/extra/daemon_example.ini debian/tmp/usr/lib/mysql/plugin/debug
-=======
 	cd release && \
 	$(MAKE) install DESTDIR=../debian/tmp
 	@DEB_RULES_DEBUG_EXTRA@
-	# add missing man pages
-	install -g root -o root -m 0644 debian/extra/mysql_embedded.1 debian/tmp/usr/share/man/man1
->>>>>>> 0e9ead03
 	# Add helper functions for maintainer scripts
 	install -m 0644 debian/extra/mysql-helpers debian/tmp/usr/share/mysql/
 	# add apparmor profile
