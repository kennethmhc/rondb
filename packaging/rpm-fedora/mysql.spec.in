--- conflicted
+++ resolved
@@ -42,14 +42,9 @@
 %global compatsrc             https://cdn.mysql.com/Downloads/MySQL-5.6/mysql-%{compatver}.tar.gz
 %endif
 
-<<<<<<< HEAD
 %global src_dir               %{src_base}-%{version}%{?milestone:-%{milestone}}
 
-# No debuginfo for now, ships /usr/sbin/mysqld-debug and libmysqlcliet-debug.a
-=======
-%global src_dir               %{src_base}-%{version}
 # No debuginfo for now
->>>>>>> 37b30be3
 %if 0%{?nodebuginfo}
 %global _enable_debug_package 0
 %global debug_package         %{nil}
@@ -151,8 +146,8 @@
 Obsoletes:      mysql-server < %{version}-%{release}
 %if 0%{?compatlib}
 %else
-Obsoletes:      mysql-community-embedded-compat < 5.7.20
-Obsoletes:      mysql-community-libs-compat < 5.7.20
+Obsoletes:      mysql-community-embedded-compat < 8.0.3
+Obsoletes:      mysql-community-libs-compat < 8.0.3
 %endif
 Provides:       mysql-server = %{version}-%{release}
 Provides:       mysql-server%{?_isa} = %{version}-%{release}
@@ -304,39 +299,7 @@
 applications.
 %endif # compatlib
 
-<<<<<<< HEAD
-=======
-%package        embedded
-Summary:        MySQL embedded library
-Group:          Applications/Databases
-%if 0%{?commercial}
-Obsoletes:      mysql-community-embedded < %{version}-%{release}
-Requires:       mysql-commercial-common%{?_isa} = %{version}-%{release}
-%else
-Requires:       mysql-community-common%{?_isa} = %{version}-%{release}
-%endif
 %if 0%{?compatlib}
-Obsoletes:      mariadb-embedded
-%endif
-Obsoletes:      community-mysql-embedded < %{version}-%{release}
-Obsoletes:      mysql-embedded < %{version}-%{release}
-Provides:       mysql-embedded = %{version}-%{release}
-Provides:       mysql-embedded%{?_isa} = %{version}-%{release}
-
-%description    embedded
-This package contains the MySQL server as an embedded library.
-
-The embedded MySQL server library makes it possible to run a full-featured
-MySQL server inside the client application. The main benefits are increased
-speed and more simple management for embedded applications.
-
-The API is identical for the embedded MySQL version and the
-client/server version.
-
-For a description of MySQL see the base MySQL RPM or http://www.mysql.com/
-
-%if 0%{?compatlib}
->>>>>>> 37b30be3
 %package        embedded-compat
 Summary:        MySQL embedded compat library
 Group:          Applications/Databases
@@ -364,6 +327,7 @@
 %else
 %setup -q -T -a 0 -a 1 -c -n %{src_dir}
 %endif # 0%{?compatlib}
+
 
 %build
 # Fail quickly and obviously if user tries to build as root
@@ -576,9 +540,11 @@
 
 %postun libs -p /sbin/ldconfig
 
+%if 0%{?compatlib}
 %post embedded-compat -p /sbin/ldconfig
 
 %postun embedded-compat -p /sbin/ldconfig
+%endif
 
 %files server
 %defattr(-, root, root, -)
